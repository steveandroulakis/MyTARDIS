[buildout]
parts = python django-admin.py store sphinxbuilder
develop = .
eggs =
    nose
    coverage==3.2b3
    django-nose
    nosexcover
    tardis

versions = versions

[versions]
lxml = 2.2.7
python-ldap = 2.3.11

[python]
recipe = zc.recipe.egg
interpreter = python
eggs = ${buildout:eggs}

[django-admin.py]
recipe = djangorecipe
<<<<<<< HEAD
version = 1.2.4
=======
version = 1.2.3
>>>>>>> 9dff9b3e
project = tardis
projectegg = tardis
settings = test_settings
test = tardis
eggs = ${buildout:eggs}
wsgi = true

[store]
recipe = z3c.recipe.mkdir
paths = var/store

[sphinxbuilder]
recipe = collective.recipe.sphinxbuilder
source = ${buildout:directory}/docs
build = ${buildout:directory}/docs
eggs = ${buildout:eggs}
extra-paths = ${django-admin.py:location}
<|MERGE_RESOLUTION|>--- conflicted
+++ resolved
@@ -21,11 +21,7 @@
 
 [django-admin.py]
 recipe = djangorecipe
-<<<<<<< HEAD
 version = 1.2.4
-=======
-version = 1.2.3
->>>>>>> 9dff9b3e
 project = tardis
 projectegg = tardis
 settings = test_settings
