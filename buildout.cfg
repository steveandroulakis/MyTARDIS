[buildout]
<<<<<<< HEAD
parts = django store staging sphinxbuilder
=======
parts = django store staging oai sphinxbuilder
>>>>>>> 4f65bc5b
develop = .
eggs =
    nose
    coverage==3.4
    django-nose
    nosexcover
    MyTARDIS
    python-ldap
    python-magic
    python-memcached
    pysolr
<<<<<<< HEAD
    docutils
=======
>>>>>>> 4f65bc5b

find-links =
    http://dist.plone.org/thirdparty/
    https://github.com/russell/python-magic/tarball/master#egg=python-magic-0.4.0dev

versions = versions

[versions]
django = 1.3
PIL = 1.1.7
lxml = 2.2.7
python-magic = 0.4.0dev
django = 1.3

[django]
recipe = djangorecipe
project = tardis
projectegg = tardis
settings = test_settings
eggs = ${buildout:eggs}
wsgi = true
test = tardis

[store]
recipe = z3c.recipe.mkdir
paths = var/store

[staging]
recipe = z3c.recipe.mkdir
paths = var/staging

[oai]
recipe = z3c.recipe.mkdir
paths = var/oai

[sphinxbuilder]
recipe = collective.recipe.sphinxbuilder
source = ${buildout:directory}/docs
build = ${buildout:directory}/docs
eggs = ${buildout:eggs}
extra-paths =
    ${buildout:directory}/eggs/Django-1.3-py2.6.egg
    ${buildout:directory}/eggs/Django-1.3-py2.7.egg
<|MERGE_RESOLUTION|>--- conflicted
+++ resolved
@@ -1,9 +1,5 @@
 [buildout]
-<<<<<<< HEAD
-parts = django store staging sphinxbuilder
-=======
 parts = django store staging oai sphinxbuilder
->>>>>>> 4f65bc5b
 develop = .
 eggs =
     nose
@@ -15,10 +11,7 @@
     python-magic
     python-memcached
     pysolr
-<<<<<<< HEAD
     docutils
-=======
->>>>>>> 4f65bc5b
 
 find-links =
     http://dist.plone.org/thirdparty/
