--- conflicted
+++ resolved
@@ -21,11 +21,7 @@
 
 [django-admin.py]
 recipe = djangorecipe
-<<<<<<< HEAD
 version = 1.2.4
-=======
-version = 1.2.3
->>>>>>> 251feed4
 project = tardis
 projectegg = tardis
 settings = test_settings
