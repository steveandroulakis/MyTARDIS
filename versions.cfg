[versions]
Jinja2 = 2.6
Pygments = 1.5
South = 0.7.6
Sphinx = 1.1.3
amqplib = 1.0.2
anyjson = 0.3.3
billiard = 2.7.3.12
bpython = 0.11
buildout-versions = 1.7
collective.recipe.sphinxbuilder = 0.7.1
compare = 0.2b
django-jasmine = 0.3.2
django-nose = 1.1
djangorecipe = 1.2.1
flexmock = 0.9.6
html2text = 3.200.3
kombu = 2.1.8
nosexcover = 1.0.7
pystache = 0.5.2
python-ldap = 2.4.10
python-memcached = 1.48
rdfextras = 0.2
rdflib = 3.2.1
setuptools = 0.6c12dev-r88846
shaunsephton.recipe.uwsgi = 0.0.9
z3c.recipe.mkdir = 0.5

# Required by:
# MyTARDIS==3.0.0-alpha1
beautifulsoup4 = 4.1.1

# Required by:
# MyTARDIS==3.0.0-alpha1
celery = 2.5.5

# Required by:
# MyTARDIS==3.0.0-alpha1
django-bootstrap-form = 2.0.3

# Required by:
# MyTARDIS==3.0.0-alpha1
django-celery = 2.5.5

# Required by:
# MyTARDIS==3.0.0-alpha1
django-extensions = 0.9

# Required by:
# MyTARDIS==3.0.0-alpha1
django-form-utils = 0.2.0

# Required by:
# MyTARDIS==3.0.0-alpha1
django-haystack = 1.2.7

# Required by:
# MyTARDIS==3.0.0-alpha1
django-kombu = 0.9.4

# Required by:
# MyTARDIS==3.0.0-alpha1
django-mustachejs = 0.6.0

# Required by:
# MyTARDIS==3.0.0-alpha1
django-registration = 0.8

# Required by:
# collective.recipe.sphinxbuilder==0.7.1
docutils = 0.9.1

# Required by:
# MyTARDIS==3.0.0-alpha1
elementtree = 1.2.7-20070827-preview

# Required by:
# MyTARDIS==3.0.0-alpha1
iso8601 = 0.1.4

# Required by:
# rdflib==3.2.1
isodate = 0.4.8

# Required by:
# MyTARDIS==3.0.0-alpha1
pyoai = 2.4.4

# Required by:
# rdfextras==0.2
pyparsing = 1.5.6

# Required by:
# MyTARDIS==3.0.0-alpha1
pysolr = 2.1.0-beta

# Required by:
# MyTARDIS==3.0.0-alpha1
pytz = 2012d

# Required by:
# collective.recipe.sphinxbuilder==0.7.1
# djangorecipe==1.2.1
zc.buildout = 1.5.2

# Required by:
# collective.recipe.sphinxbuilder==0.7.1
# djangorecipe==1.2.1
zc.recipe.egg = 1.3.2
<<<<<<< HEAD

# Added by Buildout Versions at 2012-11-12 14:32:10.395002
django-picklefield = 0.2.1
nose = 1.2.1
psycopg2 = 2.4.5
python-dateutil = 1.5

# Required by:
# MyTardis==3.0.0-alpha1
feedparser = 5.1.2

# Required by:
# MyTardis==3.0.0-alpha1
httplib2 = 0.7.6

# Required by:
# celery==2.5.5
importlib = 1.0.2

# Required by:
# celery==2.5.5
ordereddict = 1.1
=======
>>>>>>> 4f454e89
<|MERGE_RESOLUTION|>--- conflicted
+++ resolved
@@ -106,29 +106,4 @@
 # Required by:
 # collective.recipe.sphinxbuilder==0.7.1
 # djangorecipe==1.2.1
-zc.recipe.egg = 1.3.2
-<<<<<<< HEAD
-
-# Added by Buildout Versions at 2012-11-12 14:32:10.395002
-django-picklefield = 0.2.1
-nose = 1.2.1
-psycopg2 = 2.4.5
-python-dateutil = 1.5
-
-# Required by:
-# MyTardis==3.0.0-alpha1
-feedparser = 5.1.2
-
-# Required by:
-# MyTardis==3.0.0-alpha1
-httplib2 = 0.7.6
-
-# Required by:
-# celery==2.5.5
-importlib = 1.0.2
-
-# Required by:
-# celery==2.5.5
-ordereddict = 1.1
-=======
->>>>>>> 4f454e89
+zc.recipe.egg = 1.3.2