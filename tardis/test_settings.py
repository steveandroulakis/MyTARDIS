from os import path
import logging

TEST_RUNNER = 'django_nose.NoseTestSuiteRunner'

DEBUG = False

DATABASES = {
    'default': {
        # 'postgresql_psycopg2', 'postgresql', 'mysql', 'sqlite3' or 'oracle'.
        'ENGINE': 'django.db.backends.sqlite3',
        # Name of the database to use. For SQLite, it's the full path.
        'NAME': ':memory:',
        'USER': '',
        'PASSWORD': '',
        'HOST': '',
        'PORT': '',
    }
}

ROOT_URLCONF = 'tardis.urls'

FILE_STORE_PATH = path.abspath(path.join(path.dirname(__file__),
                                         '../var/store/'))
STAGING_PATH = path.abspath(path.join(path.dirname(__file__),
                                      "../var/staging/"))

STAGING_PROTOCOL = 'localdb'
STAGING_MOUNT_PREFIX = 'smb://localhost/staging/'

GET_FULL_STAGING_PATH_TEST = path.join(STAGING_PATH, "test_user")

SITE_ID = '1'

TEMPLATE_DIRS = ['.']

STATIC_DOC_ROOT = path.join(path.dirname(__file__),
                            'tardis_portal/site_media').replace('\\', '/')

MEDIA_ROOT = STATIC_DOC_ROOT

MEDIA_URL = '/site_media/'

ADMIN_MEDIA_STATIC_DOC_ROOT = path.join(path.dirname(__file__),
                                        '../parts/django/django/contrib/admin/media/').replace('\\', '/')


AUTH_PROVIDERS = (('localdb', 'Local DB',
                  'tardis.tardis_portal.auth.localdb_auth.DjangoAuthBackend'),
                  ('vbl', 'VBL',
                   'tardis.tardis_portal.tests.mock_vbl_auth.MockBackend'),
                  ('ldap', 'LDAP',
                   'tardis.tardis_portal.auth.ldap_auth.ldap_auth'),
)
DEFAULT_AUTH = 'localdb'

USER_PROVIDERS = ('tardis.tardis_portal.auth.localdb_auth.DjangoUserProvider',)

GROUP_PROVIDERS = ('tardis.tardis_portal.auth.localdb_auth.DjangoGroupProvider',
                    'tardis.tardis_portal.auth.token_auth.TokenGroupProvider',
                   'tardis.tardis_portal.auth.ip_auth.IPGroupProvider'
)

DOWNLOAD_PROVIDERS = (
    ('vbl', 'tardis.tardis_portal.tests.mock_vbl_download'),
)

MIDDLEWARE_CLASSES = (
    'django.middleware.common.CommonMiddleware',
    'django.contrib.sessions.middleware.SessionMiddleware',
    'django.contrib.auth.middleware.AuthenticationMiddleware',
    'tardis.tardis_portal.auth.AuthorizationMiddleware',
    'tardis.tardis_portal.logging_middleware.LoggingMiddleware',
    'tardis.tardis_portal.minidetector.Middleware',
    'django.middleware.transaction.TransactionMiddleware'
)

TARDIS_APP_ROOT = 'tardis.apps'
<<<<<<< HEAD
=======
TARDIS_APPS = ('equipment',)
#TARDIS_APPS = ()

if TARDIS_APPS:
    apps = tuple(["%s.%s" % (TARDIS_APP_ROOT, app) for app in TARDIS_APPS])
else:
    apps = ()
>>>>>>> 4f65bc5b

INSTALLED_APPS = (
        TARDIS_APP_ROOT+'.equipment',
        'django.contrib.auth',
        'django.contrib.contenttypes',
        'django.contrib.sessions',
        'django.contrib.sites',
        'django.contrib.admin',
        'django.contrib.admindocs',
        'django_extensions',
        'tardis.tardis_portal',
        'tardis.tardis_portal.templatetags',
        'registration',
        'django_nose',
        'haystack',
<<<<<<< HEAD
)
=======

) + apps
>>>>>>> 4f65bc5b

# LDAP configuration
LDAP_USE_TLS = False
LDAP_URL = "ldap://localhost:38911/"

LDAP_USER_LOGIN_ATTR = "uid"
LDAP_USER_ATTR_MAP = {"givenName": "display", "mail": "email"}
LDAP_GROUP_ID_ATTR = "cn"
LDAP_GROUP_ATTR_MAP = {"description": "display"}

#LDAP_ADMIN_USER = ''
#LDAP_ADMIN_PASSWORD = ''
LDAP_BASE = 'dc=example, dc=com'
LDAP_USER_BASE = 'ou=People, ' + LDAP_BASE
LDAP_GROUP_BASE = 'ou=Group, ' + LDAP_BASE

SYSTEM_LOG_LEVEL = logging.DEBUG
MODULE_LOG_LEVEL = logging.DEBUG

SYSTEM_LOG_FILENAME = 'request.log'
MODULE_LOG_FILENAME = 'tardis.log'

SYSTEM_LOG_MAXBYTES = 0
MODULE_LOG_MAXBYTES = 0

UPLOADIFY_PATH = '%s%s' % (MEDIA_URL, 'js/uploadify/')
UPLOADIFY_UPLOAD_PATH = '%s%s' % (MEDIA_URL, 'uploads/')

DEFAULT_INSTITUTION = "Monash University"

IMMUTABLE_METS_DATASETS = True

# Settings for the single search box
# Set HAYSTACK_SOLR_URL to the location of the SOLR server instance
SINGLE_SEARCH_ENABLED = False
HAYSTACK_SITECONF = 'tardis.search_sites'
HAYSTACK_SEARCH_ENGINE = 'solr'
HAYSTACK_SOLR_URL = 'http://127.0.0.1:8080/solr'
if not SINGLE_SEARCH_ENABLED:
    HAYSTACK_ENABLE_REGISTRATIONS = False

TOKEN_EXPIRY_DAYS = 30
TOKEN_LENGTH = 30
<<<<<<< HEAD
TOKEN_USERNAME = 'tokenuser'
=======
TOKEN_USERNAME = 'tokenuser'

# RIF-CS Settings
OAI_DOCS_PATH = 'tardis/tardis_portal/tests/rifcs/'
RIFCS_TEMPLATE_DIR = 'tardis/tardis_portal/tests/rifcs/'
RELATED_INFO_SCHEMA_NAMESPACE = 'http://www.tardis.edu.au/schemas/related_info/2011/11/10'

DOI_ENABLE = True
DOI_XML_PROVIDER = 'tardis.tardis_portal.ands_doi.DOIXMLProvider'
#DOI_TEMPLATE_DIR = path.join(TARDIS_DIR, 'tardis_portal/templates/tardis_portal/doi/')
DOI_TEMPLATE_DIR = path.join('tardis_portal/doi/')
DOI_APP_ID = ''
DOI_NAMESPACE = 'http://www.doi.com'
DOI_MINT_URL = 'https://services.ands.org.au/home/dois/doi_mint.php'
DOI_ACCESS_URL = "http://dx.doi.org/"
DOI_RELATED_INFO_ENABLE = False
>>>>>>> 4f65bc5b
<|MERGE_RESOLUTION|>--- conflicted
+++ resolved
@@ -76,16 +76,6 @@
 )
 
 TARDIS_APP_ROOT = 'tardis.apps'
-<<<<<<< HEAD
-=======
-TARDIS_APPS = ('equipment',)
-#TARDIS_APPS = ()
-
-if TARDIS_APPS:
-    apps = tuple(["%s.%s" % (TARDIS_APP_ROOT, app) for app in TARDIS_APPS])
-else:
-    apps = ()
->>>>>>> 4f65bc5b
 
 INSTALLED_APPS = (
         TARDIS_APP_ROOT+'.equipment',
@@ -101,12 +91,7 @@
         'registration',
         'django_nose',
         'haystack',
-<<<<<<< HEAD
 )
-=======
-
-) + apps
->>>>>>> 4f65bc5b
 
 # LDAP configuration
 LDAP_USE_TLS = False
@@ -150,9 +135,6 @@
 
 TOKEN_EXPIRY_DAYS = 30
 TOKEN_LENGTH = 30
-<<<<<<< HEAD
-TOKEN_USERNAME = 'tokenuser'
-=======
 TOKEN_USERNAME = 'tokenuser'
 
 # RIF-CS Settings
@@ -168,5 +150,4 @@
 DOI_NAMESPACE = 'http://www.doi.com'
 DOI_MINT_URL = 'https://services.ands.org.au/home/dois/doi_mint.php'
 DOI_ACCESS_URL = "http://dx.doi.org/"
-DOI_RELATED_INFO_ENABLE = False
->>>>>>> 4f65bc5b
+DOI_RELATED_INFO_ENABLE = False