from os import path
import logging

TEST_RUNNER = 'django_nose.NoseTestSuiteRunner'

DEBUG = True

DATABASES = {
    'default': {
        # 'postgresql_psycopg2', 'postgresql', 'mysql', 'sqlite3' or 'oracle'.
        'ENGINE': 'django.db.backends.sqlite3',
        # Name of the database to use. For SQLite, it's the full path.
        'NAME': 'db.sqlite3',
        'USER': '',
        'PASSWORD': '',
        'HOST': '',
        'PORT': '',
    }
}

ROOT_URLCONF = 'tardis.urls'

FILE_STORE_PATH = path.abspath(path.join(path.dirname(__file__),
                                         '../var/store/'))
STAGING_PATH = path.abspath(path.join(path.dirname(__file__),
                                      "../var/staging/"))

STAGING_PROTOCOL = 'localdb'
STAGING_MOUNT_PREFIX = 'smb://localhost/staging/'

GET_FULL_STAGING_PATH_TEST = path.join(STAGING_PATH, "test_user")

SITE_ID = '1'

TEMPLATE_DIRS = ['.']

STATIC_DOC_ROOT = path.join(path.dirname(__file__),
                            'tardis_portal/site_media').replace('\\', '/')

MEDIA_ROOT = STATIC_DOC_ROOT

MEDIA_URL = '/site_media/'

ADMIN_MEDIA_STATIC_DOC_ROOT = path.join(path.dirname(__file__),
                                        '../parts/django/django/contrib/admin/media/').replace('\\', '/')


AUTH_PROVIDERS = (('localdb', 'Local DB',
                  'tardis.tardis_portal.auth.localdb_auth.DjangoAuthBackend'),
                  ('vbl', 'VBL',
                   'tardis.tardis_portal.tests.mock_vbl_auth.MockBackend'),
                  ('ldap', 'LDAP',
                   'tardis.tardis_portal.auth.ldap_auth.ldap_auth'),
)
DEFAULT_AUTH = 'localdb'

USER_PROVIDERS = ('tardis.tardis_portal.auth.localdb_auth.DjangoUserProvider',)

GROUP_PROVIDERS = ('tardis.tardis_portal.auth.localdb_auth.DjangoGroupProvider',
                   'tardis.tardis_portal.auth.ip_auth.IPGroupProvider'
)

DOWNLOAD_PROVIDERS = (
    ('vbl', 'tardis.tardis_portal.tests.mock_vbl_download'),
)

MIDDLEWARE_CLASSES = (
    'django.middleware.common.CommonMiddleware',
    'django.contrib.sessions.middleware.SessionMiddleware',
    'django.contrib.auth.middleware.AuthenticationMiddleware',
    'tardis.tardis_portal.auth.AuthorizationMiddleware',
    'tardis.tardis_portal.logging_middleware.LoggingMiddleware',
    'tardis.tardis_portal.minidetector.Middleware',
    'django.middleware.transaction.TransactionMiddleware'
)

TARDIS_APP_ROOT = 'tardis.apps'
TARDIS_APPS = ('equipment',)
#TARDIS_APPS = ()

if TARDIS_APPS:
    apps = tuple(["%s.%s" % (TARDIS_APP_ROOT, app) for app in TARDIS_APPS])
else:
    apps = ()

INSTALLED_APPS = (
        'django.contrib.auth',
        'django.contrib.contenttypes',
        'django.contrib.sessions',
        'django.contrib.sites',
        'django.contrib.admin',
        'django.contrib.admindocs',
        'django_extensions',
        'tardis.tardis_portal',
        'tardis.tardis_portal.templatetags',
        'registration',
        'django_nose',
        'south',
        'haystack'

) + apps

# LDAP configuration
LDAP_USE_TLS = False
LDAP_URL = "ldap://localhost:38911/"

LDAP_USER_LOGIN_ATTR = "uid"
LDAP_USER_ATTR_MAP = {"givenName": "display", "mail": "email"}
LDAP_GROUP_ID_ATTR = "cn"
LDAP_GROUP_ATTR_MAP = {"description": "display"}

#LDAP_ADMIN_USER = ''
#LDAP_ADMIN_PASSWORD = ''
LDAP_BASE = 'dc=example, dc=com'
LDAP_USER_BASE = 'ou=People, ' + LDAP_BASE
LDAP_GROUP_BASE = 'ou=Group, ' + LDAP_BASE

SYSTEM_LOG_LEVEL = logging.INFO
MODULE_LOG_LEVEL = logging.DEBUG

SYSTEM_LOG_FILENAME = 'request.log'
MODULE_LOG_FILENAME = 'tardis.log'

SYSTEM_LOG_MAXBYTES = 0
MODULE_LOG_MAXBYTES = 0

UPLOADIFY_PATH = '%s%s' % (MEDIA_URL, 'js/uploadify/')
UPLOADIFY_UPLOAD_PATH = '%s%s' % (MEDIA_URL, 'uploads/')

DEFAULT_INSTITUTION = "Monash University"

IMMUTABLE_METS_DATASETS = True

# Settings for the single search box
# Set HAYSTACK_SOLR_URL to the location of the SOLR server instance
SINGLE_SEARCH_ENABLED = False
HAYSTACK_SITECONF = 'tardis.search_sites'
HAYSTACK_SEARCH_ENGINE = 'solr'
HAYSTACK_SOLR_URL = 'http://127.0.0.1:8080/solr'
<<<<<<< HEAD

TOKEN_EXPIRY_DAYS = 30
TOKEN_LENGTH = 30
=======
if not SINGLE_SEARCH_ENABLED:
    HAYSTACK_ENABLE_REGISTRATIONS = False
>>>>>>> c879976f
<|MERGE_RESOLUTION|>--- conflicted
+++ resolved
@@ -57,6 +57,7 @@
 USER_PROVIDERS = ('tardis.tardis_portal.auth.localdb_auth.DjangoUserProvider',)
 
 GROUP_PROVIDERS = ('tardis.tardis_portal.auth.localdb_auth.DjangoGroupProvider',
+                    'tardis.tardis_portal.auth.token_auth.TokenGroupProvider',
                    'tardis.tardis_portal.auth.ip_auth.IPGroupProvider'
 )
 
@@ -137,11 +138,10 @@
 HAYSTACK_SITECONF = 'tardis.search_sites'
 HAYSTACK_SEARCH_ENGINE = 'solr'
 HAYSTACK_SOLR_URL = 'http://127.0.0.1:8080/solr'
-<<<<<<< HEAD
 
 TOKEN_EXPIRY_DAYS = 30
 TOKEN_LENGTH = 30
-=======
+
+TIME_ZONE='Australia/Sydney'
 if not SINGLE_SEARCH_ENABLED:
-    HAYSTACK_ENABLE_REGISTRATIONS = False
->>>>>>> c879976f
+    HAYSTACK_ENABLE_REGISTRATIONS = False