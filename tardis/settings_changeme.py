#!/usr/bin/env python
# -*- coding: utf-8 -*-
#
# Copyright (c) 2010, Monash e-Research Centre
#   (Monash University, Australia)
# Copyright (c) 2010, VeRSI Consortium
#   (Victorian eResearch Strategic Initiative, Australia)
# All rights reserved.
# Redistribution and use in source and binary forms, with or without
# modification, are permitted provided that the following conditions are met:
#
#    *  Redistributions of source code must retain the above copyright
#       notice, this list of conditions and the following disclaimer.
#    *  Redistributions in binary form must reproduce the above copyright
#       notice, this list of conditions and the following disclaimer in the
#       documentation and/or other materials provided with the distribution.
#    *  Neither the name of the VeRSI, the VeRSI Consortium members, nor the
#       names of its contributors may be used to endorse or promote products
#       derived from this software without specific prior written permission.
#
# THIS SOFTWARE IS PROVIDED BY THE REGENTS AND CONTRIBUTORS ``AS IS'' AND ANY
# EXPRESS OR IMPLIED WARRANTIES, INCLUDING, BUT NOT LIMITED TO, THE IMPLIED
# WARRANTIES OF MERCHANTABILITY AND FITNESS FOR A PARTICULAR PURPOSE ARE
# DISCLAIMED. IN NO EVENT SHALL THE REGENTS AND CONTRIBUTORS BE LIABLE FOR ANY
# DIRECT, INDIRECT, INCIDENTAL, SPECIAL, EXEMPLARY, OR CONSEQUENTIAL DAMAGES
# (INCLUDING, BUT NOT LIMITED TO, PROCUREMENT OF SUBSTITUTE GOODS OR SERVICES;
# LOSS OF USE, DATA, OR PROFITS; OR BUSINESS INTERRUPTION) HOWEVER CAUSED AND
# ON ANY THEORY OF LIABILITY, WHETHER IN CONTRACT, STRICT LIABILITY, OR TORT
# (INCLUDING NEGLIGENCE OR OTHERWISE) ARISING IN ANY WAY OUT OF THE USE OF THIS
# SOFTWARE, EVEN IF ADVISED OF THE POSSIBILITY OF SUCH DAMAGE.
#

import logging
import os

<<<<<<< HEAD
APP_ROOT = '/path/to/tardis/'
=======
>>>>>>> fe6a4c30

DEBUG = True
TEMPLATE_DEBUG = DEBUG

ADMINS = (('bob', 'bob@bobmail.com'), )

MANAGERS = ADMINS

# 'postgresql_psycopg2', 'postgresql', 'mysql', 'sqlite3' or 'oracle'.
DATABASE_ENGINE = 'postgresql_psycopg2'
DATABASE_NAME = 'tardis'  # Or path to database file if using sqlite3.
DATABASE_USER = 'x'  # Not used with sqlite3.
DATABASE_PASSWORD = ''  # Not used with sqlite3.
DATABASE_HOST = ''  # Set to empty string for localhost. Not used with sqlite3.
DATABASE_PORT = ''  # Set to empty string for default. Not used with sqlite3.

# Local time zone for this installation. Choices can be found here:
# http://en.wikipedia.org/wiki/List_of_tz_zones_by_name
# although not all choices may be available on all operating systems.
# If running in a Windows environment this must be set to the same as your
# system time zone.

TIME_ZONE = 'Australia/Melbourne'

# Language code for this installation. All choices can be found here:
# http://www.i18nguy.com/unicode/language-identifiers.html

LANGUAGE_CODE = 'en-us'

SITE_ID = 1

# If you set this to False, Django will make some optimizations so as not
# to load the internationalization machinery.

USE_I18N = True

# URL prefix for admin media -- CSS, JavaScript and images. Make sure to use a
# trailing slash.
# Examples: "http://foo.com/media/", "/media/".

ADMIN_MEDIA_PREFIX = '/media/'

# Make this unique, and don't share it with anybody.

SECRET_KEY = 'ij!%7-el^^rptw$b=iol%78okl10ee7zql-()z1r6e)gbxd3gl'

MIDDLEWARE_CLASSES = ('django.middleware.common.CommonMiddleware',
    'django.contrib.sessions.middleware.SessionMiddleware',
    'django.contrib.auth.middleware.AuthenticationMiddleware',
    'tardis.tardis_portal.minidetector.Middleware')

ROOT_URLCONF = 'tardis.urls'

TEMPLATE_CONTEXT_PROCESSORS = ('django.core.context_processors.request',
                               'django.core.context_processors.auth',
                               'django.core.context_processors.debug',
                               'django.core.context_processors.i18n')

# Put strings here, like "/home/html/django_templates" or
# "C:/www/django/templates". Always use forward slashes, even on Windows.
# Don't forget to use absolute paths, not relative paths.
TEMPLATE_DIRS = (
    os.path.join(os.path.dirname(__file__),
    'tardis_portal').replace('\\', '/'),
    os.path.join(os.path.dirname(__file__),
    'tardis_portal/astemplates').replace('\\', '/'),
    os.path.join(os.path.dirname(__file__),
    'tardis_portal/templates/tardis_portal').replace('\\', '/'),
)

LDAP_ENABLE = False
LDAP_URL = 'directory.example.com'
BASE_DN = 'o=Organisation, c=X'
AUTH_PROFILE_MODULE = 'tardis_portal.UserProfile'

STATIC_DOC_ROOT = os.path.join(os.path.dirname(__file__),
                               'tardis_portal/site_media').replace('\\', '/')

ADMIN_MEDIA_STATIC_DOC_ROOT = \
    '/Library/Frameworks/Python.framework/Versions/2.5/lib/python2.5/'\
    'site-packages/django/contrib/admin/media'
FILE_STORE_PATH = '/path/to/store'

# Absolute path to the directory that holds media.
# Example: "/home/media/media.lawrence.com/"

MEDIA_ROOT = STATIC_DOC_ROOT

# URL that handles the media served from MEDIA_ROOT. Make sure to use a
# trailing slash if there is a path component (optional in other cases).
# Examples: "http://media.lawrence.com", "http://example.com/media/"

MEDIA_URL = '/site_media/'

INSTALLED_APPS = (
    'django_extensions',
    'django.contrib.auth',
    'django.contrib.contenttypes',
    'django.contrib.sessions',
    'django.contrib.sites',
    'django.contrib.admin',
    'django.contrib.admindocs',
    'tardis.tardis_portal',
    'registration',
    'tardis.tardis_portal.templatetags',
    )

ACCOUNT_ACTIVATION_DAYS = 3

EMAIL_PORT = 587

EMAIL_HOST = 'smtp.gmail.com'

EMAIL_HOST_USER = 'bob@bobmail.com'

EMAIL_HOST_PASSWORD = 'bob'

EMAIL_USE_TLS = True

LOG_FILENAME = '/var/tmp/tardis.log'

LOG_FORMAT = "%(asctime)s - %(levelname)s - %(message)s"

# logging levels are: DEBUG, INFO, WARN, ERROR, CRITICAL
LOG_LEVEL = logging.DEBUG<|MERGE_RESOLUTION|>--- conflicted
+++ resolved
@@ -33,10 +33,6 @@
 import logging
 import os
 
-<<<<<<< HEAD
-APP_ROOT = '/path/to/tardis/'
-=======
->>>>>>> fe6a4c30
 
 DEBUG = True
 TEMPLATE_DEBUG = DEBUG
