import djcelery
from datetime import timedelta
from os import path

DEBUG = False

TEMPLATE_DEBUG = DEBUG

ADMINS = (('bob', 'bob@bobmail.com'), )

MANAGERS = ADMINS

# Dictionary containing the settings for all databases to be used.
# The DATABASES setting must configure a default database;
# any number of additional databases may also be specified.
DATABASES = {
    'default': {
        # 'postgresql_psycopg2', 'postgresql', 'mysql', 'sqlite3' or 'oracle'.
        'ENGINE': 'django.db.backends.sqlite3',
        # Name of the database to use. For SQLite, it's the full path.
        'NAME': 'db.sqlite3',
        'USER': 'postgres',
        'PASSWORD': '',
        'HOST': '',
        'PORT': '',
    }
}

# Celery queue uses Django for persistence
BROKER_TRANSPORT = 'django'

# A dictionary containing the settings for all caches to be used with
# Django. The CACHES setting must configure a default cache; any
# number of additional caches may also be specified.  Once the cache
# is set up, you'll need to add
# 'django.middleware.cache.UpdateCacheMiddleware' and
# 'django.middleware.cache.FetchFromCacheMiddleware'
# to your MIDDLEWARE_CLASSES setting below

#CACHES = {
#    'default': {
#        'BACKEND': 'django.core.cache.backends.memcached.MemcachedCache',
#        'LOCATION': '127.0.0.1:11211',
#    }
#}

# Local time zone for this installation. Choices can be found here:
# http://en.wikipedia.org/wiki/List_of_tz_zones_by_name
# although not all choices may be available on all operating systems.
# If running in a Windows environment this must be set to the same as your
# system time zone.

TIME_ZONE = 'Australia/Melbourne'

# Language code for this installation. All choices can be found here:
# http://www.i18nguy.com/unicode/language-identifiers.html

LANGUAGE_CODE = 'en-us'

# Date format to use by default. ("jS F Y" => "8th March 2012")
# https://docs.djangoproject.com/en/1.3/ref/templates/builtins/#std:templatefilter-date

DATE_FORMAT = "jS F Y"
DATETIME_FORMAT = "jS F Y H:i"

SITE_ID = 1

# If you set this to False, Django will make some optimizations so as not
# to load the internationalization machinery.

USE_I18N = True

# Make this unique, and don't share it with anybody.

SECRET_KEY = 'ij!%7-el^^rptw$b=iol%78okl10ee7zql-()z1r6e)gbxd3gl'

# once the cache is set up, you'll need to add
# 'django.middleware.cache.UpdateCacheMiddleware' and
# 'django.middleware.cache.FetchFromCacheMiddleware'
MIDDLEWARE_CLASSES = (
    #'django.middleware.cache.UpdateCacheMiddleware',
    'django.middleware.common.CommonMiddleware',
    #'django.middleware.cache.FetchFromCacheMiddleware',
    'django.contrib.sessions.middleware.SessionMiddleware',
    'django.contrib.auth.middleware.AuthenticationMiddleware',
    'tardis.tardis_portal.logging_middleware.LoggingMiddleware',
    'tardis.tardis_portal.auth.AuthorizationMiddleware',
    'django.contrib.messages.middleware.MessageMiddleware',
    'django.middleware.transaction.TransactionMiddleware')

ROOT_URLCONF = 'tardis.urls'

TEMPLATE_CONTEXT_PROCESSORS = [
    'django.core.context_processors.request',
    'django.core.context_processors.static',
    'django.contrib.auth.context_processors.auth',
    'django.core.context_processors.debug',
    'django.core.context_processors.i18n',
    'tardis.tardis_portal.context_processors.single_search_processor',
    'tardis.tardis_portal.context_processors.tokenuser_processor',
    'tardis.tardis_portal.context_processors.registration_processor',
    'tardis.tardis_portal.context_processors.user_details_processor',
]

TEMPLATE_LOADERS = (
    'tardis.template.loaders.app_specific.Loader',
    'django.template.loaders.app_directories.Loader',
    'django.template.loaders.filesystem.Loader',
)


# Put strings here, like "/home/html/django_templates" or
# "C:/www/django/templates". Always use forward slashes, even on Windows.
# Don't forget to use absolute paths, not relative paths.
TEMPLATE_DIRS = (
    path.join(path.dirname(__file__),
    'tardis_portal/templates/').replace('\\', '/'),
)


# Temporarily disable transaction management until everyone agrees that
# we should start handling transactions
DISABLE_TRANSACTION_MANAGEMENT = False

STATIC_DOC_ROOT = path.join(path.dirname(__file__),
                               'tardis_portal/site_media').replace('\\', '/')

def get_admin_media_path():
    import pkgutil
    package = pkgutil.get_loader("django.contrib.admin")
    return path.join(package.filename, 'static', 'admin')

ADMIN_MEDIA_STATIC_DOC_ROOT = get_admin_media_path()

FILE_STORE_PATH = path.abspath(path.join(path.dirname(__file__),
    '../var/store/')).replace('\\', '/')
STAGING_PATH = path.abspath(path.join(path.dirname(__file__),
    '../var/staging/')).replace('\\', '/')
SYNC_TEMP_PATH = path.abspath(path.join(path.dirname(__file__),
    '../var/sync/')).replace('\\', '/')

STAGING_PROTOCOL = 'ldap'
STAGING_MOUNT_PREFIX = 'smb://localhost/staging/'
STAGING_MOUNT_USER_SUFFIX_ENABLE = False

REQUIRE_DATAFILE_CHECKSUMS = True
REQUIRE_DATAFILE_SIZES = True
REQUIRE_VALIDATION_ON_INGESTION = True

DEFAULT_FILE_STORAGE = 'tardis.tardis_portal.storage.MyTardisLocalFileSystemStorage'

# Absolute path to the directory that holds media.
# Example: "/home/media/media.lawrence.com/"
MEDIA_ROOT = FILE_STORE_PATH

# URL that handles the media served from MEDIA_ROOT. Make sure to use a
# trailing slash if there is a path component (optional in other cases).
# Examples: "http://media.lawrence.com", "http://example.com/media/"
MEDIA_URL = None

# Static content location
STATIC_URL = '/static/'

# Used by "django collectstatic"
STATIC_ROOT = path.abspath(path.join(path.dirname(__file__),'..','static'))

# URL prefix for admin media -- CSS, JavaScript and images. Make sure to use a
# trailing slash.
# Examples: "http://foo.com/media/", "/media/".
# ADMIN_MEDIA_PREFIX = STATIC_URL + '/admin/'

STATICFILES_DIRS = (
    ('admin', ADMIN_MEDIA_STATIC_DOC_ROOT),
)

# Use cachable copies of static files
STATICFILES_STORAGE = 'django.contrib.staticfiles.storage.CachedStaticFilesStorage'

# A tuple of strings designating all applications that are enabled in
# this Django installation.
TARDIS_APP_ROOT = 'tardis.apps'
INSTALLED_APPS = (
    'django_extensions',
    'django.contrib.auth',
    'django.contrib.contenttypes',
    'django.contrib.sessions',
    'django.contrib.sites',
    'django.contrib.staticfiles',
    'django.contrib.admin',
    'django.contrib.admindocs',
    'django.contrib.humanize',
    'tardis.template.loaders',
    'tardis.tardis_portal',
    'tardis.tardis_portal.templatetags',
    'registration',
    'south',
    'django_jasmine',
    'djcelery',
    'djkombu',
    'bootstrapform',
    'mustachejs',
    )

JASMINE_TEST_DIRECTORY = path.abspath(path.join(path.dirname(__file__),
                                                'tardis_portal',
                                                'tests',
                                                'jasmine'))


USER_PROVIDERS = ('tardis.tardis_portal.auth.localdb_auth.DjangoUserProvider',
)

GROUP_PROVIDERS = ('tardis.tardis_portal.auth.localdb_auth.DjangoGroupProvider',
                    'tardis.tardis_portal.auth.token_auth.TokenGroupProvider',
                   'tardis.tardis_portal.auth.ip_auth.IPGroupProvider'

)

# AUTH_PROVIDERS entry format:
# ('name', 'display name', 'backend implementation')
#   name - used as the key for the entry
#   display name - used as the displayed value in the login form
#   backend implementation points to the actual backend implementation
# We will assume that localdb will always be a default AUTH_PROVIDERS entry

AUTH_PROVIDERS = (
    ('localdb', 'Local DB', 'tardis.tardis_portal.auth.localdb_auth.DjangoAuthBackend'),
)

# default authentication module for experiment ownership user during
# ingestion? Must be one of the above authentication provider names
DEFAULT_AUTH = 'localdb'

AUTH_PROFILE_MODULE = 'tardis_portal.UserProfile'

# New users are added to these groups by default.
NEW_USER_INITIAL_GROUPS = []

ACCOUNT_ACTIVATION_DAYS = 3

# Email Configuration

EMAIL_PORT = 587

EMAIL_HOST = 'smtp.gmail.com'

EMAIL_HOST_USER = 'bob@bobmail.com'

EMAIL_HOST_PASSWORD = 'bob'

EMAIL_USE_TLS = True

# Post Save Filters
#POST_SAVE_FILTERS = [
#    ("tardis.tardis_portal.filters.exif.make_filter",
#     ["EXIF", "http://exif.schema"]),  # this filter requires pyexiv2
#                                       # http://tilloy.net/dev/pyexiv2/
#    ]

# Post Save Filters
#POST_SAVE_FILTERS = [
#    ("tardis.tardis_portal.filters.diffractionimage.make_filter",
#     ["DIFFRACTION", "http://www.tardis.edu.au/schemas/trdDatafile/1",
#      "/Users/steve/Desktop/diffdump"]),  #  requires ccp4 diffdump binary
#    ]

# logging levels are: DEBUG, INFO, WARN, ERROR, CRITICAL
SYSTEM_LOG_LEVEL = 'INFO'
MODULE_LOG_LEVEL = 'INFO'

SYSTEM_LOG_FILENAME = 'request.log'
MODULE_LOG_FILENAME = 'tardis.log'

# Rollover occurs whenever the current log file is nearly maxBytes in length;
# if maxBytes is zero, rollover never occurs
SYSTEM_LOG_MAXBYTES = 0
MODULE_LOG_MAXBYTES = 0

# Uploadify root folder path, relative to STATIC root
UPLOADIFY_PATH = '%s/%s' % (STATIC_URL, 'js/lib/uploadify')

# Upload path that files are sent to
UPLOADIFY_UPLOAD_PATH = '%s/%s' % (MEDIA_URL, 'uploads')

# Download size limit: zero means no limit
DOWNLOAD_ARCHIVE_SIZE_LIMIT = 0

# Safety margin for temporary space when downloading.  (Estimated archive
# file size + safety_margin must be less that available disk space ...)
DOWNLOAD_SPACE_SAFETY_MARGIN = 8388608

# Disable registration (copy to your settings.py first!)
# INSTALLED_APPS = filter(lambda x: x != 'registration', INSTALLED_APPS)

# Settings for the single search box
# Set HAYSTACK_SOLR_URL to the location of the SOLR server instance
SINGLE_SEARCH_ENABLED = False
HAYSTACK_SITECONF = 'tardis.search_sites'
HAYSTACK_SEARCH_ENGINE = 'solr'
HAYSTACK_SOLR_URL = 'http://127.0.0.1:8080/solr'
if SINGLE_SEARCH_ENABLED:
    INSTALLED_APPS = INSTALLED_APPS + ('haystack',)
else:
    HAYSTACK_ENABLE_REGISTRATIONS = False

DEFAULT_INSTITUTION = "Monash University"

#Are the datasets ingested via METS xml (web services) to be immutable?
IMMUTABLE_METS_DATASETS = True

TOKEN_EXPIRY_DAYS = 30
TOKEN_LENGTH = 30
TOKEN_USERNAME = 'tokenuser'

REQUIRE_VALID_PUBLIC_CONTACTS = True

# RIF-CS Settings
OAI_DOCS_PATH = path.abspath(path.join(path.dirname(__file__), '../var/oai'))
RIFCS_PROVIDERS = ('tardis.tardis_portal.publish.provider.rifcsprovider.RifCsProvider',)
RIFCS_TEMPLATE_DIR = path.join(path.dirname(__file__),
    'tardis_portal/templates/tardis_portal/rif-cs/profiles/')
RIFCS_GROUP = "MyTARDIS Default Group"
RIFCS_KEY = "keydomain.example"
RELATED_INFO_SCHEMA_NAMESPACE = 'http://www.tardis.edu.au/schemas/related_info/2011/11/10'
RELATED_OTHER_INFO_SCHEMA_NAMESPACE = 'http://www.tardis.edu.au/schemas/experiment/annotation/2011/07/07'

DOI_ENABLE = False
DOI_XML_PROVIDER = 'tardis.tardis_portal.ands_doi.DOIXMLProvider'
#DOI_TEMPLATE_DIR = path.join(TARDIS_DIR, 'tardis_portal/templates/tardis_portal/doi/')
DOI_TEMPLATE_DIR = path.join('tardis_portal/doi/')
DOI_APP_ID = ''
DOI_NAMESPACE = 'http://www.tardis.edu.au/schemas/doi/2011/12/07'
DOI_MINT_URL = 'https://services.ands.org.au/home/dois/doi_mint.php'
DOI_RELATED_INFO_ENABLE = False
DOI_BASE_URL='http://mytardis.example.com'

OAIPMH_PROVIDERS = [
    'tardis.apps.oaipmh.provider.experiment.DcExperimentProvider',
    'tardis.apps.oaipmh.provider.experiment.RifCsExperimentProvider',
]


CELERYBEAT_SCHEDULE = {
      "verify-files": {
        "task": "tardis_portal.verify_files",
        "schedule": timedelta(seconds=30)
      },
    }

djcelery.setup_loader()

<<<<<<< HEAD
DEFAULT_LOCATION = "local"

INITIAL_LOCATIONS = [{'name': DEFAULT_LOCATION,
                      'url': 'file://' + path.realpath(FILE_STORE_PATH),
                      'provider': 'local',
                      'type': 'online',
                      'priority': 10},
#                     {'name': 'sync',
#                      'url': 'file://' + path.realpath(SYNC_PATH),
#                      'provider': 'local',
#                      'type': 'external',
#                      'priority': 8},
                     {'name': 'staging',
                      'provider': 'local',
                      'url': 'file://' + path.realpath(STAGING_PATH),
                      'type': 'external',
                      'priority': 5}]

DEFAULT_MIGRATION_DESTINATION = 'unknown'

TRANSFER_PROVIDERS = {
    'http': 'tardis.tardis_portal.transfer.SimpleHttpTransfer',
    'dav': 'tardis.tardis_portal.transfer.WebDAVTransfer',
    'local': 'tardis.tardis_portal.transfer.LocalTransfer'}
=======
UPLOAD_METHOD = "uploadify"
'''
can be changed to an app that provides an upload_button function,
eg. "tardis.apps.filepicker.view.upload_button" to use a fancy
commercial uploader
'''
>>>>>>> 9112c1a3
<|MERGE_RESOLUTION|>--- conflicted
+++ resolved
@@ -349,7 +349,6 @@
 
 djcelery.setup_loader()
 
-<<<<<<< HEAD
 DEFAULT_LOCATION = "local"
 
 INITIAL_LOCATIONS = [{'name': DEFAULT_LOCATION,
@@ -374,11 +373,10 @@
     'http': 'tardis.tardis_portal.transfer.SimpleHttpTransfer',
     'dav': 'tardis.tardis_portal.transfer.WebDAVTransfer',
     'local': 'tardis.tardis_portal.transfer.LocalTransfer'}
-=======
+
 UPLOAD_METHOD = "uploadify"
 '''
 can be changed to an app that provides an upload_button function,
 eg. "tardis.apps.filepicker.view.upload_button" to use a fancy
 commercial uploader
-'''
->>>>>>> 9112c1a3
+'''