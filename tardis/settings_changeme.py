import djcelery
from datetime import timedelta
from os import path

DEBUG = False

TEMPLATE_DEBUG = DEBUG

ADMINS = (('bob', 'bob@bobmail.com'), )

MANAGERS = ADMINS

# Dictionary containing the settings for all databases to be used.
# The DATABASES setting must configure a default database;
# any number of additional databases may also be specified.
DATABASES = {
    'default': {
        # 'postgresql_psycopg2', 'postgresql', 'mysql', 'sqlite3' or 'oracle'.
        'ENGINE': 'django.db.backends.sqlite3',
        # Name of the database to use. For SQLite, it's the full path.
        'NAME': 'db.sqlite3',
        'USER': 'postgres',
        'PASSWORD': '',
        'HOST': '',
        'PORT': '',
    }
}

# Celery queue uses Django for persistence
BROKER_TRANSPORT = 'django'

# A dictionary containing the settings for all caches to be used with
# Django. The CACHES setting must configure a default cache; any
# number of additional caches may also be specified.  Once the cache
# is set up, you'll need to add
# 'django.middleware.cache.UpdateCacheMiddleware' and
# 'django.middleware.cache.FetchFromCacheMiddleware'
# to your MIDDLEWARE_CLASSES setting below

#CACHES = {
#    'default': {
#        'BACKEND': 'django.core.cache.backends.memcached.MemcachedCache',
#        'LOCATION': '127.0.0.1:11211',
#    }
#}

# Local time zone for this installation. Choices can be found here:
# http://en.wikipedia.org/wiki/List_of_tz_zones_by_name
# although not all choices may be available on all operating systems.
# If running in a Windows environment this must be set to the same as your
# system time zone.

TIME_ZONE = 'Australia/Melbourne'

# Language code for this installation. All choices can be found here:
# http://www.i18nguy.com/unicode/language-identifiers.html

LANGUAGE_CODE = 'en-us'

# Date format to use by default. ("jS F Y" => "8th March 2012")
# https://docs.djangoproject.com/en/1.3/ref/templates/builtins/#std:templatefilter-date

DATE_FORMAT = "jS F Y"
DATETIME_FORMAT = "jS F Y H:i"

SITE_ID = 1

# If you set this to False, Django will make some optimizations so as not
# to load the internationalization machinery.

USE_I18N = True

# Make this unique, and don't share it with anybody.

SECRET_KEY = 'ij!%7-el^^rptw$b=iol%78okl10ee7zql-()z1r6e)gbxd3gl'

# once the cache is set up, you'll need to add
# 'django.middleware.cache.UpdateCacheMiddleware' and
# 'django.middleware.cache.FetchFromCacheMiddleware'
MIDDLEWARE_CLASSES = (
    #'django.middleware.cache.UpdateCacheMiddleware',
    'django.middleware.common.CommonMiddleware',
    #'django.middleware.cache.FetchFromCacheMiddleware',
    'django.contrib.sessions.middleware.SessionMiddleware',
    'django.contrib.auth.middleware.AuthenticationMiddleware',
    'tardis.tardis_portal.logging_middleware.LoggingMiddleware',
    'tardis.tardis_portal.auth.AuthorizationMiddleware',
    'django.contrib.messages.middleware.MessageMiddleware',
    'django.middleware.transaction.TransactionMiddleware',
    'tardis.tardis_portal.auth.token_auth.TokenAuthMiddleware',
)

ROOT_URLCONF = 'tardis.urls'

TEMPLATE_CONTEXT_PROCESSORS = [
    'django.core.context_processors.request',
    'django.core.context_processors.static',
    'django.contrib.auth.context_processors.auth',
    'django.core.context_processors.debug',
    'django.core.context_processors.i18n',
    'tardis.tardis_portal.context_processors.single_search_processor',
    'tardis.tardis_portal.context_processors.tokenuser_processor',
    'tardis.tardis_portal.context_processors.registration_processor',
    'tardis.tardis_portal.context_processors.user_details_processor',
]

TEMPLATE_LOADERS = (
    'tardis.template.loaders.app_specific.Loader',
    'django.template.loaders.app_directories.Loader',
    'django.template.loaders.filesystem.Loader',
)


# Put strings here, like "/home/html/django_templates" or
# "C:/www/django/templates". Always use forward slashes, even on Windows.
# Don't forget to use absolute paths, not relative paths.
TEMPLATE_DIRS = (
    path.join(path.dirname(__file__),
    'tardis_portal/templates/').replace('\\', '/'),
)


# Temporarily disable transaction management until everyone agrees that
# we should start handling transactions
DISABLE_TRANSACTION_MANAGEMENT = False

STATIC_DOC_ROOT = path.join(path.dirname(__file__),
                               'tardis_portal/site_media').replace('\\', '/')

def get_admin_media_path():
    import pkgutil
    package = pkgutil.get_loader("django.contrib.admin")
    return path.join(package.filename, 'static', 'admin')

ADMIN_MEDIA_STATIC_DOC_ROOT = get_admin_media_path()

FILE_STORE_PATH = path.abspath(path.join(path.dirname(__file__),
    '../var/store/')).replace('\\', '/')
STAGING_PATH = path.abspath(path.join(path.dirname(__file__),
    '../var/staging/')).replace('\\', '/')
SYNC_TEMP_PATH = path.abspath(path.join(path.dirname(__file__),
    '../var/sync/')).replace('\\', '/')

STAGING_PROTOCOL = 'ldap'
STAGING_MOUNT_PREFIX = 'smb://localhost/staging/'
STAGING_MOUNT_USER_SUFFIX_ENABLE = False

REQUIRE_DATAFILE_CHECKSUMS = True
REQUIRE_DATAFILE_SIZES = True
REQUIRE_VALIDATION_ON_INGESTION = True

DEFAULT_FILE_STORAGE = 'tardis.tardis_portal.storage.MyTardisLocalFileSystemStorage'

# Absolute path to the directory that holds media.
# Example: "/home/media/media.lawrence.com/"
MEDIA_ROOT = FILE_STORE_PATH

# URL that handles the media served from MEDIA_ROOT. Make sure to use a
# trailing slash if there is a path component (optional in other cases).
# Examples: "http://media.lawrence.com", "http://example.com/media/"
MEDIA_URL = None

# Static content location
STATIC_URL = '/static/'

# Used by "django collectstatic"
STATIC_ROOT = path.abspath(path.join(path.dirname(__file__),'..','static'))

# URL prefix for admin media -- CSS, JavaScript and images. Make sure to use a
# trailing slash.
# Examples: "http://foo.com/media/", "/media/".
# ADMIN_MEDIA_PREFIX = STATIC_URL + '/admin/'

STATICFILES_DIRS = (
    ('admin', ADMIN_MEDIA_STATIC_DOC_ROOT),
)

# Use cachable copies of static files
STATICFILES_STORAGE = 'django.contrib.staticfiles.storage.CachedStaticFilesStorage'

# A tuple of strings designating all applications that are enabled in
# this Django installation.
TARDIS_APP_ROOT = 'tardis.apps'
INSTALLED_APPS = (
    'django_extensions',
    'django.contrib.auth',
    'django.contrib.contenttypes',
    'django.contrib.sessions',
    'django.contrib.sites',
    'django.contrib.staticfiles',
    'django.contrib.admin',
    'django.contrib.admindocs',
    'django.contrib.humanize',
    'tardis.template.loaders',
    'tardis.tardis_portal',
    'tardis.tardis_portal.templatetags',
    'registration',
    'south',
    'django_jasmine',
    'djcelery',
    'kombu.transport.django',
    'bootstrapform',
    'mustachejs',
<<<<<<< HEAD
    'tastypie',
=======
>>>>>>> b38203e5
)

JASMINE_TEST_DIRECTORY = path.abspath(path.join(path.dirname(__file__),
                                                'tardis_portal',
                                                'tests',
                                                'jasmine'))


USER_PROVIDERS = (
    'tardis.tardis_portal.auth.localdb_auth.DjangoUserProvider',
)

GROUP_PROVIDERS = (
    'tardis.tardis_portal.auth.localdb_auth.DjangoGroupProvider',
    'tardis.tardis_portal.auth.token_auth.TokenGroupProvider',
)

# AUTH_PROVIDERS entry format:
# ('name', 'display name', 'backend implementation')
#   name - used as the key for the entry
#   display name - used as the displayed value in the login form
#   backend implementation points to the actual backend implementation
# We will assume that localdb will always be a default AUTH_PROVIDERS entry

AUTH_PROVIDERS = (
    ('localdb', 'Local DB',
     'tardis.tardis_portal.auth.localdb_auth.DjangoAuthBackend'),
)

# default authentication module for experiment ownership user during
# ingestion? Must be one of the above authentication provider names
DEFAULT_AUTH = 'localdb'

AUTH_PROFILE_MODULE = 'tardis_portal.UserProfile'

# New users are added to these groups by default.
NEW_USER_INITIAL_GROUPS = []

ACCOUNT_ACTIVATION_DAYS = 3

AUTHENTICATION_BACKENDS = (
    'django.contrib.auth.backends.ModelBackend',
    'tardis.tardis_portal.auth.authorisation.ACLAwareBackend',
)

# Email Configuration

EMAIL_PORT = 587

EMAIL_HOST = 'smtp.gmail.com'

EMAIL_HOST_USER = 'bob@bobmail.com'

EMAIL_HOST_PASSWORD = 'bob'

EMAIL_USE_TLS = True

# Post Save Filters
#POST_SAVE_FILTERS = [
#    ("tardis.tardis_portal.filters.exif.make_filter",
#     ["EXIF", "http://exif.schema"]),  # this filter requires pyexiv2
#                                       # http://tilloy.net/dev/pyexiv2/
#    ]

# Post Save Filters
#POST_SAVE_FILTERS = [
#    ("tardis.tardis_portal.filters.diffractionimage.make_filter",
#     ["DIFFRACTION", "http://www.tardis.edu.au/schemas/trdDatafile/1",
#      "/Users/steve/Desktop/diffdump"]),  #  requires ccp4 diffdump binary
#    ]

# logging levels are: DEBUG, INFO, WARN, ERROR, CRITICAL
SYSTEM_LOG_LEVEL = 'INFO'
MODULE_LOG_LEVEL = 'INFO'

SYSTEM_LOG_FILENAME = 'request.log'
MODULE_LOG_FILENAME = 'tardis.log'

# Rollover occurs whenever the current log file is nearly maxBytes in length;
# if maxBytes is zero, rollover never occurs
SYSTEM_LOG_MAXBYTES = 0
MODULE_LOG_MAXBYTES = 0

# Uploadify root folder path, relative to STATIC root
UPLOADIFY_PATH = '%s/%s' % (STATIC_URL, 'js/lib/uploadify')

# Upload path that files are sent to
UPLOADIFY_UPLOAD_PATH = '%s/%s' % (MEDIA_URL, 'uploads')

# Download size limit: zero means no limit
DOWNLOAD_ARCHIVE_SIZE_LIMIT = 0

# Safety margin for temporary space when downloading.  (Estimated archive
# file size + safety_margin must be less that available disk space ...)
DOWNLOAD_SPACE_SAFETY_MARGIN = 8388608

# Disable registration (copy to your settings.py first!)
# INSTALLED_APPS = filter(lambda x: x != 'registration', INSTALLED_APPS)

# Settings for the single search box
# Set HAYSTACK_SOLR_URL to the location of the SOLR server instance
SINGLE_SEARCH_ENABLED = False
HAYSTACK_SITECONF = 'tardis.search_sites'
HAYSTACK_SEARCH_ENGINE = 'solr'
HAYSTACK_SOLR_URL = 'http://127.0.0.1:8080/solr'
if SINGLE_SEARCH_ENABLED:
    INSTALLED_APPS = INSTALLED_APPS + ('haystack',)
else:
    HAYSTACK_ENABLE_REGISTRATIONS = False

DEFAULT_INSTITUTION = "Monash University"

#Are the datasets ingested via METS xml (web services) to be immutable?
IMMUTABLE_METS_DATASETS = True

TOKEN_EXPIRY_DAYS = 30
TOKEN_LENGTH = 30
TOKEN_USERNAME = 'tokenuser'

REQUIRE_VALID_PUBLIC_CONTACTS = True

# RIF-CS Settings
OAI_DOCS_PATH = path.abspath(path.join(path.dirname(__file__), '../var/oai'))
RIFCS_PROVIDERS = ('tardis.tardis_portal.publish.provider.rifcsprovider.RifCsProvider',)
RIFCS_TEMPLATE_DIR = path.join(path.dirname(__file__),
    'tardis_portal/templates/tardis_portal/rif-cs/profiles/')
RIFCS_GROUP = "MyTARDIS Default Group"
RIFCS_KEY = "keydomain.example"
RELATED_INFO_SCHEMA_NAMESPACE = 'http://www.tardis.edu.au/schemas/related_info/2011/11/10'
RELATED_OTHER_INFO_SCHEMA_NAMESPACE = 'http://www.tardis.edu.au/schemas/experiment/annotation/2011/07/07'

DOI_ENABLE = False
DOI_XML_PROVIDER = 'tardis.tardis_portal.ands_doi.DOIXMLProvider'
#DOI_TEMPLATE_DIR = path.join(TARDIS_DIR, 'tardis_portal/templates/tardis_portal/doi/')
DOI_TEMPLATE_DIR = path.join('tardis_portal/doi/')
DOI_APP_ID = ''
DOI_NAMESPACE = 'http://www.tardis.edu.au/schemas/doi/2011/12/07'
DOI_MINT_URL = 'https://services.ands.org.au/home/dois/doi_mint.php'
DOI_RELATED_INFO_ENABLE = False
DOI_BASE_URL='http://mytardis.example.com'

OAIPMH_PROVIDERS = [
    'tardis.apps.oaipmh.provider.experiment.DcExperimentProvider',
    'tardis.apps.oaipmh.provider.experiment.RifCsExperimentProvider',
]


CELERYBEAT_SCHEDULE = {
      "verify-files": {
        "task": "tardis_portal.verify_files",
        "schedule": timedelta(seconds=30)
      },
    }

djcelery.setup_loader()

DEFAULT_LOCATION = "local"

INITIAL_LOCATIONS = [{'name': DEFAULT_LOCATION,
                      'url': 'file://' + FILE_STORE_PATH,
                      'provider': 'local',
                      'type': 'online',
                      'priority': 10},
#                     {'name': 'sync',
#                      'url': 'file://' + SYNC_PATH,
#                      'provider': 'local',
#                      'type': 'external',
#                      'priority': 8},
                     {'name': 'staging',
                      'provider': 'local',
                      'url': 'file://' + STAGING_PATH,
                      'type': 'external',
                      'priority': 5}]

DEFAULT_MIGRATION_DESTINATION = 'unknown'

TRANSFER_PROVIDERS = {
    'http': 'tardis.tardis_portal.transfer.SimpleHttpTransfer',
    'dav': 'tardis.tardis_portal.transfer.WebDAVTransfer',
    'local': 'tardis.tardis_portal.transfer.LocalTransfer'}

UPLOAD_METHOD = "uploadify"
'''
can be changed to an app that provides an upload_button function,
eg. "tardis.apps.filepicker.views.upload_button" to use a fancy
commercial uploader.
To use filepicker, please also get an API key at http://filepicker.io
'''
#FILEPICKER_API_KEY = "YOUR KEY"

ARCHIVE_FILE_MAPPERS = {
#    'test': ('tardis.apps.example.ExampleMapper',),
#    'test2': ('tardis.apps.example.ExampleMapper', {'foo': 1})
    }

# Site's default archive organization (i.e. path structure)
DEFAULT_ARCHIVE_ORGANIZATION = 'classic'

# Site's preferred archive types, with the most preferred first
DEFAULT_ARCHIVE_FORMATS = ['zip', 'tar']

# If you want enable user agent sensing, copy this to settings.py
# and uncomment it.
#
#USER_AGENT_SENSING = True
#if USER_AGENT_SENSING:
#    from os import environ
#    # Workaround for bug in ua_parser ... can't find its builtin copy
#    # of regexes.yaml ... in versions 0.3.2 and earlier.  Remove when fixed.
#    environ['UA_PARSER_YAML'] = '/opt/mytardis/current/ua_parser_regexes.yaml'
#
#    INSTALLED_APPS = INSTALLED_APPS + ('django_user_agents',)
#    MIDDLEWARE_CLASSES = MIDDLEWARE_CLASSES + \
#        ('django_user_agents.middleware.UserAgentMiddleware',)<|MERGE_RESOLUTION|>--- conflicted
+++ resolved
@@ -201,10 +201,7 @@
     'kombu.transport.django',
     'bootstrapform',
     'mustachejs',
-<<<<<<< HEAD
     'tastypie',
-=======
->>>>>>> b38203e5
 )
 
 JASMINE_TEST_DIRECTORY = path.abspath(path.join(path.dirname(__file__),
