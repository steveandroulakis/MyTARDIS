import djcelery
from datetime import timedelta
from os import path

DEBUG = False

TEMPLATE_DEBUG = DEBUG

ADMINS = (('bob', 'bob@bobmail.com'), )

MANAGERS = ADMINS

# Dictionary containing the settings for all databases to be used.
# The DATABASES setting must configure a default database;
# any number of additional databases may also be specified.
DATABASES = {
    'default': {
        # 'postgresql_psycopg2', 'postgresql', 'mysql', 'sqlite3' or 'oracle'.
        'ENGINE': 'django.db.backends.sqlite3',
        # Name of the database to use. For SQLite, it's the full path.
        'NAME': 'db.sqlite3',
        'USER': 'postgres',
        'PASSWORD': '',
        'HOST': '',
        'PORT': '',
    }
}

# Celery queue uses Django for persistence
BROKER_TRANSPORT = 'django'

# A dictionary containing the settings for all caches to be used with
# Django. The CACHES setting must configure a default cache; any
# number of additional caches may also be specified.  Once the cache
# is set up, you'll need to add
# 'django.middleware.cache.UpdateCacheMiddleware' and
# 'django.middleware.cache.FetchFromCacheMiddleware'
# to your MIDDLEWARE_CLASSES setting below

#CACHES = {
#    'default': {
#        'BACKEND': 'django.core.cache.backends.memcached.MemcachedCache',
#        'LOCATION': '127.0.0.1:11211',
#    }
#}

# Local time zone for this installation. Choices can be found here:
# http://en.wikipedia.org/wiki/List_of_tz_zones_by_name
# although not all choices may be available on all operating systems.
# If running in a Windows environment this must be set to the same as your
# system time zone.

TIME_ZONE = 'Australia/Melbourne'

# Language code for this installation. All choices can be found here:
# http://www.i18nguy.com/unicode/language-identifiers.html

LANGUAGE_CODE = 'en-us'

# Date format to use by default. ("jS F Y" => "8th March 2012")
# https://docs.djangoproject.com/en/1.3/ref/templates/builtins/#std:templatefilter-date

DATE_FORMAT = "jS F Y"
DATETIME_FORMAT = "jS F Y H:i"

SITE_ID = 1

# If you set this to False, Django will make some optimizations so as not
# to load the internationalization machinery.

USE_I18N = True

# Make this unique, and don't share it with anybody.

SECRET_KEY = 'ij!%7-el^^rptw$b=iol%78okl10ee7zql-()z1r6e)gbxd3gl'

# once the cache is set up, you'll need to add
# 'django.middleware.cache.UpdateCacheMiddleware' and
# 'django.middleware.cache.FetchFromCacheMiddleware'
MIDDLEWARE_CLASSES = (
    #'django.middleware.cache.UpdateCacheMiddleware',
    'django.middleware.common.CommonMiddleware',
    #'django.middleware.cache.FetchFromCacheMiddleware',
    'django.contrib.sessions.middleware.SessionMiddleware',
    'django.contrib.auth.middleware.AuthenticationMiddleware',
    'tardis.tardis_portal.logging_middleware.LoggingMiddleware',
    'tardis.tardis_portal.auth.AuthorizationMiddleware',
    'django.contrib.messages.middleware.MessageMiddleware',
    'django.middleware.transaction.TransactionMiddleware')

ROOT_URLCONF = 'tardis.urls'

TEMPLATE_CONTEXT_PROCESSORS = [
    'django.core.context_processors.request',
    'django.core.context_processors.static',
    'django.contrib.auth.context_processors.auth',
    'django.core.context_processors.debug',
    'django.core.context_processors.i18n',
    'tardis.tardis_portal.context_processors.single_search_processor',
    'tardis.tardis_portal.context_processors.tokenuser_processor',
    'tardis.tardis_portal.context_processors.registration_processor',
    'tardis.tardis_portal.context_processors.user_details_processor',
]

TEMPLATE_LOADERS = (
    'tardis.template.loaders.app_specific.Loader',
    'django.template.loaders.app_directories.Loader',
    'django.template.loaders.filesystem.Loader',
)


# Put strings here, like "/home/html/django_templates" or
# "C:/www/django/templates". Always use forward slashes, even on Windows.
# Don't forget to use absolute paths, not relative paths.
TEMPLATE_DIRS = (
    path.join(path.dirname(__file__),
    'tardis_portal/templates/').replace('\\', '/'),
)


# Temporarily disable transaction management until everyone agrees that
# we should start handling transactions
DISABLE_TRANSACTION_MANAGEMENT = False

STATIC_DOC_ROOT = path.join(path.dirname(__file__),
                               'tardis_portal/site_media').replace('\\', '/')

def get_admin_media_path():
    import pkgutil
    package = pkgutil.get_loader("django.contrib.admin")
    return path.join(package.filename, 'static', 'admin')

ADMIN_MEDIA_STATIC_DOC_ROOT = get_admin_media_path()

FILE_STORE_PATH = path.abspath(path.join(path.dirname(__file__),
    '../var/store/')).replace('\\', '/')
STAGING_PATH = path.abspath(path.join(path.dirname(__file__),
    '../var/staging/')).replace('\\', '/')
SYNC_TEMP_PATH = path.abspath(path.join(path.dirname(__file__),
    '../var/sync/')).replace('\\', '/')

STAGING_PROTOCOL = 'ldap'
STAGING_MOUNT_PREFIX = 'smb://localhost/staging/'
STAGING_MOUNT_USER_SUFFIX_ENABLE = False

REQUIRE_DATAFILE_CHECKSUMS = True
REQUIRE_DATAFILE_SIZES = True
REQUIRE_VALIDATION_ON_INGESTION = True

DEFAULT_FILE_STORAGE = 'tardis.tardis_portal.storage.MyTardisLocalFileSystemStorage'

# Absolute path to the directory that holds media.
# Example: "/home/media/media.lawrence.com/"
MEDIA_ROOT = FILE_STORE_PATH

# URL that handles the media served from MEDIA_ROOT. Make sure to use a
# trailing slash if there is a path component (optional in other cases).
# Examples: "http://media.lawrence.com", "http://example.com/media/"
MEDIA_URL = None

# Static content location
STATIC_URL = '/static/'

# Used by "django collectstatic"
STATIC_ROOT = path.abspath(path.join(path.dirname(__file__),'..','static'))

# URL prefix for admin media -- CSS, JavaScript and images. Make sure to use a
# trailing slash.
# Examples: "http://foo.com/media/", "/media/".
# ADMIN_MEDIA_PREFIX = STATIC_URL + '/admin/'

STATICFILES_DIRS = (
    ('admin', ADMIN_MEDIA_STATIC_DOC_ROOT),
)

# Use cachable copies of static files
STATICFILES_STORAGE = 'django.contrib.staticfiles.storage.CachedStaticFilesStorage'

# A tuple of strings designating all applications that are enabled in
# this Django installation.
TARDIS_APP_ROOT = 'tardis.apps'
INSTALLED_APPS = (
    'django_extensions',
    'django.contrib.auth',
    'django.contrib.contenttypes',
    'django.contrib.sessions',
    'django.contrib.sites',
    'django.contrib.staticfiles',
    'django.contrib.admin',
    'django.contrib.admindocs',
    'django.contrib.humanize',
    'tardis.template.loaders',
    'tardis.tardis_portal',
    'tardis.tardis_portal.templatetags',
    'registration',
    'south',
    'django_jasmine',
    'djcelery',
    'djkombu',
    'bootstrapform',
    'mustachejs',
    )

JASMINE_TEST_DIRECTORY = path.abspath(path.join(path.dirname(__file__),
                                                'tardis_portal',
                                                'tests',
                                                'jasmine'))


USER_PROVIDERS = ('tardis.tardis_portal.auth.localdb_auth.DjangoUserProvider',
)

GROUP_PROVIDERS = ('tardis.tardis_portal.auth.localdb_auth.DjangoGroupProvider',
                    'tardis.tardis_portal.auth.token_auth.TokenGroupProvider',
                   'tardis.tardis_portal.auth.ip_auth.IPGroupProvider'

)

# AUTH_PROVIDERS entry format:
# ('name', 'display name', 'backend implementation')
#   name - used as the key for the entry
#   display name - used as the displayed value in the login form
#   backend implementation points to the actual backend implementation
# We will assume that localdb will always be a default AUTH_PROVIDERS entry

AUTH_PROVIDERS = (
    ('localdb', 'Local DB', 'tardis.tardis_portal.auth.localdb_auth.DjangoAuthBackend'),
)

# default authentication module for experiment ownership user during
# ingestion? Must be one of the above authentication provider names
DEFAULT_AUTH = 'localdb'

AUTH_PROFILE_MODULE = 'tardis_portal.UserProfile'

# New users are added to these groups by default.
NEW_USER_INITIAL_GROUPS = []

ACCOUNT_ACTIVATION_DAYS = 3

# Email Configuration

EMAIL_PORT = 587

EMAIL_HOST = 'smtp.gmail.com'

EMAIL_HOST_USER = 'bob@bobmail.com'

EMAIL_HOST_PASSWORD = 'bob'

EMAIL_USE_TLS = True

# Post Save Filters
#POST_SAVE_FILTERS = [
#    ("tardis.tardis_portal.filters.exif.make_filter",
#     ["EXIF", "http://exif.schema"]),  # this filter requires pyexiv2
#                                       # http://tilloy.net/dev/pyexiv2/
#    ]

# Post Save Filters
#POST_SAVE_FILTERS = [
#    ("tardis.tardis_portal.filters.diffractionimage.make_filter",
#     ["DIFFRACTION", "http://www.tardis.edu.au/schemas/trdDatafile/1",
#      "/Users/steve/Desktop/diffdump"]),  #  requires ccp4 diffdump binary
#    ]

# logging levels are: DEBUG, INFO, WARN, ERROR, CRITICAL
SYSTEM_LOG_LEVEL = 'INFO'
MODULE_LOG_LEVEL = 'INFO'

SYSTEM_LOG_FILENAME = 'request.log'
MODULE_LOG_FILENAME = 'tardis.log'

# Rollover occurs whenever the current log file is nearly maxBytes in length;
# if maxBytes is zero, rollover never occurs
SYSTEM_LOG_MAXBYTES = 0
MODULE_LOG_MAXBYTES = 0

# Uploadify root folder path, relative to STATIC root
UPLOADIFY_PATH = '%s/%s' % (STATIC_URL, 'js/lib/uploadify')

# Upload path that files are sent to
UPLOADIFY_UPLOAD_PATH = '%s/%s' % (MEDIA_URL, 'uploads')

# Download size limit: zero means no limit
DOWNLOAD_ARCHIVE_SIZE_LIMIT = 0

# Safety margin for temporary space when downloading.  (Estimated archive
# file size + safety_margin must be less that available disk space ...)
DOWNLOAD_SPACE_SAFETY_MARGIN = 8388608

# Disable registration (copy to your settings.py first!)
# INSTALLED_APPS = filter(lambda x: x != 'registration', INSTALLED_APPS)

# Settings for the single search box
# Set HAYSTACK_SOLR_URL to the location of the SOLR server instance
SINGLE_SEARCH_ENABLED = False
HAYSTACK_SITECONF = 'tardis.search_sites'
HAYSTACK_SEARCH_ENGINE = 'solr'
HAYSTACK_SOLR_URL = 'http://127.0.0.1:8080/solr'
if SINGLE_SEARCH_ENABLED:
    INSTALLED_APPS = INSTALLED_APPS + ('haystack',)
else:
    HAYSTACK_ENABLE_REGISTRATIONS = False

DEFAULT_INSTITUTION = "Monash University"

#Are the datasets ingested via METS xml (web services) to be immutable?
IMMUTABLE_METS_DATASETS = True

TOKEN_EXPIRY_DAYS = 30
TOKEN_LENGTH = 30
TOKEN_USERNAME = 'tokenuser'

REQUIRE_VALID_PUBLIC_CONTACTS = True

# RIF-CS Settings
OAI_DOCS_PATH = path.abspath(path.join(path.dirname(__file__), '../var/oai'))
RIFCS_PROVIDERS = ('tardis.tardis_portal.publish.provider.rifcsprovider.RifCsProvider',)
RIFCS_TEMPLATE_DIR = path.join(path.dirname(__file__),
    'tardis_portal/templates/tardis_portal/rif-cs/profiles/')
RIFCS_GROUP = "MyTARDIS Default Group"
RIFCS_KEY = "keydomain.example"
RELATED_INFO_SCHEMA_NAMESPACE = 'http://www.tardis.edu.au/schemas/related_info/2011/11/10'
RELATED_OTHER_INFO_SCHEMA_NAMESPACE = 'http://www.tardis.edu.au/schemas/experiment/annotation/2011/07/07'

DOI_ENABLE = False
DOI_XML_PROVIDER = 'tardis.tardis_portal.ands_doi.DOIXMLProvider'
#DOI_TEMPLATE_DIR = path.join(TARDIS_DIR, 'tardis_portal/templates/tardis_portal/doi/')
DOI_TEMPLATE_DIR = path.join('tardis_portal/doi/')
DOI_APP_ID = ''
DOI_NAMESPACE = 'http://www.tardis.edu.au/schemas/doi/2011/12/07'
DOI_MINT_URL = 'https://services.ands.org.au/home/dois/doi_mint.php'
DOI_RELATED_INFO_ENABLE = False
DOI_BASE_URL='http://mytardis.example.com'

OAIPMH_PROVIDERS = [
    'tardis.apps.oaipmh.provider.experiment.DcExperimentProvider',
    'tardis.apps.oaipmh.provider.experiment.RifCsExperimentProvider',
]


CELERYBEAT_SCHEDULE = {
      "verify-files": {
        "task": "tardis_portal.verify_files",
        "schedule": timedelta(seconds=30)
      },
    }

djcelery.setup_loader()

DEFAULT_LOCATION = "local"

INITIAL_LOCATIONS = [{'name': DEFAULT_LOCATION,
                      'url': 'file://' + FILE_STORE_PATH,
                      'provider': 'local',
                      'type': 'online',
                      'priority': 10},
#                     {'name': 'sync',
#                      'url': 'file://' + SYNC_PATH,
#                      'provider': 'local',
#                      'type': 'external',
#                      'priority': 8},
                     {'name': 'staging',
                      'provider': 'local',
                      'url': 'file://' + STAGING_PATH,
                      'type': 'external',
                      'priority': 5}]

DEFAULT_MIGRATION_DESTINATION = 'unknown'

TRANSFER_PROVIDERS = {
    'http': 'tardis.tardis_portal.transfer.SimpleHttpTransfer',
    'dav': 'tardis.tardis_portal.transfer.WebDAVTransfer',
    'local': 'tardis.tardis_portal.transfer.LocalTransfer'}

UPLOAD_METHOD = "uploadify"
'''
can be changed to an app that provides an upload_button function,
eg. "tardis.apps.filepicker.views.upload_button" to use a fancy
commercial uploader.
To use filepicker, please also get an API key at http://filepicker.io
'''
#FILEPICKER_API_KEY = "YOUR KEY"

<<<<<<< HEAD
ARCHIVE_FILE_MAPPERS = {
#    'test': ('tardis.apps.example.ExampleMapper',),
#    'test2': ('tardis.apps.example.ExampleMapper', {'foo': 1})
    }

# Site's default archive organization (i.e. path structure)
DEFAULT_ARCHIVE_ORGANIZATION = 'classic'

# Site's preferred archive types, with the most preferred first
DEFAULT_ARCHIVE_FORMATS = ['zip', 'tar']
=======
DEEP_DATASET_STORAGE = False
'''
Set to true if you want to preserve folder structure on "stage_file" ingest,
eg. via the METS importer.
Currently, only tested for the METS importer.
'''


# Get version from git to be displayed on About page.
def get_git_version():
    repo_dir = path.dirname(path.dirname(path.abspath(__file__)))

    def run_git(args):
        import subprocess
        process = subprocess.Popen('git %s' % args,
                                   stdout=subprocess.PIPE,
                                   stderr=subprocess.PIPE,
                                   shell=True,
                                   cwd=repo_dir,
                                   universal_newlines=True)
        return process.communicate()[0]

    try:
        info = [run_git("log -1 --format='Commit: %H'"),
                run_git("log -1 --format='Date: %cd' --date=rfc"),
                "Branch: %s" % run_git("rev-parse --abbrev-ref HEAD"),
                "Tag: %s" % run_git("describe --abbrev=0 --tags"),
                ]
    except Exception:
        return ["unavailable"]
    return info

MYTARDIS_VERSION = get_git_version()
>>>>>>> 4348ce36
<|MERGE_RESOLUTION|>--- conflicted
+++ resolved
@@ -383,19 +383,18 @@
 '''
 #FILEPICKER_API_KEY = "YOUR KEY"
 
-<<<<<<< HEAD
 ARCHIVE_FILE_MAPPERS = {
-#    'test': ('tardis.apps.example.ExampleMapper',),
-#    'test2': ('tardis.apps.example.ExampleMapper', {'foo': 1})
+    'deep-storage': (
+        'tardis.apps.deep_storage_download_mapper.deep_storage_mapper',),
     }
 
 # Site's default archive organization (i.e. path structure)
-DEFAULT_ARCHIVE_ORGANIZATION = 'classic'
+DEFAULT_ARCHIVE_ORGANIZATION = 'deep-storage'
 
 # Site's preferred archive types, with the most preferred first
 DEFAULT_ARCHIVE_FORMATS = ['zip', 'tar']
-=======
-DEEP_DATASET_STORAGE = False
+
+DEEP_DATASET_STORAGE = True
 '''
 Set to true if you want to preserve folder structure on "stage_file" ingest,
 eg. via the METS importer.
@@ -427,5 +426,4 @@
         return ["unavailable"]
     return info
 
-MYTARDIS_VERSION = get_git_version()
->>>>>>> 4348ce36
+MYTARDIS_VERSION = get_git_version()