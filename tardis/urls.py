--- conflicted
+++ resolved
@@ -65,11 +65,7 @@
     (r'^control_panel/(?P<experiment_id>\d+)/access_list/user/$',
      'retrieve_access_list_user'),
     (r'^control_panel/(?P<experiment_id>\d+)/access_list/user/readonly/$',
-<<<<<<< HEAD
      'retrieve_access_list_user_readonly'),
-=======
-      'retrieve_access_list_user_readonly'),
->>>>>>> 92edfabe
     (r'^control_panel/(?P<experiment_id>\d+)/access_list/add/group/'
      '(?P<groupname>.+)/$', 'add_experiment_access_group'),
     (r'^control_panel/(?P<experiment_id>\d+)/access_list/remove/group/'
@@ -179,12 +175,8 @@
     (r'^parameter_field_list/$', 'retrieve_field_list'),
     (r'^experiment/(?P<experiment_id>\d+)/rights$', 'choose_rights'),
     (r'^experiment/(?P<experiment_id>\d+)/share$', 'share'),
-<<<<<<< HEAD
     (r'^experiment/(?P<experiment_id>\d+)/dataset-transfer$',
      'experiment_dataset_transfer'),
-=======
-    (r'^experiment/(?P<experiment_id>\d+)/dataset-transfer$', 'experiment_dataset_transfer'),
->>>>>>> 92edfabe
     (r'^license/list$', 'retrieve_licenses'),
     (r'^json/', include(json_urls))
 )
@@ -337,12 +329,7 @@
     urlpatterns += patterns(
         '',
         url(r'^docs/(?P<path>.*)$', 'django.views.static.serve', {
-<<<<<<< HEAD
             'document_root': path.abspath(
                 path.join(path.dirname(__file__), '..', "docs/html/")),
             }),
-=======
-            'document_root': path.abspath(path.join(path.dirname(__file__),
-                                                    '..', "docs/html/")), }),
->>>>>>> 92edfabe
     )