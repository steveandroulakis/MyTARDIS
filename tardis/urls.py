--- conflicted
+++ resolved
@@ -30,7 +30,7 @@
     (r'^view/(?P<experiment_id>\d+)/publish/$', 'publish_experiment'),
     (r'^create/$', 'create_experiment'),
     (r'^control_panel/(?P<experiment_id>\d+)/access_list/add/user/'
-     '(?P<username>[\w\-][\w\-\.]+(@[\w\-][\w\-\.]+[a-zA-Z]{1,4})*)$',
+     '(?P<username>[\w\-][\w\-\.]+(@[\w\-][\w\-\.]+[a-zA-Z]{1,4})*)/$',
      'add_experiment_access_user'),
     (r'^control_panel/(?P<experiment_id>\d+)/access_list/remove/user/'
      '(?P<username>[\w\.]+)/$', 'remove_experiment_access_user'),
@@ -39,7 +39,7 @@
     (r'^control_panel/(?P<experiment_id>\d+)/access_list/user/$',
      'retrieve_access_list_user'),
     (r'^control_panel/(?P<experiment_id>\d+)/access_list/add/group/'
-     '(?P<groupname>[\w\s\.]+)$', 'add_experiment_access_group'),
+     '(?P<groupname>[\w\s\.]+)/$', 'add_experiment_access_group'),
     (r'^control_panel/(?P<experiment_id>\d+)/access_list/remove/group/'
      '(?P<group_id>\d+)/$', 'remove_experiment_access_group'),
     (r'^control_panel/(?P<experiment_id>\d+)/access_list/change/group/'
@@ -97,7 +97,6 @@
 download_urls = patterns(
     'tardis.tardis_portal.download',
     (r'^datafile/(?P<datafile_id>\d+)/$', 'download_datafile'),
-    #(r'^dataset/(?P<dataset_id>\d+)/$', 'download_dataset'),
     (r'^experiment/(?P<experiment_id>\d+)/$', 'download_experiment'),
     (r'^datafiles/$', 'download_datafiles'),
     )
@@ -115,12 +114,7 @@
     'tardis.tardis_portal.views',
     (r'^ExperimentImage/load/(?P<parameter_id>\d+)/$',
      'load_experiment_image'),
-<<<<<<< HEAD
     (r'^DatasetImage/load/(?P<parameter_id>\d+)/$',
-=======
-    (r'^DatasetImage/load/(?P<parameter_id>\d+)/'
-     '(?P<parameter_name>\w+)/$',
->>>>>>> 6eaf7841
      'load_dataset_image'),
     (r'^DatafileImage/load/(?P<parameter_id>\d+)/$',
      'load_datafile_image'),
