body {
	margin: 0;
	padding: 0;
	background: #232323 url(../images/mimg01.jpg) repeat-x left top;
	text-align: left;
	font-family: Tahoma, Arial, Helvetica, sans-serif;
	font-size: 12px;
	color: #404040;
}

form {
	margin: 0;
	padding: 0;
}

fieldset {
	margin: 0;
	padding: 0;
	border: none;
}

input, textarea, select {
	font: normal 1em "Trebuchet MS", Arial, Helvetica, sans-serif;
}


h2, h3 {
	font-weight: normal;
	color: #212121;
}

h1 {
	letter-spacing: -1px;
	font-size: 2.2em;
	color: #781F1F;
	font-weight: normal;
}

h2 {
	font-size: 1.4em;
}

h3 {
	font-size: 1.2em;
}

.blockbg {
	background: #D9D785;
}

blockquote {
	font-family: Georgia, "Times New Roman", Times, serif;
	font-style: italic;
	margin: 0 0 0 15px;
	padding: 0px 20px 0px 30px;
	font-size: 18px;
	color: #3D3D3D;
}

a {
	color: #781F1F;
	text-decoration: none;
}

a:hover {
	text-decoration: underline;
}

img {
	border: none;
}

img.left {
	float: left;
	margin: 0 15px 0 0;
	border: #D9D785 1px dashed;
}

img.right {
	float: right;
	margin: 0 0 0 15px;
	border: #D9D785 1px dashed;
}

.text1 {
	font-family: Georgia, "Times New Roman", Times, serif;
	font-style: italic;
	margin: 0 0 0 15px;
	padding: 90px 20px 0px 30px;
	font-size: 30px;
	color: black;
}

/* Header */

#header {
	width: 1000px;
	margin: 0 auto;
	height: 71px;
	letter-spacing: -1px;
}

#headerbg {
	clear: both;
	margin: 0 auto;
	width: 1000px;
	height: 68px;
	background: url(../images/mimg05.jpg) left top;
	margin: 0 auto;
	margin-top: 20px;
}

#headerloginstatus {
	padding: 10px;
	color: white;
    float: left;
}

#headerloginstatus a {
	color: #f1f5f2;
	font-weight: bold;
}

/* Logo */

#logo {
	float: left;
	margin-top: 30px;
}

#logo h1, #logo h2, #logo p {
	float: left;
	margin: 0;
}

#logo h1 {
	background: no-repeat left 50%;
	padding-left: 10px;
	text-align: center;
	font-size: 3.2em;
}

#logo h1 a {
	color: #000000;
}

#logo p {
	padding-top: 24px;
	padding-left: 10px;
	font-family: Verdana, Arial, Helvetica, sans-serif;
	font-size:14px;
	color: #000000;
}

#logo h2 a, #logo p a {
	color: #000000;
}

#logo a {
	text-decoration: none;
}

/* Menu */

#menu {
	float: right;
	margin-top: 21px;
}

#menu ul {
	margin: 0;
	list-style: none;
}

#menu li {
	display: inline;
}

#menu a {
	display: block;
	float: left;
	padding: 30px 20px 0 20px;
	text-align: center;
	text-decoration: none;
	text-transform: uppercase;
	font-family: Arial, Helvetica, sans-serif;
	font-weight: bold;
	font-size: 14px;
	color: #4E4E4E;
}

#menu a:hover {
	background: url(../images/mimg03.jpg) no-repeat center top;
}

#menu .current_page_item a {
	background: url(../images/mimg03.jpg) no-repeat center top;
}

/* Page */

#page {
	width: 1000px;
	margin: 0 auto;
	background: #F4F4F4;
}

#status {
	width: 80%;
	margin: 0 auto;
	background: #F4F4F4;
}

#content {
	float: left;
	width: 700px;
}

#content-box {
	padding: 20px;
}

#latest-post {
	float: left;
	width: 570px;
	padding: 0px 20px 0px 20px;
	line-height: 25px;
	font-size: 12px;
}

#recent-posts {
	float: right;
	width: 250px;

	line-height: 25px;
	font-size: 12px;
}

#recent-posts .entry a {
	background: #333333;
	padding: 5px 10px;
	text-transform: uppercase;
	text-decoration: none;
	font-size: 10px;
	color: #CCCCCC;
}

#recent-posts .more {
	background: url(../images/mimg04.gif) no-repeat left 50%;
	padding-left: 20px;
}

.post .title {
	margin: 0;
	padding: 0 10px 0 0;
}

.post .meta {
	margin: 0;
	padding-bottom: 10px;
	padding-top: 10px;
	line-height: normal;
	font-size: 13px;
	color: #505050;
}

.post .meta a {
	color: #000000;
}

.post .entry {
	padding-bottom: 5px;
	border-bottom: #9C9C9C 1px dashed;

}

/* Single search bar */

.search-bar {
    width: 600px;
    margin-right: 10px;
    margin-top: 7px;
    border-radius: 7px;
    -moz-border-radius: 7px;
    background: none;
    float: right;
    border: none;
}

.search-bar-wrapper {
    padding: 6px;
}

.search-bar .search-text-wrapper
{
    width: 85%;
    float: left;
}

.search-bar input[type="text"] {
    border-top-left-radius: 5px;
    border-bottom-left-radius: 5px;
    -moz-border-radius-topleft: 5px;
    -moz-border-radius-bottomleft: 5px;
    -webkit-border-top-left-radius: 5px;
    -webkit-border-bottom-left-radius: 5px;
    width: 100%;
    border: 1px solid #BFBFBF;
    font-size: 12pt;
}

.search-bar input:-webkit-input-placeholder {
    color: #999;
}

input:-moz-placeholder {
    color: #999;
}

.search-bar input:focus {
    outline: none;
}

.search-bar .search-submit-wrapper {
    width: 15%;
    float: left;
}

.search-bar input[type="submit"] {
    border-top-right-radius: 5px;
    border-bottom-right-radius: 5px;
    -moz-border-radius-topright: 5px;
    -moz-border-radius-bottomright: 5px;
    -webkit-border-top-right-radius: 5px;
    -webkit-border-bottom-right-radius: 5px;
    height: 40px;
    width: 100%;
    text-align: center;
    border: 1px solid #BFBFBF;
    font-size: 12pt;
    font-weight:bold;
}

.search-bar input[type="submit"]:hover {
    background-color: #651219;
    color: white;
    border-color: #651219;;
}

.search-bar input {
    margin: 0;
    height: 28px;
    padding: 5px;
    border-radius: 0;
    -moz-border-radius: 0;
    -webkit-border-radius: 0;
}

/* Single Search autocomplete drop down */

.ac_odd {
    background-color: #E8D7D7;
}
.ac_over {
    background-color: #651219;
}
.ac_results li{
    font-size: 16px;
    line-height: 24px;
}

/* Sidebar */

#bottombar {
	clear: both;
	width: 1000px;
	background: #000000;
	color: #CCCCCC;
	padding: 10px 0 0 0;
}

#bottombar ul {
	margin: 0;
	padding: 0;
	list-style: none;
}

#bottombar li {
	display: block;
	float: left;
	width: 187px;
	padding: 10px 10px 10px 25px;
	text-align: center;
}

#bottombar li ul {
	line-height: 1.8em;
}

#bottombar li li {
	display: list-item;
	background: url(../images/mimg07.gif) no-repeat left 50%;
	float: none;
	width: auto;
	padding: 0 0 0 10px;
	line-height: 25px;
}

#bottombar h2 {
	margin: 0 0 10px 0;
	color: #FFFFFF;
}

#bottombar a {
	text-decoration: none;
	color: #CCCCCC;
}

#bottombar a:hover {
	text-decoration: underline;
}

/* Footer */

#footer {
	width: 1000px;
	height: 50px;
	margin: 0 auto;
	margin-bottom: 20px;
	background: url(../images/mimg06.jpg) no-repeat left top;
	font-size: 11px;
	color: #CCCCCC;
}

#footer p {
	margin: 0;
	padding: 13px 20px 15px 20px;
}

#footer a {
	color: #FFFFFF;
}

#legal {
	float: left;
}

#links {
	float: right;
}

table.member-table {
	margin: 0;
	padding: 0;
	font-size: 12px;
	}

table.member-table img {
    height: 12px;
}

table.experiment-table {
	margin: 0;
	padding: 12px;
	font-size: 12px;
	}

table.experiment-table th {
	text-align: left;
	height: 15px;
	padding-top: 20px;
	}

	.dataset_metadata
	{
		margin: 10px;
	}

	.dataset_metadata ul {
		list-style-type: none;
		list-style-image: none;
		list-style-position: inside;
		font-size: 12px;
	}

	.dataset_information ul {

		list-style-position: inside;
		font-size: 14px;
	}

	.datafile_list
	{
		list-style-type: none;
		list-style-image: none;
		list-style-position: inside;
		font-size: 14px;
	}

	.dataset_title
	{
		display: inline;
	}

	.dataset_info
	{
		margin: 5px;
		padding: 10px;
	}

	.dataset_description
	{
		border-width: 1px;
		border-color: black;
		border-style: solid;
		margin: 2px;
		padding: 5px;
		background-color: #fbfbfb;
	}

	.dataset_extrainfo
	{
		border-width: 1px;
		border-color: black;
		border-style: solid;
		margin: 2px;
		padding: 5px;
		background-color: #fcfcfc;
	}

	.datafile_info {
		list-style-type: none;
		list-style-image: none;
		list-style-position: inside;
		font-size: 14px;
		font-size: 12px;
		background-color: #f0f3f6;
		width: 90%;
		padding: 10px;
		margin: 10px;
		display: none;
	}

	a.filelink {
		color: #9b3430;
	}

	.file
	{
	    font-weight: bold;
	}

	.datafile
	{
	    line-height: 1.5em;
	}

	.dataset
	{
	    list-style-type: none;
		list-style-image: none;
		list-style-position: inside;

	}

	#statusBox {
		border-width: 2px;
		border-color: #666666;
		border-style: dashed;
		padding: 5px;
		background-color: #fff68c;
		clear: both;
		color: black;
		font-weight: bold;
		text-align: center;
	}

	#statusBoxError {
		border-width: 2px;
		border-color: #E92E2E;
		border-style: dashed;
		padding: 5px;
		background-color: #FF8C8C;
		clear: both;
		color: black;
		font-weight: bold;
		text-align: center;
		width: 70%;
	}

	.sidebar ul {
		margin: 0;
		padding: 0 0 0 20px;
		list-style: none;
	}

	.sidebar li {
		margin-bottom: 2em;
	}

	.sidebar li ul {
	}

	.sidebar li li {
		margin: 0;
	}

	.sidebar li h2 {
		margin: 0 0 1em 0;
	}

	.demo {
		padding: 10px 0 10px 0;
	}

	.access_list, .access_list1, .access_list2, .access_list3
	{
		background-color: white;
		margin-left: 10px;
		margin-top: 10px;
		padding: 5px 15px 5px 15px;
	}

	.activity_summary
	{
	    padding: 5px;
	    border: 1px solid gray;
	    margin-bottom: 20px;
	}

	.party_box
	{
	    padding: 10px;
	    border: 1px solid gray;
	    margin-bottom: 15px;
	}

	.party_box li
	{
	    padding: 2px;
	}

	.white_box
	{
		background-color: white;
		margin-left: 10px;

		padding: 3px 15px 5px 15px;
	}

	.msg_list {
	margin: 10px;
	padding: 0px;
	width: 90%;
	}

	.msg_head {
	padding: 5px 10px;
	cursor: pointer;
	position: relative;
	background-color: #dcdcdc;
    color: #404040;
	margin:1px;
	font-size: 14px;
	font-weight: bold;
	}

	#create_experiment_form div.my_files {
	padding: 5px 10px;
	position: relative;
	background-color: #dcdcdc;
    color: #404040;
	margin:0px;
	font-size: 14px;
	font-weight: bold;
	}
	
<<<<<<< HEAD
    #file_select_container div.transfer_instructions
    {
        padding: 10px;
    }

    #create_experiment_form div.datasets
    {
        width: 520px;
    }

    #create_experiment_form div.floating_file_staging {
    position:fixed;
    width:400px;
    z-index:100;
=======
	.transfer_instructions
	{
        padding: 10px;
	}
	
	.datasets
	{
	    width: 520px;
	}
	
	div.floating_menu {
	position:fixed;
	width:400px;
	z-index:100;
>>>>>>> a0812fa0
    top: 27%;
    left: auto;
    right: 2%;
    background-color: white;
    border: 1px gray solid;
    padding: 20px;
<<<<<<< HEAD
    height: 400px;
    overflow: auto;
    }	
=======
    }
>>>>>>> a0812fa0

	#create_experiment_form div.datasets .add_new_dataset {
	padding: 5px 10px;
	cursor: pointer;
	position: relative;
	background-color: #878787;
	color: white;

	margin:1px;
	font-size: 14px;
	font-weight: bold;
	text-align: center;
	}

	.msg_body {
	padding: 5px 10px 15px 20px;
	background-color:white;
	}

	.staging_dataset {
		background-color: white; padding: 5px;
	}

	.remove_dataset {
		font-size: 12px;
		font-weight: normal;
		cursor: pointer;
	}

	.remove_file {
		font-size: 12px;
		font-weight: normal;
		cursor: pointer;
	}

	.dataset {
		padding: 10px 30px 10px 30px;
	}

    .fieldWrapper {
        padding: 0 0 15px 0;

    }

    .fieldWrapper input {
        width: 300px;

    }

    .fieldWrapper textarea {
        width: 500px;

    }

    .upload_files_link
    {
        display: block;
        font-weight: bold;
        margin-bottom: 20px;
    }

    .upload_files_box
    {
        background-color: #F5EFEF;
        padding: 10px;
        width: 95%;
    }

    .download_entire_experiment
    {
        text-align: right;
    }

ul.errorlist {
    margin: 0 !important;
    padding: 0 !important;
}

.errorlist li {
    font-size: 12px !important;
    display: block;
    padding: 4px 5px 4px 25px;
    margin: 0 0 3px 0;
    border: 1px solid red;
    color: white;
    background: red url(/media/img/admin/icon_alert.gif) 5px .3em no-repeat;
}

#description
{
    height: 50px;
}

.fieldWrapper textarea
{
    height: 50px;
}

/*Styles for fuzz overlay & message box*/
 #fuzz{ position:absolute; background: url('../images/gray_trans_back.png'); top:0; left:0; width:100%; z-index:100;
     display:none; text-align:left; }

 .publishform h3
 {
     font-family: Tahoma, Arial, Helvetica, sans-serif;
     font-weight: bold;
     font-size: 12px;
 }

.delete-row
{
    font-size: 12px;
    text-transform:capitalize;
    height: 24px;
    padding-right: 12px;
    display: block;
    background-color: white;
    text-align: right;
}

#mountpath {
    background-color: #F0F3F6;
    text-align: center;
    padding: 7px;
}

/*
see:
http://www.filamentgroup.com/lab/styling_buttons_and_toolbars_with_the_jquery_ui_css_framework/
*/
.fg-button.small {
    cursor: pointer;
    margin: 0 4px 0 0;
    outline: 0 none;
    padding: 2px 7px;
    position: relative;
    text-align: center;
    text-decoration: none !important;
}
.fg-button.small .ui-icon {
    left: 50%;
    margin-left: -8px;
    margin-top: -8px;
    position: absolute;
    top: 50%;
}
a.fg-button.small {
    float: left;
    height: 10px;
    width: 2px;
}
/*
button.fg-button {
    overflow: visible;
    width: auto;
}
*/
.fg-button-icon-solo.small {
    display: block;
    text-indent: -9999px;
}

h2 {
    clear: both;
    margin-top: 0;
    padding-top: 1.5em;
}
.strike {
    text-decoration: line-through;
}

.clickable {
    cursor: pointer;
}

#custom_description {
    width: 95%;
    height: 80px;
}

.license_box
{
    padding: 5px;
/*    border: 1px solid gray;*/
    margin-bottom: 5px;
    width: 40%;
}

.parameter_table {
    vertical-align: top;
    display: inline-table;
    clear: none;
}

.parameter_table .even {
    background-color: #D0D3D6;
}

.parameter_table .odd {
    background-color: #E0E3E6;
}

.parameter_table th {
    border-radius: 8px;
    -webkit-border-radius: 8px;
    -moz-border-radius: 8px;
}

.parameter_table th {
    background-color: #c0c3c7;
    font-weight: bold;
    font-size: 14px;
    vertical-align: middle;
    text-align: center;
    padding: 5px;
}

.parameter_table td {
    padding: 5px 10px;
}

.parameter_table .parameter_name {
    font-weight: bold;
    width: auto;
}

.parameter_table .parameter_value {
    width: auto;
}

div.edit_schema img {
    vertical-align: top;
}

.token_user {
    color:#AAA;
}

span.highlighted {
}

<|MERGE_RESOLUTION|>--- conflicted
+++ resolved
@@ -1,962 +1,957 @@
-body {
-	margin: 0;
-	padding: 0;
-	background: #232323 url(../images/mimg01.jpg) repeat-x left top;
-	text-align: left;
-	font-family: Tahoma, Arial, Helvetica, sans-serif;
-	font-size: 12px;
-	color: #404040;
+body {
+	margin: 0;
+	padding: 0;
+	background: #232323 url(../images/mimg01.jpg) repeat-x left top;
+	text-align: left;
+	font-family: Tahoma, Arial, Helvetica, sans-serif;
+	font-size: 12px;
+	color: #404040;
+}
+
+form {
+	margin: 0;
+	padding: 0;
+}
+
+fieldset {
+	margin: 0;
+	padding: 0;
+	border: none;
+}
+
+input, textarea, select {
+	font: normal 1em "Trebuchet MS", Arial, Helvetica, sans-serif;
+}
+
+
+h2, h3 {
+	font-weight: normal;
+	color: #212121;
+}
+
+h1 {
+	letter-spacing: -1px;
+	font-size: 2.2em;
+	color: #781F1F;
+	font-weight: normal;
+}
+
+h2 {
+	font-size: 1.4em;
+}
+
+h3 {
+	font-size: 1.2em;
+}
+
+.blockbg {
+	background: #D9D785;
+}
+
+blockquote {
+	font-family: Georgia, "Times New Roman", Times, serif;
+	font-style: italic;
+	margin: 0 0 0 15px;
+	padding: 0px 20px 0px 30px;
+	font-size: 18px;
+	color: #3D3D3D;
+}
+
+a {
+	color: #781F1F;
+	text-decoration: none;
+}
+
+a:hover {
+	text-decoration: underline;
+}
+
+img {
+	border: none;
+}
+
+img.left {
+	float: left;
+	margin: 0 15px 0 0;
+	border: #D9D785 1px dashed;
+}
+
+img.right {
+	float: right;
+	margin: 0 0 0 15px;
+	border: #D9D785 1px dashed;
+}
+
+.text1 {
+	font-family: Georgia, "Times New Roman", Times, serif;
+	font-style: italic;
+	margin: 0 0 0 15px;
+	padding: 90px 20px 0px 30px;
+	font-size: 30px;
+	color: black;
+}
+
+/* Header */
+
+#header {
+	width: 1000px;
+	margin: 0 auto;
+	height: 71px;
+	letter-spacing: -1px;
+}
+
+#headerbg {
+	clear: both;
+	margin: 0 auto;
+	width: 1000px;
+	height: 68px;
+	background: url(../images/mimg05.jpg) left top;
+	margin: 0 auto;
+	margin-top: 20px;
+}
+
+#headerloginstatus {
+	padding: 10px;
+	color: white;
+    float: left;
+}
+
+#headerloginstatus a {
+	color: #f1f5f2;
+	font-weight: bold;
+}
+
+/* Logo */
+
+#logo {
+	float: left;
+	margin-top: 30px;
+}
+
+#logo h1, #logo h2, #logo p {
+	float: left;
+	margin: 0;
+}
+
+#logo h1 {
+	background: no-repeat left 50%;
+	padding-left: 10px;
+	text-align: center;
+	font-size: 3.2em;
+}
+
+#logo h1 a {
+	color: #000000;
+}
+
+#logo p {
+	padding-top: 24px;
+	padding-left: 10px;
+	font-family: Verdana, Arial, Helvetica, sans-serif;
+	font-size:14px;
+	color: #000000;
+}
+
+#logo h2 a, #logo p a {
+	color: #000000;
+}
+
+#logo a {
+	text-decoration: none;
+}
+
+/* Menu */
+
+#menu {
+	float: right;
+	margin-top: 21px;
+}
+
+#menu ul {
+	margin: 0;
+	list-style: none;
+}
+
+#menu li {
+	display: inline;
+}
+
+#menu a {
+	display: block;
+	float: left;
+	padding: 30px 20px 0 20px;
+	text-align: center;
+	text-decoration: none;
+	text-transform: uppercase;
+	font-family: Arial, Helvetica, sans-serif;
+	font-weight: bold;
+	font-size: 14px;
+	color: #4E4E4E;
+}
+
+#menu a:hover {
+	background: url(../images/mimg03.jpg) no-repeat center top;
+}
+
+#menu .current_page_item a {
+	background: url(../images/mimg03.jpg) no-repeat center top;
+}
+
+/* Page */
+
+#page {
+	width: 1000px;
+	margin: 0 auto;
+	background: #F4F4F4;
+}
+
+#status {
+	width: 80%;
+	margin: 0 auto;
+	background: #F4F4F4;
+}
+
+#content {
+	float: left;
+	width: 700px;
+}
+
+#content-box {
+	padding: 20px;
+}
+
+#latest-post {
+	float: left;
+	width: 570px;
+	padding: 0px 20px 0px 20px;
+	line-height: 25px;
+	font-size: 12px;
+}
+
+#recent-posts {
+	float: right;
+	width: 250px;
+
+	line-height: 25px;
+	font-size: 12px;
+}
+
+#recent-posts .entry a {
+	background: #333333;
+	padding: 5px 10px;
+	text-transform: uppercase;
+	text-decoration: none;
+	font-size: 10px;
+	color: #CCCCCC;
+}
+
+#recent-posts .more {
+	background: url(../images/mimg04.gif) no-repeat left 50%;
+	padding-left: 20px;
+}
+
+.post .title {
+	margin: 0;
+	padding: 0 10px 0 0;
+}
+
+.post .meta {
+	margin: 0;
+	padding-bottom: 10px;
+	padding-top: 10px;
+	line-height: normal;
+	font-size: 13px;
+	color: #505050;
+}
+
+.post .meta a {
+	color: #000000;
+}
+
+.post .entry {
+	padding-bottom: 5px;
+	border-bottom: #9C9C9C 1px dashed;
+
+}
+
+/* Single search bar */
+
+.search-bar {
+    width: 600px;
+    margin-right: 10px;
+    margin-top: 7px;
+    border-radius: 7px;
+    -moz-border-radius: 7px;
+    background: none;
+    float: right;
+    border: none;
+}
+
+.search-bar-wrapper {
+    padding: 6px;
+}
+
+.search-bar .search-text-wrapper
+{
+    width: 85%;
+    float: left;
+}
+
+.search-bar input[type="text"] {
+    border-top-left-radius: 5px;
+    border-bottom-left-radius: 5px;
+    -moz-border-radius-topleft: 5px;
+    -moz-border-radius-bottomleft: 5px;
+    -webkit-border-top-left-radius: 5px;
+    -webkit-border-bottom-left-radius: 5px;
+    width: 100%;
+    border: 1px solid #BFBFBF;
+    font-size: 12pt;
+}
+
+.search-bar input:-webkit-input-placeholder {
+    color: #999;
+}
+
+input:-moz-placeholder {
+    color: #999;
+}
+
+.search-bar input:focus {
+    outline: none;
+}
+
+.search-bar .search-submit-wrapper {
+    width: 15%;
+    float: left;
+}
+
+.search-bar input[type="submit"] {
+    border-top-right-radius: 5px;
+    border-bottom-right-radius: 5px;
+    -moz-border-radius-topright: 5px;
+    -moz-border-radius-bottomright: 5px;
+    -webkit-border-top-right-radius: 5px;
+    -webkit-border-bottom-right-radius: 5px;
+    height: 40px;
+    width: 100%;
+    text-align: center;
+    border: 1px solid #BFBFBF;
+    font-size: 12pt;
+    font-weight:bold;
+}
+
+.search-bar input[type="submit"]:hover {
+    background-color: #651219;
+    color: white;
+    border-color: #651219;;
+}
+
+.search-bar input {
+    margin: 0;
+    height: 28px;
+    padding: 5px;
+    border-radius: 0;
+    -moz-border-radius: 0;
+    -webkit-border-radius: 0;
+}
+
+/* Single Search autocomplete drop down */
+
+.ac_odd {
+    background-color: #E8D7D7;
+}
+.ac_over {
+    background-color: #651219;
+}
+.ac_results li{
+    font-size: 16px;
+    line-height: 24px;
+}
+
+/* Sidebar */
+
+#bottombar {
+	clear: both;
+	width: 1000px;
+	background: #000000;
+	color: #CCCCCC;
+	padding: 10px 0 0 0;
+}
+
+#bottombar ul {
+	margin: 0;
+	padding: 0;
+	list-style: none;
+}
+
+#bottombar li {
+	display: block;
+	float: left;
+	width: 187px;
+	padding: 10px 10px 10px 25px;
+	text-align: center;
+}
+
+#bottombar li ul {
+	line-height: 1.8em;
+}
+
+#bottombar li li {
+	display: list-item;
+	background: url(../images/mimg07.gif) no-repeat left 50%;
+	float: none;
+	width: auto;
+	padding: 0 0 0 10px;
+	line-height: 25px;
+}
+
+#bottombar h2 {
+	margin: 0 0 10px 0;
+	color: #FFFFFF;
+}
+
+#bottombar a {
+	text-decoration: none;
+	color: #CCCCCC;
+}
+
+#bottombar a:hover {
+	text-decoration: underline;
+}
+
+/* Footer */
+
+#footer {
+	width: 1000px;
+	height: 50px;
+	margin: 0 auto;
+	margin-bottom: 20px;
+	background: url(../images/mimg06.jpg) no-repeat left top;
+	font-size: 11px;
+	color: #CCCCCC;
+}
+
+#footer p {
+	margin: 0;
+	padding: 13px 20px 15px 20px;
+}
+
+#footer a {
+	color: #FFFFFF;
+}
+
+#legal {
+	float: left;
+}
+
+#links {
+	float: right;
+}
+
+table.member-table {
+	margin: 0;
+	padding: 0;
+	font-size: 12px;
+	}
+
+table.member-table img {
+    height: 12px;
+}
+
+table.experiment-table {
+	margin: 0;
+	padding: 12px;
+	font-size: 12px;
+	}
+
+table.experiment-table th {
+	text-align: left;
+	height: 15px;
+	padding-top: 20px;
+	}
+
+	.dataset_metadata
+	{
+		margin: 10px;
+	}
+
+	.dataset_metadata ul {
+		list-style-type: none;
+		list-style-image: none;
+		list-style-position: inside;
+		font-size: 12px;
+	}
+
+	.dataset_information ul {
+
+		list-style-position: inside;
+		font-size: 14px;
+	}
+
+	.datafile_list
+	{
+		list-style-type: none;
+		list-style-image: none;
+		list-style-position: inside;
+		font-size: 14px;
+	}
+
+	.dataset_title
+	{
+		display: inline;
+	}
+
+	.dataset_info
+	{
+		margin: 5px;
+		padding: 10px;
+	}
+
+	.dataset_description
+	{
+		border-width: 1px;
+		border-color: black;
+		border-style: solid;
+		margin: 2px;
+		padding: 5px;
+		background-color: #fbfbfb;
+	}
+
+	.dataset_extrainfo
+	{
+		border-width: 1px;
+		border-color: black;
+		border-style: solid;
+		margin: 2px;
+		padding: 5px;
+		background-color: #fcfcfc;
+	}
+
+	.datafile_info {
+		list-style-type: none;
+		list-style-image: none;
+		list-style-position: inside;
+		font-size: 14px;
+		font-size: 12px;
+		background-color: #f0f3f6;
+		width: 90%;
+		padding: 10px;
+		margin: 10px;
+		display: none;
+	}
+
+	a.filelink {
+		color: #9b3430;
+	}
+
+	.file
+	{
+	    font-weight: bold;
+	}
+
+	.datafile
+	{
+	    line-height: 1.5em;
+	}
+
+	.dataset
+	{
+	    list-style-type: none;
+		list-style-image: none;
+		list-style-position: inside;
+
+	}
+
+	#statusBox {
+		border-width: 2px;
+		border-color: #666666;
+		border-style: dashed;
+		padding: 5px;
+		background-color: #fff68c;
+		clear: both;
+		color: black;
+		font-weight: bold;
+		text-align: center;
+	}
+
+	#statusBoxError {
+		border-width: 2px;
+		border-color: #E92E2E;
+		border-style: dashed;
+		padding: 5px;
+		background-color: #FF8C8C;
+		clear: both;
+		color: black;
+		font-weight: bold;
+		text-align: center;
+		width: 70%;
+	}
+
+	.sidebar ul {
+		margin: 0;
+		padding: 0 0 0 20px;
+		list-style: none;
+	}
+
+	.sidebar li {
+		margin-bottom: 2em;
+	}
+
+	.sidebar li ul {
+	}
+
+	.sidebar li li {
+		margin: 0;
+	}
+
+	.sidebar li h2 {
+		margin: 0 0 1em 0;
+	}
+
+	.demo {
+		padding: 10px 0 10px 0;
+	}
+
+	.access_list, .access_list1, .access_list2, .access_list3
+	{
+		background-color: white;
+		margin-left: 10px;
+		margin-top: 10px;
+		padding: 5px 15px 5px 15px;
+	}
+
+	.activity_summary
+	{
+	    padding: 5px;
+	    border: 1px solid gray;
+	    margin-bottom: 20px;
+	}
+
+	.party_box
+	{
+	    padding: 10px;
+	    border: 1px solid gray;
+	    margin-bottom: 15px;
+	}
+
+	.party_box li
+	{
+	    padding: 2px;
+	}
+
+	.white_box
+	{
+		background-color: white;
+		margin-left: 10px;
+
+		padding: 3px 15px 5px 15px;
+	}
+
+	.msg_list {
+	margin: 10px;
+	padding: 0px;
+	width: 90%;
+	}
+
+	.msg_head {
+	padding: 5px 10px;
+	cursor: pointer;
+	position: relative;
+	background-color: #dcdcdc;
+    color: #404040;
+	margin:1px;
+	font-size: 14px;
+	font-weight: bold;
+	}
+
+	#create_experiment_form div.my_files {
+	padding: 5px 10px;
+	position: relative;
+	background-color: #dcdcdc;
+    color: #404040;
+	margin:0px;
+	font-size: 14px;
+	font-weight: bold;
+	}
+	
+    #file_select_container div.transfer_instructions
+    {
+        padding: 10px;
+    }
+
+    #create_experiment_form div.datasets
+    {
+        width: 520px;
+    }
+
+    #create_experiment_form div.floating_file_staging {
+    position:fixed;
+    width:400px;
+    z-index:100;
 }
-
-form {
-	margin: 0;
-	padding: 0;
-}
-
-fieldset {
-	margin: 0;
-	padding: 0;
-	border: none;
-}
-
-input, textarea, select {
-	font: normal 1em "Trebuchet MS", Arial, Helvetica, sans-serif;
-}
-
-
-h2, h3 {
-	font-weight: normal;
-	color: #212121;
-}
-
-h1 {
-	letter-spacing: -1px;
-	font-size: 2.2em;
-	color: #781F1F;
-	font-weight: normal;
-}
-
-h2 {
-	font-size: 1.4em;
-}
-
-h3 {
-	font-size: 1.2em;
-}
-
-.blockbg {
-	background: #D9D785;
-}
-
-blockquote {
-	font-family: Georgia, "Times New Roman", Times, serif;
-	font-style: italic;
-	margin: 0 0 0 15px;
-	padding: 0px 20px 0px 30px;
-	font-size: 18px;
-	color: #3D3D3D;
-}
-
-a {
-	color: #781F1F;
-	text-decoration: none;
-}
-
-a:hover {
-	text-decoration: underline;
-}
-
-img {
-	border: none;
-}
-
-img.left {
-	float: left;
-	margin: 0 15px 0 0;
-	border: #D9D785 1px dashed;
-}
-
-img.right {
-	float: right;
-	margin: 0 0 0 15px;
-	border: #D9D785 1px dashed;
-}
-
-.text1 {
-	font-family: Georgia, "Times New Roman", Times, serif;
-	font-style: italic;
-	margin: 0 0 0 15px;
-	padding: 90px 20px 0px 30px;
-	font-size: 30px;
-	color: black;
-}
-
-/* Header */
-
-#header {
-	width: 1000px;
-	margin: 0 auto;
-	height: 71px;
-	letter-spacing: -1px;
-}
-
-#headerbg {
-	clear: both;
-	margin: 0 auto;
-	width: 1000px;
-	height: 68px;
-	background: url(../images/mimg05.jpg) left top;
-	margin: 0 auto;
-	margin-top: 20px;
-}
-
-#headerloginstatus {
-	padding: 10px;
-	color: white;
-    float: left;
-}
-
-#headerloginstatus a {
-	color: #f1f5f2;
-	font-weight: bold;
-}
-
-/* Logo */
-
-#logo {
-	float: left;
-	margin-top: 30px;
-}
-
-#logo h1, #logo h2, #logo p {
-	float: left;
-	margin: 0;
-}
-
-#logo h1 {
-	background: no-repeat left 50%;
-	padding-left: 10px;
-	text-align: center;
-	font-size: 3.2em;
-}
-
-#logo h1 a {
-	color: #000000;
-}
-
-#logo p {
-	padding-top: 24px;
-	padding-left: 10px;
-	font-family: Verdana, Arial, Helvetica, sans-serif;
-	font-size:14px;
-	color: #000000;
-}
-
-#logo h2 a, #logo p a {
-	color: #000000;
-}
-
-#logo a {
-	text-decoration: none;
-}
-
-/* Menu */
-
-#menu {
-	float: right;
-	margin-top: 21px;
-}
-
-#menu ul {
-	margin: 0;
-	list-style: none;
-}
-
-#menu li {
-	display: inline;
-}
-
-#menu a {
-	display: block;
-	float: left;
-	padding: 30px 20px 0 20px;
-	text-align: center;
-	text-decoration: none;
-	text-transform: uppercase;
-	font-family: Arial, Helvetica, sans-serif;
-	font-weight: bold;
-	font-size: 14px;
-	color: #4E4E4E;
-}
-
-#menu a:hover {
-	background: url(../images/mimg03.jpg) no-repeat center top;
-}
-
-#menu .current_page_item a {
-	background: url(../images/mimg03.jpg) no-repeat center top;
-}
-
-/* Page */
-
-#page {
-	width: 1000px;
-	margin: 0 auto;
-	background: #F4F4F4;
-}
-
-#status {
-	width: 80%;
-	margin: 0 auto;
-	background: #F4F4F4;
-}
-
-#content {
-	float: left;
-	width: 700px;
-}
-
-#content-box {
-	padding: 20px;
-}
-
-#latest-post {
-	float: left;
-	width: 570px;
-	padding: 0px 20px 0px 20px;
-	line-height: 25px;
-	font-size: 12px;
-}
-
-#recent-posts {
-	float: right;
-	width: 250px;
-
-	line-height: 25px;
-	font-size: 12px;
-}
-
-#recent-posts .entry a {
-	background: #333333;
-	padding: 5px 10px;
-	text-transform: uppercase;
-	text-decoration: none;
-	font-size: 10px;
-	color: #CCCCCC;
-}
-
-#recent-posts .more {
-	background: url(../images/mimg04.gif) no-repeat left 50%;
-	padding-left: 20px;
-}
-
-.post .title {
-	margin: 0;
-	padding: 0 10px 0 0;
-}
-
-.post .meta {
-	margin: 0;
-	padding-bottom: 10px;
-	padding-top: 10px;
-	line-height: normal;
-	font-size: 13px;
-	color: #505050;
-}
-
-.post .meta a {
-	color: #000000;
-}
-
-.post .entry {
-	padding-bottom: 5px;
-	border-bottom: #9C9C9C 1px dashed;
-
-}
-
-/* Single search bar */
-
-.search-bar {
-    width: 600px;
-    margin-right: 10px;
-    margin-top: 7px;
-    border-radius: 7px;
-    -moz-border-radius: 7px;
-    background: none;
-    float: right;
-    border: none;
-}
-
-.search-bar-wrapper {
-    padding: 6px;
-}
-
-.search-bar .search-text-wrapper
-{
-    width: 85%;
-    float: left;
-}
-
-.search-bar input[type="text"] {
-    border-top-left-radius: 5px;
-    border-bottom-left-radius: 5px;
-    -moz-border-radius-topleft: 5px;
-    -moz-border-radius-bottomleft: 5px;
-    -webkit-border-top-left-radius: 5px;
-    -webkit-border-bottom-left-radius: 5px;
-    width: 100%;
-    border: 1px solid #BFBFBF;
-    font-size: 12pt;
-}
-
-.search-bar input:-webkit-input-placeholder {
-    color: #999;
-}
-
-input:-moz-placeholder {
-    color: #999;
-}
-
-.search-bar input:focus {
-    outline: none;
-}
-
-.search-bar .search-submit-wrapper {
-    width: 15%;
-    float: left;
-}
-
-.search-bar input[type="submit"] {
-    border-top-right-radius: 5px;
-    border-bottom-right-radius: 5px;
-    -moz-border-radius-topright: 5px;
-    -moz-border-radius-bottomright: 5px;
-    -webkit-border-top-right-radius: 5px;
-    -webkit-border-bottom-right-radius: 5px;
-    height: 40px;
-    width: 100%;
-    text-align: center;
-    border: 1px solid #BFBFBF;
-    font-size: 12pt;
-    font-weight:bold;
-}
-
-.search-bar input[type="submit"]:hover {
-    background-color: #651219;
-    color: white;
-    border-color: #651219;;
-}
-
-.search-bar input {
-    margin: 0;
-    height: 28px;
-    padding: 5px;
-    border-radius: 0;
-    -moz-border-radius: 0;
-    -webkit-border-radius: 0;
-}
-
-/* Single Search autocomplete drop down */
-
-.ac_odd {
-    background-color: #E8D7D7;
-}
-.ac_over {
-    background-color: #651219;
-}
-.ac_results li{
-    font-size: 16px;
-    line-height: 24px;
-}
-
-/* Sidebar */
-
-#bottombar {
-	clear: both;
-	width: 1000px;
-	background: #000000;
-	color: #CCCCCC;
-	padding: 10px 0 0 0;
-}
-
-#bottombar ul {
-	margin: 0;
-	padding: 0;
-	list-style: none;
-}
-
-#bottombar li {
-	display: block;
-	float: left;
-	width: 187px;
-	padding: 10px 10px 10px 25px;
-	text-align: center;
-}
-
-#bottombar li ul {
-	line-height: 1.8em;
-}
-
-#bottombar li li {
-	display: list-item;
-	background: url(../images/mimg07.gif) no-repeat left 50%;
-	float: none;
-	width: auto;
-	padding: 0 0 0 10px;
-	line-height: 25px;
-}
-
-#bottombar h2 {
-	margin: 0 0 10px 0;
-	color: #FFFFFF;
-}
-
-#bottombar a {
-	text-decoration: none;
-	color: #CCCCCC;
-}
-
-#bottombar a:hover {
-	text-decoration: underline;
-}
-
-/* Footer */
-
-#footer {
-	width: 1000px;
-	height: 50px;
-	margin: 0 auto;
-	margin-bottom: 20px;
-	background: url(../images/mimg06.jpg) no-repeat left top;
-	font-size: 11px;
-	color: #CCCCCC;
-}
-
-#footer p {
-	margin: 0;
-	padding: 13px 20px 15px 20px;
-}
-
-#footer a {
-	color: #FFFFFF;
-}
-
-#legal {
-	float: left;
-}
-
-#links {
-	float: right;
-}
-
-table.member-table {
-	margin: 0;
-	padding: 0;
-	font-size: 12px;
-	}
-
-table.member-table img {
-    height: 12px;
-}
-
-table.experiment-table {
-	margin: 0;
-	padding: 12px;
-	font-size: 12px;
-	}
-
-table.experiment-table th {
-	text-align: left;
-	height: 15px;
-	padding-top: 20px;
-	}
-
-	.dataset_metadata
-	{
-		margin: 10px;
-	}
-
-	.dataset_metadata ul {
-		list-style-type: none;
-		list-style-image: none;
-		list-style-position: inside;
-		font-size: 12px;
-	}
-
-	.dataset_information ul {
-
-		list-style-position: inside;
-		font-size: 14px;
-	}
-
-	.datafile_list
-	{
-		list-style-type: none;
-		list-style-image: none;
-		list-style-position: inside;
-		font-size: 14px;
-	}
-
-	.dataset_title
-	{
-		display: inline;
-	}
-
-	.dataset_info
-	{
-		margin: 5px;
-		padding: 10px;
-	}
-
-	.dataset_description
-	{
-		border-width: 1px;
-		border-color: black;
-		border-style: solid;
-		margin: 2px;
-		padding: 5px;
-		background-color: #fbfbfb;
-	}
-
-	.dataset_extrainfo
-	{
-		border-width: 1px;
-		border-color: black;
-		border-style: solid;
-		margin: 2px;
-		padding: 5px;
-		background-color: #fcfcfc;
-	}
-
-	.datafile_info {
-		list-style-type: none;
-		list-style-image: none;
-		list-style-position: inside;
-		font-size: 14px;
-		font-size: 12px;
-		background-color: #f0f3f6;
-		width: 90%;
-		padding: 10px;
-		margin: 10px;
-		display: none;
-	}
-
-	a.filelink {
-		color: #9b3430;
-	}
-
-	.file
-	{
-	    font-weight: bold;
-	}
-
-	.datafile
-	{
-	    line-height: 1.5em;
-	}
-
-	.dataset
-	{
-	    list-style-type: none;
-		list-style-image: none;
-		list-style-position: inside;
-
-	}
-
-	#statusBox {
-		border-width: 2px;
-		border-color: #666666;
-		border-style: dashed;
-		padding: 5px;
-		background-color: #fff68c;
-		clear: both;
-		color: black;
-		font-weight: bold;
-		text-align: center;
-	}
-
-	#statusBoxError {
-		border-width: 2px;
-		border-color: #E92E2E;
-		border-style: dashed;
-		padding: 5px;
-		background-color: #FF8C8C;
-		clear: both;
-		color: black;
-		font-weight: bold;
-		text-align: center;
-		width: 70%;
-	}
-
-	.sidebar ul {
-		margin: 0;
-		padding: 0 0 0 20px;
-		list-style: none;
-	}
-
-	.sidebar li {
-		margin-bottom: 2em;
-	}
-
-	.sidebar li ul {
-	}
-
-	.sidebar li li {
-		margin: 0;
-	}
-
-	.sidebar li h2 {
-		margin: 0 0 1em 0;
-	}
-
-	.demo {
-		padding: 10px 0 10px 0;
-	}
-
-	.access_list, .access_list1, .access_list2, .access_list3
-	{
-		background-color: white;
-		margin-left: 10px;
-		margin-top: 10px;
-		padding: 5px 15px 5px 15px;
-	}
-
-	.activity_summary
-	{
-	    padding: 5px;
-	    border: 1px solid gray;
-	    margin-bottom: 20px;
-	}
-
-	.party_box
-	{
-	    padding: 10px;
-	    border: 1px solid gray;
-	    margin-bottom: 15px;
-	}
-
-	.party_box li
-	{
-	    padding: 2px;
-	}
-
-	.white_box
-	{
-		background-color: white;
-		margin-left: 10px;
-
-		padding: 3px 15px 5px 15px;
-	}
-
-	.msg_list {
-	margin: 10px;
-	padding: 0px;
-	width: 90%;
-	}
-
-	.msg_head {
-	padding: 5px 10px;
-	cursor: pointer;
-	position: relative;
-	background-color: #dcdcdc;
-    color: #404040;
-	margin:1px;
-	font-size: 14px;
-	font-weight: bold;
-	}
-
-	#create_experiment_form div.my_files {
-	padding: 5px 10px;
-	position: relative;
-	background-color: #dcdcdc;
-    color: #404040;
-	margin:0px;
-	font-size: 14px;
-	font-weight: bold;
-	}
-	
-<<<<<<< HEAD
-    #file_select_container div.transfer_instructions
-    {
-        padding: 10px;
-    }
-
-    #create_experiment_form div.datasets
-    {
-        width: 520px;
-    }
-
-    #create_experiment_form div.floating_file_staging {
-    position:fixed;
-    width:400px;
-    z-index:100;
-=======
-	.transfer_instructions
-	{
-        padding: 10px;
-	}
-	
-	.datasets
-	{
-	    width: 520px;
-	}
-	
-	div.floating_menu {
-	position:fixed;
-	width:400px;
-	z-index:100;
->>>>>>> a0812fa0
-    top: 27%;
-    left: auto;
-    right: 2%;
-    background-color: white;
-    border: 1px gray solid;
-    padding: 20px;
-<<<<<<< HEAD
-    height: 400px;
-    overflow: auto;
-    }	
-=======
-    }
->>>>>>> a0812fa0
-
-	#create_experiment_form div.datasets .add_new_dataset {
-	padding: 5px 10px;
-	cursor: pointer;
-	position: relative;
-	background-color: #878787;
-	color: white;
-
-	margin:1px;
-	font-size: 14px;
-	font-weight: bold;
-	text-align: center;
-	}
-
-	.msg_body {
-	padding: 5px 10px 15px 20px;
-	background-color:white;
-	}
-
-	.staging_dataset {
-		background-color: white; padding: 5px;
-	}
-
-	.remove_dataset {
-		font-size: 12px;
-		font-weight: normal;
-		cursor: pointer;
-	}
-
-	.remove_file {
-		font-size: 12px;
-		font-weight: normal;
-		cursor: pointer;
-	}
-
-	.dataset {
-		padding: 10px 30px 10px 30px;
-	}
-
-    .fieldWrapper {
-        padding: 0 0 15px 0;
-
-    }
-
-    .fieldWrapper input {
-        width: 300px;
-
-    }
-
-    .fieldWrapper textarea {
-        width: 500px;
-
-    }
-
-    .upload_files_link
-    {
-        display: block;
-        font-weight: bold;
-        margin-bottom: 20px;
-    }
-
-    .upload_files_box
-    {
-        background-color: #F5EFEF;
-        padding: 10px;
-        width: 95%;
-    }
-
-    .download_entire_experiment
-    {
-        text-align: right;
-    }
-
-ul.errorlist {
-    margin: 0 !important;
-    padding: 0 !important;
-}
-
-.errorlist li {
-    font-size: 12px !important;
-    display: block;
-    padding: 4px 5px 4px 25px;
-    margin: 0 0 3px 0;
-    border: 1px solid red;
-    color: white;
-    background: red url(/media/img/admin/icon_alert.gif) 5px .3em no-repeat;
-}
-
-#description
-{
-    height: 50px;
-}
-
-.fieldWrapper textarea
-{
-    height: 50px;
-}
-
-/*Styles for fuzz overlay & message box*/
- #fuzz{ position:absolute; background: url('../images/gray_trans_back.png'); top:0; left:0; width:100%; z-index:100;
-     display:none; text-align:left; }
-
- .publishform h3
- {
-     font-family: Tahoma, Arial, Helvetica, sans-serif;
-     font-weight: bold;
-     font-size: 12px;
- }
-
-.delete-row
-{
-    font-size: 12px;
-    text-transform:capitalize;
-    height: 24px;
-    padding-right: 12px;
-    display: block;
-    background-color: white;
-    text-align: right;
-}
-
-#mountpath {
-    background-color: #F0F3F6;
-    text-align: center;
-    padding: 7px;
-}
-
-/*
-see:
-http://www.filamentgroup.com/lab/styling_buttons_and_toolbars_with_the_jquery_ui_css_framework/
-*/
-.fg-button.small {
-    cursor: pointer;
-    margin: 0 4px 0 0;
-    outline: 0 none;
-    padding: 2px 7px;
-    position: relative;
-    text-align: center;
-    text-decoration: none !important;
-}
-.fg-button.small .ui-icon {
-    left: 50%;
-    margin-left: -8px;
-    margin-top: -8px;
-    position: absolute;
-    top: 50%;
-}
-a.fg-button.small {
-    float: left;
-    height: 10px;
-    width: 2px;
-}
-/*
-button.fg-button {
-    overflow: visible;
-    width: auto;
-}
-*/
-.fg-button-icon-solo.small {
-    display: block;
-    text-indent: -9999px;
-}
-
-h2 {
-    clear: both;
-    margin-top: 0;
-    padding-top: 1.5em;
-}
-.strike {
-    text-decoration: line-through;
-}
-
-.clickable {
-    cursor: pointer;
-}
-
-#custom_description {
-    width: 95%;
-    height: 80px;
-}
-
-.license_box
-{
-    padding: 5px;
-/*    border: 1px solid gray;*/
-    margin-bottom: 5px;
-    width: 40%;
-}
-
-.parameter_table {
-    vertical-align: top;
-    display: inline-table;
-    clear: none;
-}
-
-.parameter_table .even {
-    background-color: #D0D3D6;
-}
-
-.parameter_table .odd {
-    background-color: #E0E3E6;
-}
-
-.parameter_table th {
-    border-radius: 8px;
-    -webkit-border-radius: 8px;
-    -moz-border-radius: 8px;
-}
-
-.parameter_table th {
-    background-color: #c0c3c7;
-    font-weight: bold;
-    font-size: 14px;
-    vertical-align: middle;
-    text-align: center;
-    padding: 5px;
-}
-
-.parameter_table td {
-    padding: 5px 10px;
-}
-
-.parameter_table .parameter_name {
-    font-weight: bold;
-    width: auto;
-}
-
-.parameter_table .parameter_value {
-    width: auto;
-}
-
-div.edit_schema img {
-    vertical-align: top;
-}
-
-.token_user {
-    color:#AAA;
-}
-
-span.highlighted {
-}
-
+	.transfer_instructions
+	{
+        padding: 10px;
+	}
+	
+	.datasets
+	{
+	    width: 520px;
+	}
+	
+	div.floating_menu {
+	position:fixed;
+	width:400px;
+	z-index:100;
+    top: 27%;
+    left: auto;
+    right: 2%;
+    background-color: white;
+    border: 1px gray solid;
+    padding: 20px;
+    height: 400px;
+    overflow: auto;
+    }	
+    }
+
+	#create_experiment_form div.datasets .add_new_dataset {
+	padding: 5px 10px;
+	cursor: pointer;
+	position: relative;
+	background-color: #878787;
+	color: white;
+
+	margin:1px;
+	font-size: 14px;
+	font-weight: bold;
+	text-align: center;
+	}
+
+	.msg_body {
+	padding: 5px 10px 15px 20px;
+	background-color:white;
+	}
+
+	.staging_dataset {
+		background-color: white; padding: 5px;
+	}
+
+	.remove_dataset {
+		font-size: 12px;
+		font-weight: normal;
+		cursor: pointer;
+	}
+
+	.remove_file {
+		font-size: 12px;
+		font-weight: normal;
+		cursor: pointer;
+	}
+
+	.dataset {
+		padding: 10px 30px 10px 30px;
+	}
+
+    .fieldWrapper {
+        padding: 0 0 15px 0;
+
+    }
+
+    .fieldWrapper input {
+        width: 300px;
+
+    }
+
+    .fieldWrapper textarea {
+        width: 500px;
+
+    }
+
+    .upload_files_link
+    {
+        display: block;
+        font-weight: bold;
+        margin-bottom: 20px;
+    }
+
+    .upload_files_box
+    {
+        background-color: #F5EFEF;
+        padding: 10px;
+        width: 95%;
+    }
+
+    .download_entire_experiment
+    {
+        text-align: right;
+    }
+
+ul.errorlist {
+    margin: 0 !important;
+    padding: 0 !important;
+}
+
+.errorlist li {
+    font-size: 12px !important;
+    display: block;
+    padding: 4px 5px 4px 25px;
+    margin: 0 0 3px 0;
+    border: 1px solid red;
+    color: white;
+    background: red url(/media/img/admin/icon_alert.gif) 5px .3em no-repeat;
+}
+
+#description
+{
+    height: 50px;
+}
+
+.fieldWrapper textarea
+{
+    height: 50px;
+}
+
+/*Styles for fuzz overlay & message box*/
+ #fuzz{ position:absolute; background: url('../images/gray_trans_back.png'); top:0; left:0; width:100%; z-index:100;
+     display:none; text-align:left; }
+
+ .publishform h3
+ {
+     font-family: Tahoma, Arial, Helvetica, sans-serif;
+     font-weight: bold;
+     font-size: 12px;
+ }
+
+.delete-row
+{
+    font-size: 12px;
+    text-transform:capitalize;
+    height: 24px;
+    padding-right: 12px;
+    display: block;
+    background-color: white;
+    text-align: right;
+}
+
+#mountpath {
+    background-color: #F0F3F6;
+    text-align: center;
+    padding: 7px;
+}
+
+/*
+see:
+http://www.filamentgroup.com/lab/styling_buttons_and_toolbars_with_the_jquery_ui_css_framework/
+*/
+.fg-button.small {
+    cursor: pointer;
+    margin: 0 4px 0 0;
+    outline: 0 none;
+    padding: 2px 7px;
+    position: relative;
+    text-align: center;
+    text-decoration: none !important;
+}
+.fg-button.small .ui-icon {
+    left: 50%;
+    margin-left: -8px;
+    margin-top: -8px;
+    position: absolute;
+    top: 50%;
+}
+a.fg-button.small {
+    float: left;
+    height: 10px;
+    width: 2px;
+}
+/*
+button.fg-button {
+    overflow: visible;
+    width: auto;
+}
+*/
+.fg-button-icon-solo.small {
+    display: block;
+    text-indent: -9999px;
+}
+
+h2 {
+    clear: both;
+    margin-top: 0;
+    padding-top: 1.5em;
+}
+.strike {
+    text-decoration: line-through;
+}
+
+.clickable {
+    cursor: pointer;
+}
+
+#custom_description {
+    width: 95%;
+    height: 80px;
+}
+
+.license_box
+{
+    padding: 5px;
+/*    border: 1px solid gray;*/
+    margin-bottom: 5px;
+    width: 40%;
+}
+
+.parameter_table {
+    vertical-align: top;
+    display: inline-table;
+    clear: none;
+}
+
+.parameter_table .even {
+    background-color: #D0D3D6;
+}
+
+.parameter_table .odd {
+    background-color: #E0E3E6;
+}
+
+.parameter_table th {
+    border-radius: 8px;
+    -webkit-border-radius: 8px;
+    -moz-border-radius: 8px;
+}
+
+.parameter_table th {
+    background-color: #c0c3c7;
+    font-weight: bold;
+    font-size: 14px;
+    vertical-align: middle;
+    text-align: center;
+    padding: 5px;
+}
+
+.parameter_table td {
+    padding: 5px 10px;
+}
+
+.parameter_table .parameter_name {
+    font-weight: bold;
+    width: auto;
+}
+
+.parameter_table .parameter_value {
+    width: auto;
+}
+
+div.edit_schema img {
+    vertical-align: top;
+}
+
+.token_user {
+    color:#AAA;
+}
+
+span.highlighted {
+}
+