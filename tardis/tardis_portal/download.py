--- conflicted
+++ resolved
@@ -9,11 +9,9 @@
 """
 import logging
 import shutil
+import subprocess
 import urllib
-import os
-import stat
-import time
-import struct
+import os, platform, ctypes, stat, time, struct
 
 try:
     import zlib  # We may need its compression method
@@ -26,16 +24,12 @@
 from itertools import chain
 from tempfile import mkstemp, gettempdir, NamedTemporaryFile
 from threading import Thread
-from urllib2 import URLError
+from urllib2 import urlopen, URLError
 from zipfile import ZipFile, ZipInfo, ZIP_STORED, ZIP_DEFLATED
 
 from django.core.servers.basehttp import FileWrapper
-<<<<<<< HEAD
 from django.http import HttpResponse, HttpResponseRedirect, \
     HttpResponseNotFound, StreamingHttpResponse
-=======
-from django.http import HttpResponse, HttpResponseRedirect
->>>>>>> 92edfabe
 from django.conf import settings
 from django.utils.importlib import import_module
 from django.core.exceptions import ImproperlyConfigured
@@ -483,33 +477,12 @@
         return render_error_message(
             request, 'Cannot download: %s' % msg, status=400)
 
-<<<<<<< HEAD
-    if comptype == "tar":
-        reader = StreamingFile(_write_tar_func(mapper, datafiles),
-                               asynchronous_file_creation=True)
-
-        response = StreamingHttpResponse(FileWrapper(reader),
-                                mimetype='application/x-tar')
-        response['Content-Disposition'] = 'attachment; filename="experiment' \
-            + rootdir + '-complete.tar"'
-    elif comptype == "zip":
-        reader = StreamingFile(_write_zip_func(mapper, datafiles),
-                               asynchronous_file_creation=True)
-        response = StreamingHttpResponse(FileWrapper(reader),
-                                mimetype='application/zip')
-
-        response['Content-Disposition'] = 'attachment; filename="experiment' \
-            + rootdir + '-complete.zip"'
-    else:
-        response = render_error_message(
-            request, 'Unsupported download format: %s' % comptype, status=404)
-=======
     try:
         if comptype == "tar":
             reader = StreamingFile(_write_tar_func(mapper, datafiles),
                                    asynchronous_file_creation=True)
 
-            response = HttpResponse(FileWrapper(reader),
+            response = StreamingHttpResponse(FileWrapper(reader),
                                     mimetype='application/x-tar')
             response['Content-Disposition'] = \
                 'attachment; filename="experiment' \
@@ -517,7 +490,7 @@
         elif comptype == "zip":
             reader = StreamingFile(_write_zip_func(mapper, datafiles),
                                    asynchronous_file_creation=True)
-            response = HttpResponse(FileWrapper(reader),
+            response = StreamingHttpResponse(FileWrapper(reader),
                                     mimetype='application/zip')
 
             response['Content-Disposition'] = \
@@ -539,7 +512,6 @@
         message = ' '.join(message.split())  # removes spaces
         redirect = redirect + '#error:' + message
         return HttpResponseRedirect(redirect)
->>>>>>> 92edfabe
     return response
 
 
