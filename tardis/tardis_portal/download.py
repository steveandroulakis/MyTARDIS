--- conflicted
+++ resolved
@@ -345,21 +345,13 @@
     takes string parameter "comptype" for compression method.
     Currently implemented: "zip" and "tar"
     """
-<<<<<<< HEAD
-    # TODO: do size estimation, check available temp filespace, check download limits 
-=======
->>>>>>> 4f454e89
     # TODO: intelligent selection of temp file versus in-memory buffering.
     datafiles = Dataset_File.objects\
         .filter(dataset__experiments__id=experiment_id)
     rootdir = str(experiment_id)
     msg = _check_download_limits(rootdir, datafiles, comptype)
     if msg:
-<<<<<<< HEAD
-        return return_response_not_found(request)
-=======
         return render_error_message(request, 'Requested download is too large: %s' % msg, status=403)
->>>>>>> 4f454e89
 
     if comptype == "tar":
         reader = StreamingFile(_write_tar_func(rootdir, datafiles),
@@ -378,11 +370,7 @@
         response['Content-Disposition'] = 'attachment; filename="experiment' \
             + rootdir + '-complete.zip"'
     else:
-<<<<<<< HEAD
-        response = return_response_not_found(request)
-=======
         response = render_error_message(request, 'Unsupported download format: %s' % comptype, status=404)
->>>>>>> 4f454e89
     return response
 
 
@@ -396,14 +384,9 @@
     """
     # Create the HttpResponse object with the appropriate headers.
     # TODO: handle no datafile, invalid filename, all http links
-<<<<<<< HEAD
-    # TODO: do size estimation, check available temp filespace, check download limits 
-    # TODO: intelligent selection of temp file versus in-memory buffering.
-=======
     # TODO: intelligent selection of temp file versus in-memory buffering.
     
     logger.error('In download_datafiles !!')
->>>>>>> 4f454e89
     comptype = "zip"
     if 'comptype' in request.POST:
         comptype = request.POST['comptype']
@@ -459,21 +442,13 @@
     logger.info('Files for archive command: %s' % df_set)
     
     if len(df_set) == 0:
-<<<<<<< HEAD
-        return return_response_error(request)
-=======
         return render_error_message(request, 'You do not have download access for any of the '
                                     'selected Datasets or Datafiles ', status=403)
->>>>>>> 4f454e89
     
     rootdir = 'datasets'
     msg = _check_download_limits(rootdir, df_set, comptype)
     if msg:
-<<<<<<< HEAD
-        return return_response_not_found(request)
-=======
         return render_error_message(request, 'Requested download is too large: %s' % msg, status=403)
->>>>>>> 4f454e89
 
     # Handle missing experiment ID - only need it for naming
     try:
@@ -496,11 +471,7 @@
         response['Content-Disposition'] = \
                 'attachment; filename="experiment%s-selection.zip"' % expid
     else:
-<<<<<<< HEAD
-        response = return_response_not_found(request)
-=======
         response = render_error_message(request, 'Unsupported download format: %s' % comptype, status=404)
->>>>>>> 4f454e89
     return response
 
         