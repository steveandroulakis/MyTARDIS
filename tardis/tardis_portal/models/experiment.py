--- conflicted
+++ resolved
@@ -160,14 +160,6 @@
         return urls
 
     def get_images(self):
-<<<<<<< HEAD
-        from .datafile import Dataset_File
-        images = Dataset_File.objects.order_by('-modification_time',
-                                               '-created_time')\
-                                     .filter(dataset__experiments=self,
-                                             mimetype__startswith='image/')
-        return images
-=======
         from .datafile import IMAGE_FILTER
         return self.get_datafiles().order_by('-modification_time',
                                               '-created_time') \
@@ -176,7 +168,6 @@
     def get_size(self):
         from .datafile import Dataset_File
         return Dataset_File.sum_sizes(self.get_datafiles())
->>>>>>> b673d0cc
 
     @classmethod
     def public_access_implies_distribution(cls, public_access_level):
