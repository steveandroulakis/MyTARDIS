from magic import Magic
from urllib2 import build_opener
from os import path
import urlparse, sys, urllib

from django.conf import settings
from django.db import models
from django.core.urlresolvers import reverse
from django.utils import _os

from tardis.tardis_portal.util import generate_file_checksums
from tardis.tardis_portal.fetcher import get_privileged_opener


from .location import Location

import logging
logger = logging.getLogger(__name__)

class Replica(models.Model):
    """Class to store meta-data about a physical file replica

    :attribute datafile: the foreign key to the
       :class:`tardis.tardis_portal.models.Dataset_File` the replica belongs to.
    :attribute url: the url for the replica.  If the file is online, this
       url should be resolveable to a file that contains the data for the
       Dataset_File.  For offline replicas, the url may represent an element
       within an archive.  The archive is not necessarily directly fetchable.
    :attribute protocol: TBD
    :attribute verified: the content of the replica has been verified against
       the size and checksums recorded in the Dataset_File.
    :attribute location: the foreign key for the Location that holds the
       Replica.  In the case of a Replica that is a member of an archive, the
       Location denoted the container for the archive not the archive itself.
    :attribute stay_remote: is used (temporarily) to indicate to the ingestion
       task that a file should not be copied into the mytardis

    """

    datafile = models.ForeignKey('Dataset_File')
    url = models.CharField(max_length=400)
    protocol = models.CharField(blank=True, max_length=10)
    verified = models.BooleanField(default=False)
    stay_remote = models.BooleanField(default=False)
    location = models.ForeignKey(Location)

    class Meta:
        app_label = 'tardis_portal'
        unique_together = ('datafile', 'location')

    def __unicode__(self):
        return self.url

    def is_local(self):
        """Return True if this replica is accessible from the file system.
        """

        try:
            if self.protocol in (t[0] for t in settings.DOWNLOAD_PROVIDERS):
                return False
        except AttributeError:
            pass
        return urlparse.urlparse(self.url).scheme == ''

    def get_actual_url(self):
        """Return a URL for this replica that should be resolvable within
        this MyTardis application platform.  This should be a well-formed
        URL with scheme http, https, ftp or file.
        """

        if self.is_local():
            # Local file
            return 'file://'+self.get_absolute_filepath()
        # Remote files are also easy
        url = urlparse.urlparse(self.url)
        if url.scheme in ('http', 'https', 'ftp', 'file'):
            return self.url
        return None

    def get_file_getter(self, requireVerified=True):
        """Return a function that will return a File-like handle for the
        replica's data.  The returned function uses a cached URL for the
        file to avoid depending on the current database transaction.
        """

        if requireVerified and not self.verified:
            raise ValueError("Replica %s not verified" % self.id)
        return self.location.provider.get_opener(self)

    def get_file(self, requireVerified=True):
        return self.get_file_getter(requireVerified=requireVerified)()

    def get_download_url(self):
        def get_download_view():
            # Handle external protocols
            try:
                for module in settings.DOWNLOAD_PROVIDERS:
                    if module[0] == self.protocol:
                        return '%s.download_datafile' % module[1]
            except AttributeError:
                pass
            # Fallback to internal
            url = urlparse.urlparse(self.url)
            # These are internally known protocols
            if url.scheme in ('', 'http', 'https', 'ftp', 'file'):
                return 'tardis.tardis_portal.download.download_datafile'
            return None

        try:
            return reverse(get_download_view(),
                           kwargs={'datafile_id': self.datafile.id})
        except:
            return ''

    def generate_default_url(self):
        """This method provides the default mechanism for generating
        urls for new replicas; e.g. when migrating.  The result should
        be an absolute url which is resolveable and fetchable at least
        by mytardis itself.
        """
        file_path = path.join(self.datafile.dataset.get_path(),
                              self.datafile.filename)
        return urlparse.urljoin(self.location.url,
                                urllib.quote(file_path))

    def get_absolute_filepath(self):
        url = urlparse.urlparse(self.url)
        if url.scheme == '':
            try:
                base_path = self.location.provider.base_path
                return _os.safe_join(base_path, self.url)
            except AttributeError:
                return ''
        if url.scheme == 'file':
            return url.path
        # ok, it doesn't look like the file is stored locally
        else:
            return ''

    def verify(self, tempfile=None, allowEmptyChecksums=None):
        '''
<<<<<<< HEAD
        Verifies this replica's data matches the Datafile checksums. 
        It must have at least one checksum hash to verify unless 
        "allowEmptyChecksums" is True. If "allowEmptyChecksums" is provided
        (whether True or False), it will override the system-wide REQUIRE_DATAFILE_CHECKSUMS setting.
=======
        Verifies this replica's data matches the Datafile checksums.
        It must have at least one checksum hash to verify unless
        "allowEmptyChecksums" is True.
>>>>>>> 645bf4d1

        If passed a file handle, it will write the file to it instead of
        discarding data as it's read.
        '''
        if allowEmptyChecksums is None:
            if getattr(settings, "REQUIRE_DATAFILE_CHECKSUMS", True):
                allowEmptyChecksums = False
            else:
                allowEmptyChecksums = True

        from .datafile import Dataset_File
        df = self.datafile
        if not (allowEmptyChecksums or df.sha512sum or df.md5sum):
            logger.error("Datafile for %s has no checksums", self.url)
            return False

        try:
            sourcefile = self.get_file(requireVerified=False)
        except IOError:
            return False
        if not sourcefile:
            logger.error("%s content not accessible", self.url)
            return False
        logger.info("Downloading %s for verification", self.url)
        md5sum, sha512sum, size, mimetype_buffer = \
            generate_file_checksums(sourcefile, tempfile)

        if not (df.size and size == int(df.size)):
            if (df.sha512sum or df.md5sum) and not df.size:
                # If the size is missing but we have a checksum to check
                # the missing size is harmless ... we will fill it in below.
                logger.warn("%s size is missing" % (self.url))
            else:
                logger.error("%s failed size check: %d != %s",
                             self.url, size, df.size)
                return False

        if df.sha512sum and sha512sum.lower() != df.sha512sum.lower():
            logger.error("%s failed SHA-512 sum check: %s != %s",
                         self.url, sha512sum, df.sha512sum)
            return False

        if df.md5sum and md5sum.lower() != df.md5sum.lower():
            logger.error("%s failed MD5 sum check: %s != %s",
                         self.url, md5sum, df.md5sum)
            return False

        if df.mimetype:
            mimetype = df.mimetype
        elif len(mimetype_buffer) > 0:
            mimetype = Magic(mime=True).from_buffer(mimetype_buffer)
        else:
            mimetype = ''
        if not (df.size and df.md5sum and df.sha512sum and df.mimetype):
            df.md5sum = md5sum.lower()
            df.sha512sum = sha512sum.lower()
            df.size = str(size)
            df.mimetype = mimetype
            df.save()
        self.verified = True
        return True

    def deleteCompletely(self):
        import os
        filename = self.get_absolute_filepath()
        os.remove(filename)
        self.delete()

    def _has_any_perm(self, user_obj):
        if not hasattr(self, 'id'):
            return False
        return self.datafil

    def _has_view_perm(self, user_obj):
        return self._has_any_perm(user_obj)

    def _has_change_perm(self, user_obj):
        return self._has_any_perm(user_obj)

    def _has_delete_perm(self, user_obj):
        return self._has_any_perm(user_obj)<|MERGE_RESOLUTION|>--- conflicted
+++ resolved
@@ -139,16 +139,10 @@
 
     def verify(self, tempfile=None, allowEmptyChecksums=None):
         '''
-<<<<<<< HEAD
         Verifies this replica's data matches the Datafile checksums. 
         It must have at least one checksum hash to verify unless 
         "allowEmptyChecksums" is True. If "allowEmptyChecksums" is provided
         (whether True or False), it will override the system-wide REQUIRE_DATAFILE_CHECKSUMS setting.
-=======
-        Verifies this replica's data matches the Datafile checksums.
-        It must have at least one checksum hash to verify unless
-        "allowEmptyChecksums" is True.
->>>>>>> 645bf4d1
 
         If passed a file handle, it will write the file to it instead of
         discarding data as it's read.
@@ -220,7 +214,7 @@
     def _has_any_perm(self, user_obj):
         if not hasattr(self, 'id'):
             return False
-        return self.datafil
+        return self.datafile
 
     def _has_view_perm(self, user_obj):
         return self._has_any_perm(user_obj)
