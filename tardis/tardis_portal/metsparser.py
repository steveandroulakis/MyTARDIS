--- conflicted
+++ resolved
@@ -604,9 +604,10 @@
                                     experiment=self.modelExperiment)
                                 parameterSet.save()
 
-                                self._checkValidParameters(schema,
-                                                    self.tempMetadataHolder,
-                                                    parameterNames)
+                                #TODO check - this was in ruggedisation branch
+                                #self._checkValidParameters(schema,
+                                #                    self.tempMetadataHolder,
+                                #                    parameterNames)
 
                                 # now let's process the experiment parameters
                                 for parameterName in parameterNames:
@@ -638,9 +639,10 @@
 
                                 datasetParameterSet.save()
 
-                                self._checkValidParameters(schema,
-                                                    self.tempMetadataHolder,
-                                                    parameterNames)
+                                #TODO check, maybe uncomment
+								#self._checkValidParameters(schema,
+                                #                    self.tempMetadataHolder,
+                                #                    parameterNames)
 
                                 # now let's process the dataset parameters
                                 for parameterName in parameterNames:
@@ -759,78 +761,6 @@
         '''
         #logger.debug('saving parameter %s: %s' %
         #    (parameterName, parameterValue))
-<<<<<<< HEAD
-        if parameterName.isNumeric():
-            try:
-                parameter = \
-                getattr(models, parameterTypeClass)(
-                parameterset=parameterSet,
-                name=parameterName,
-                string_value=None,
-                numerical_value=float(parameterValue))
-
-                parameter.save()
-            except ValueError:
-                schema_paramname = str(parameterName.schema) + ":" + \
-                    parameterName.name
-                
-                fail_message = "Invalid value for numeric parameter " +\
-                    schema_paramname + ": " + parameterValue
-
-                logger.warning(fail_message)
-
-                rs = RegistrationStatus(action=self.ingest_action,
-                                        status=RegistrationStatus.WARNING,
-                                        message=fail_message,
-                                        experiment=self.modelExperiment)
-
-                rs.save()
-
-        else:
-            parameter = \
-                getattr(models, parameterTypeClass)(
-                parameterset=parameterSet,
-                name=parameterName,
-                string_value=parameterValue,
-                numerical_value=None)
-            parameter.save()
-
-    def _checkValidParameters(self, schema, tempMetadataHolder,
-                             parameterNames):
-        '''Check that the parameter described in xml exists in the database
-        '''
-
-        parameterNamesDict = {}
-        for parameterName in parameterNames:
-            parameterNamesDict[parameterName.name] = "1"
-
-        for tempMetadataHolderName in \
-            tempMetadataHolder:
-                if not tempMetadataHolderName in \
-                    parameterNamesDict:
-
-                    schema_paramname = str(schema) + ":" + \
-                                       str(tempMetadataHolderName)
-
-                    if not schema_paramname in self.unsupported_parametername:
-                        self.unsupported_parametername[schema_paramname] = "1"
-
-                        fail_message = "Unsupported parameter name found: " + \
-                            schema_paramname
-
-                        logger.warning(fail_message)
-
-                        rs = RegistrationStatus(action=
-                                                    self.ingest_action,
-                                                status=
-                                                    RegistrationStatus.WARNING,
-                                                message=
-                                                    fail_message,
-                                                experiment=
-                                                    self.modelExperiment)
-
-                        rs.save()
-=======
         for parameterValue in parameterValues:
             if parameterValue == '':
                 continue
@@ -849,7 +779,78 @@
                     string_value=parameterValue,
                     numerical_value=None)
             parameter.save()
->>>>>>> ce7fa849
+        # TODO merge in this error handling stuff: 
+        '''
+        if parameterName.isNumeric():
+            try:
+                parameter = \
+                getattr(models, parameterTypeClass)(
+                parameterset=parameterSet,
+                name=parameterName,
+                string_value=None,
+                numerical_value=float(parameterValue))
+
+                parameter.save()
+            except ValueError:
+                schema_paramname = str(parameterName.schema) + ":" + \
+                    parameterName.name
+                
+                fail_message = "Invalid value for numeric parameter " +\
+                    schema_paramname + ": " + parameterValue
+
+                logger.warning(fail_message)
+
+                rs = RegistrationStatus(action=self.ingest_action,
+                                        status=RegistrationStatus.WARNING,
+                                        message=fail_message,
+                                        experiment=self.modelExperiment)
+
+                rs.save()
+        '''
+        else:
+            parameter = \
+                getattr(models, parameterTypeClass)(
+                parameterset=parameterSet,
+                name=parameterName,
+                string_value=parameterValue,
+                numerical_value=None)
+            parameter.save()
+
+    def _checkValidParameters(self, schema, tempMetadataHolder,
+                             parameterNames):
+        '''Check that the parameter described in xml exists in the database
+        '''
+
+        parameterNamesDict = {}
+        for parameterName in parameterNames:
+            parameterNamesDict[parameterName.name] = "1"
+
+        for tempMetadataHolderName in \
+            tempMetadataHolder:
+                if not tempMetadataHolderName in \
+                    parameterNamesDict:
+
+                    schema_paramname = str(schema) + ":" + \
+                                       str(tempMetadataHolderName)
+
+                    if not schema_paramname in self.unsupported_parametername:
+                        self.unsupported_parametername[schema_paramname] = "1"
+
+                        fail_message = "Unsupported parameter name found: " + \
+                            schema_paramname
+
+                        logger.warning(fail_message)
+
+                        rs = RegistrationStatus(action=
+                                                    self.ingest_action,
+                                                status=
+                                                    RegistrationStatus.WARNING,
+                                                message=
+                                                    fail_message,
+                                                experiment=
+                                                    self.modelExperiment)
+
+                        rs.save()
 
     def characters(self, chars):
         if self.processExperimentStruct:
