<<<<<<< HEAD
import json
import re
=======
import json, string, cgi
>>>>>>> e010d296

from django.conf import settings
from django.core.urlresolvers import reverse
from django.shortcuts import render
from django.template import RequestContext, Context
from django.http import HttpResponse, \
    HttpResponseForbidden, HttpResponseNotFound, HttpResponseServerError

from tardis.tardis_portal.models import \
    ExperimentParameterSet, Schema
from tardis.tardis_portal.ParameterSetManager import ParameterSetManager

from django.template.loader import render_to_string
from django.contrib.sites.models import Site

def render_response_index(request, *args, **kwargs):
    return render(request, *args, **kwargs)


def render_response_search(request, url, c):

    from tardis.tardis_portal.views import getNewSearchDatafileSelectionForm

    links = {}
    for app in settings.INSTALLED_APPS:
        if app.startswith('tardis.apps.'):
            view = '%s.views.search' % app
            try:
                links[app.split('.')[2]] = reverse(view)
            except:
                pass

    c['searchDatafileSelectionForm'] = \
        getNewSearchDatafileSelectionForm(request.GET.get('type', None))
    c['links'] = links

    return render(request, url, c)


def render_error_message(request, message, status=400):
    """Render a simple text error message in a generic error page.  Any newlines are turned into <br>."""
    formatted = string.replace(cgi.escape(message), '\n', '<br>')
    return render(request, 'tardis_portal/user_error.html', 
                  {'error_message' : formatted}, status=status)


def return_response_not_found(request):
    return HttpResponseNotFound(render_response_index(request, '404.html', {}))


def return_response_error_message(request, redirect_path, context):
    return HttpResponseServerError(render_response_index(request,
                                   redirect_path, context))


def return_response_error(request):
    return HttpResponseForbidden(render_response_index(request, '403.html', {}))


def get_experiment_referer(request, dataset_id):
    from tardis.tardis_portal.auth.decorators import get_accessible_experiments_for_dataset

    try:
        from_url = request.META['HTTP_REFERER']
        from_url_split = re.sub('^https?:\/\/', '', from_url).split('/')

        domain_url_split = Site.objects.get_current().domain.split('//')

        referer = 0
        if not from_url_split[0] == domain_url_split[1]:
            return None

        if from_url_split[1] == 'experiment' and from_url_split[2] == 'view':
            referer = int(from_url_split[3])
        else:
            return None

        for experiment in get_accessible_experiments_for_dataset(request, dataset_id):
            if experiment.id == referer:
                return experiment
                break
    except:
        pass


def render_to_file(template, filename, context):
    string_for_output = render_to_string(template, context)
    # The render_to_string method returns a unicode string, which will cause
    # an error when written to file if the string contain diacritics. We
    # need to do a utf-8 encoding before writing to file
    # see http://packages.python.org/kitchen/unicode-frustrations.html
    open(filename, "w").write(string_for_output.encode('utf8', 'replace'))



class RestfulExperimentParameterSet:
    '''
    Helper class which enables a Backbone.sync-compatible interface to be
    created for a ExperimentParameterSet just by specifying a function which
    provides the schema and a form.

    (A function for the schema is required rather than the actual schema, as
    to run unit tests effectively the object needs to be able to create the
    schema after instantiation.)

    For UI consistency, it's best to make sure the schema has hidden == true.
    '''

    def __init__(self, schema_func, form_cls):
        '''
        Takes a schema URI and a Form class.
        '''
        self.schema_func = schema_func
        self.form_cls = form_cls
        self.parameter_names = form_cls().fields.keys()

    def _get_schema(self):
        ''' Use schema function to get the schema. '''
        return self.schema_func()
    schema = property(_get_schema)

    def __str__(self):
        return "%s for %s into %s" % \
            (self.__class__, self.form_cls, self.schema.namespace)

    def _get_dict_from_ps(self, ps):
        '''
        Build dictionary by getting the parameter values from the keys, then
        zipping it all together.
        '''
        psm = ParameterSetManager(ps)
        return dict([('id', ps.id)]+ # Use set ID
                    zip(self.parameter_names,
                        (psm.get_param(k, True) for k in self.parameter_names)))

    def _get_view_functions(self):
        context = self

        # Collection resource
        def list_or_create(request, *args, **kwargs):
            if request.method == 'POST':
                return context._create(request, *args, **kwargs)
            else:
                return context._list(request, *args, **kwargs)
        # Item resource
        def get_or_update_or_delete(request, *args, **kwargs):
            if request.method == 'PUT':
                return context._update(request, *args, **kwargs)
            elif request.method == 'DELETE':
                return context._delete(request, *args, **kwargs)
            else:
                return context._get(request, *args, **kwargs)

        return {'list_or_create': list_or_create,
                'get_or_update_or_delete': get_or_update_or_delete }

    view_functions = property(_get_view_functions)

    def _list(self, request, experiment_id):
        from tardis.tardis_portal.auth.decorators import has_experiment_access
        if not has_experiment_access(request, experiment_id):
            return return_response_error(request)
        sets = ExperimentParameterSet.objects.filter(schema=self.schema,
                                                     experiment__pk=experiment_id)
        return HttpResponse(json.dumps([self._get_dict_from_ps(ps)
                                        for ps in sets]),
                            content_type='application/json; charset=utf-8')


    def _get(self, request, experiment_id, ps_id):
        from tardis.tardis_portal.auth.decorators import has_experiment_access
        if not has_experiment_access(request, experiment_id):
            return return_response_error(request)
        try:
            ps = ExperimentParameterSet.objects.get(schema=self.schema,
                                                    experiment__pk=experiment_id,
                                                    id=ps_id)
            return HttpResponse(json.dumps(self._get_dict_from_ps(ps)),
                                content_type='application/json; charset=utf-8')
        except:
            return return_response_not_found(request)


    def _create(self, request, experiment_id):
        from tardis.tardis_portal.auth.decorators import has_experiment_write
        if not has_experiment_write(request, experiment_id):
            return return_response_error(request)
        form = self.form_cls(json.loads(request.body))
        if not form.is_valid():
            return HttpResponse('', status=400)
        ps = ExperimentParameterSet(experiment_id=experiment_id,
                                    schema=self.schema)
        ps.save()
        ParameterSetManager(ps).set_params_from_dict(form.cleaned_data)
        return HttpResponse(json.dumps(self._get_dict_from_ps(ps)),
                            content_type='application/json; charset=utf-8',
                            status=201)


    def _update(self, request, experiment_id, ps_id):
        from tardis.tardis_portal.auth.decorators import has_experiment_write
        if not has_experiment_write(request, experiment_id):
            return return_response_error(request)

        form = self.form_cls(json.loads(request.body))
        if not form.is_valid():
            return HttpResponse('', status=400)

        try:
            ps = ExperimentParameterSet.objects.get(experiment_id=experiment_id,
                                                    id=ps_id)
        except ExperimentParameterSet.DoesNotExist:
            return HttpResponse('', status=404)

        ParameterSetManager(ps).set_params_from_dict(form.cleaned_data)
        return HttpResponse(json.dumps(self._get_dict_from_ps(ps)),
                            content_type='application/json; charset=utf-8',
                            status=201)


    def _delete(self, request, experiment_id, ps_id):
        from tardis.tardis_portal.auth.decorators import has_experiment_write
        if not has_experiment_write(request, experiment_id):
            return return_response_error(request)

        try:
            ps = ExperimentParameterSet.objects.get(experiment_id=experiment_id,
                                                    id=ps_id)
        except ExperimentParameterSet.DoesNotExist:
            return HttpResponse('', status=404)
        print (ps.schema_id, self.schema.id, str(self))
        obj = self._get_dict_from_ps(ps)
        ps.delete()
        return HttpResponse(json.dumps(obj),
                            content_type='application/json; charset=utf-8')

<|MERGE_RESOLUTION|>--- conflicted
+++ resolved
@@ -1,9 +1,6 @@
-<<<<<<< HEAD
 import json
 import re
-=======
 import json, string, cgi
->>>>>>> e010d296
 
 from django.conf import settings
 from django.core.urlresolvers import reverse
