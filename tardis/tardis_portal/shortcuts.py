--- conflicted
+++ resolved
@@ -1,10 +1,4 @@
-<<<<<<< HEAD
-import json
-import re
-import json, string, cgi
-=======
 import json, string, cgi, re
->>>>>>> 4f454e89
 
 from django.conf import settings
 from django.core.urlresolvers import reverse
