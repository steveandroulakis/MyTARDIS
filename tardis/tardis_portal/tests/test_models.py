# -*- coding: utf-8 -*-
#
# Copyright (c) 2010, Monash e-Research Centre
#   (Monash University, Australia)
# Copyright (c) 2010, VeRSI Consortium
#   (Victorian eResearch Strategic Initiative, Australia)
# All rights reserved.
# Redistribution and use in source and binary forms, with or without
# modification, are permitted provided that the following conditions are met:
#
#    *  Redistributions of source code must retain the above copyright
#       notice, this list of conditions and the following disclaimer.
#    *  Redistributions in binary form must reproduce the above copyright
#       notice, this list of conditions and the following disclaimer in the
#       documentation and/or other materials provided with the distribution.
#    *  Neither the name of the VeRSI, the VeRSI Consortium members, nor the
#       names of its contributors may be used to endorse or promote products
#       derived from this software without specific prior written permission.
#
# THIS SOFTWARE IS PROVIDED BY THE REGENTS AND CONTRIBUTORS ``AS IS'' AND ANY
# EXPRESS OR IMPLIED WARRANTIES, INCLUDING, BUT NOT LIMITED TO, THE IMPLIED
# WARRANTIES OF MERCHANTABILITY AND FITNESS FOR A PARTICULAR PURPOSE ARE
# DISCLAIMED. IN NO EVENT SHALL THE REGENTS AND CONTRIBUTORS BE LIABLE FOR ANY
# DIRECT, INDIRECT, INCIDENTAL, SPECIAL, EXEMPLARY, OR CONSEQUENTIAL DAMAGES
# (INCLUDING, BUT NOT LIMITED TO, PROCUREMENT OF SUBSTITUTE GOODS OR SERVICES;
# LOSS OF USE, DATA, OR PROFITS; OR BUSINESS INTERRUPTION) HOWEVER CAUSED AND
# ON ANY THEORY OF LIABILITY, WHETHER IN CONTRACT, STRICT LIABILITY, OR TORT
# (INCLUDING NEGLIGENCE OR OTHERWISE) ARISING IN ANY WAY OUT OF THE USE OF THIS
# SOFTWARE, EVEN IF ADVISED OF THE POSSIBILITY OF SUCH DAMAGE.
#
"""
test_models.py
http://docs.djangoproject.com/en/dev/topics/testing/

.. moduleauthor::  Russell Sim <russell.sim@monash.edu>

"""
from django.conf import settings
from django.test import TestCase
import os


class ModelTestCase(TestCase):

    urls = 'tardis.tardis_portal.tests.urls'

    def setUp(self):
        from django.contrib.auth.models import User
        from tardis.tardis_portal.models import Location
        user = 'tardis_user1'
        pwd = 'secret'
        email = ''
        self.user = User.objects.create_user(user, email, pwd)
        Location.force_initialize()

    def test_experiment(self):
        from tardis.tardis_portal import models
        from django.conf import settings
        from os import path
        exp = models.Experiment(title='test exp1',
                                institution_name='monash',
                                created_by=self.user,
                                )
        exp.save()
        self.assertEqual(exp.title, 'test exp1')
        self.assertEqual(exp.url, None)
        self.assertEqual(exp.institution_name, 'monash')
        self.assertEqual(exp.approved, False)
        self.assertEqual(exp.handle, None)
        self.assertEqual(exp.created_by, self.user)
        self.assertEqual(exp.public_access, models.Experiment.PUBLIC_ACCESS_NONE)
        self.assertEqual(exp.get_absolute_url(), '/test/experiment/view/1/',
                         exp.get_absolute_url() + ' != /test/experiment/view/1/')
        self.assertEqual(exp.get_or_create_directory(),
                         path.join(settings.FILE_STORE_PATH, str(exp.id)))

    def test_authors(self):
        from tardis.tardis_portal import models
        exp = models.Experiment(title='test exp2',
                                institution_name='monash',
                                created_by=self.user,
                                )
        exp.save()

        models.Author_Experiment(experiment=exp,
                                 author='nigel',
                                 order=0).save()

        exp = models.Experiment(title='test exp1',
                                institution_name='monash',
                                created_by=self.user,
                                )
        exp.save()

        ae1 = models.Author_Experiment(experiment=exp,
                                       author='steve',
                                       order=100)
        ae1.save()

        ae2 = models.Author_Experiment(experiment=exp,
                                       author='russell',
                                       order=1)
        ae2.save()

        ae3 = models.Author_Experiment(experiment=exp,
                                       author='uli',
                                       order=50)
        ae3.save()

        authors = exp.author_experiment_set.all()

        # confirm that there are 2 authors
        self.assertEqual(len(authors), 3)
        self.assertTrue(ae1 in authors)
        self.assertTrue(ae2 in authors)
        self.assertTrue(ae3 == authors[1])

    def test_datafile(self):
        from tardis.tardis_portal.models import Experiment, Dataset

        def _build(dataset, filename, url, protocol):
            from tardis.tardis_portal.models import \
                Dataset_File, Replica, Location
            datafile = Dataset_File(dataset=dataset, filename=filename)
            datafile.save()
            replica = Replica(datafile=datafile, url=url,
                              protocol=protocol,
                              location=Location.get_default_location())
            replica.save()
            return datafile

        exp = Experiment(title='test exp1',
                         institution_name='monash',
                         approved=True,
                         created_by=self.user,
                         public_access=Experiment.PUBLIC_ACCESS_NONE)
        exp.save()

        dataset = Dataset(description="dataset description...")
        dataset.save()
        dataset.experiments.add(exp)
        dataset.save()

        save1 = settings.REQUIRE_DATAFILE_SIZES
        save2 = settings.REQUIRE_DATAFILE_CHECKSUMS
        try:
            settings.REQUIRE_DATAFILE_SIZES = False
            settings.REQUIRE_DATAFILE_CHECKSUMS = False
            df_file = _build(dataset, 'file.txt', 'path/file.txt', '')
            self.assertEqual(df_file.filename, 'file.txt')
            self.assertEqual(df_file.get_preferred_replica().url,
                             'path/file.txt')
            self.assertEqual(df_file.get_preferred_replica().protocol, '')
            self.assertEqual(df_file.dataset, dataset)
            self.assertEqual(df_file.size, '')
            self.assertEqual(df_file.get_download_url(),
                             '/test/download/datafile/1/')
            self.assertTrue(df_file.is_local())
<<<<<<< HEAD
            self.assertEqual(df_file.get_absolute_filepath(), 
                             os.path.join(settings.FILE_STORE_PATH,
                                          'path/file.txt'))
            
=======

>>>>>>> 645bf4d1
            df_file = _build(dataset, 'file1.txt', 'path/file1.txt', 'vbl')
            self.assertEqual(df_file.filename, 'file1.txt')
            self.assertEqual(df_file.get_preferred_replica().url,
                             'path/file1.txt')
            self.assertEqual(df_file.get_preferred_replica().protocol, 'vbl')
            self.assertEqual(df_file.dataset, dataset)
            self.assertEqual(df_file.size, '')
            self.assertEqual(df_file.get_download_url(),
                             '/test/vbl/download/datafile/2/')
            self.assertFalse(df_file.is_local())
<<<<<<< HEAD
            self.assertEqual(df_file.get_absolute_filepath(), 
                             os.path.join(settings.FILE_STORE_PATH,
                                          'path/file1.txt'))

            df_file = _build(dataset, 'file1.txt', 'path/file1#txt', 'vbl')
            self.assertEqual(df_file.filename, 'file1.txt')
            self.assertEqual(df_file.get_preferred_replica().url,
                             'path/file1#txt')
            self.assertEqual(df_file.get_preferred_replica().protocol, 'vbl')
            self.assertEqual(df_file.dataset, dataset)
            self.assertEqual(df_file.size, '')
            self.assertEqual(df_file.get_download_url(),
                             '/test/vbl/download/datafile/3/')
            self.assertFalse(df_file.is_local())
            self.assertEqual(df_file.get_absolute_filepath(), 
                             os.path.join(settings.FILE_STORE_PATH,
                                          'path/file1#txt'))
            
=======

>>>>>>> 645bf4d1
            df_file = _build(dataset, 'f.txt',
                             'http://localhost:8080/filestore/f.txt', '')
            self.assertEqual(df_file.filename, 'f.txt')
            self.assertEqual(df_file.get_preferred_replica().url,
                             'http://localhost:8080/filestore/f.txt')
            self.assertEqual(df_file.get_preferred_replica().protocol, '')
            self.assertEqual(df_file.dataset, dataset)
            self.assertEqual(df_file.size, '')
            self.assertEqual(df_file.get_download_url(),
                             '/test/download/datafile/4/')
            self.assertFalse(df_file.is_local())
            self.assertEqual(df_file.get_absolute_filepath(), '') # not local

            # Now check the 'REQUIRE' config params
            with self.assertRaises(Exception):
                settings.REQUIRE_DATAFILE_SIZES = True
                settings.REQUIRE_DATAFILE_CHECKSUMS = False
                Dataset_File(dataset=dataset, filename='foo.txt', md5sum='bad')
            with self.assertRaises(Exception):
                settings.REQUIRE_DATAFILE_SIZES = False
                settings.REQUIRE_DATAFILE_CHECKSUMS = True
                Dataset_File(dataset=dataset, filename='foo.txt', size='1')

        finally:
            settings.REQUIRE_DATAFILE_SIZES = save1
            settings.REQUIRE_DATAFILE_CHECKSUMS = save2


    def test_location(self):
        from tardis.tardis_portal.models import Location
        self.assertEquals(Location.get_default_location().name,
                          'local')
        self.assertEquals(Location.get_location('staging').name,
                          'staging')
        self.assertEquals(len(Location.objects.all()), 6)

    # check conversion of b64encoded images back into files
    def test_parameter(self):
        from tardis.tardis_portal import models
        exp = models.Experiment(title='test exp1',
                                institution_name='Australian Synchrotron',
                                approved=True,
                                created_by=self.user,
                                public_access=models.Experiment.PUBLIC_ACCESS_NONE,
                                )
        exp.save()

        dataset = models.Dataset(description="dataset description")
        dataset.save()
        dataset.experiments.add(exp)
        dataset.save()

        df_file = models.Dataset_File(dataset=dataset,
                                      filename='file.txt',
                                      size='42',
                                      md5sum='bogus')
        df_file.save()

        df_schema = models.Schema(namespace='http://www.cern.ch/felzmann/schema1.xml',
                                  type=models.Schema.DATAFILE)
        df_schema.save()

        ds_schema = models.Schema(namespace='http://www.cern.ch/felzmann/schema2.xml',
                                  type=models.Schema.DATASET)
        ds_schema.save()

        exp_schema = models.Schema(namespace='http://www.cern.ch/felzmann/schema3.xml',
                                   type=models.Schema.EXPERIMENT)
        exp_schema.save()

        df_parname = models.ParameterName(schema=df_schema,
                                          name='name',
                                          full_name='full_name',
                                          units='image/jpg',
                                          data_type=models.ParameterName.FILENAME)
        df_parname.save()

        ds_parname = models.ParameterName(schema=ds_schema,
                                          name='name',
                                          full_name='full_name',
                                          units='image/jpg',
                                          data_type=models.ParameterName.FILENAME)
        ds_parname.save()

        exp_parname = models.ParameterName(schema=exp_schema,
                                          name='name',
                                          full_name='full_name',
                                          units='image/jpg',
                                          data_type=models.ParameterName.FILENAME)
        exp_parname.save()

        df_parset = models.DatafileParameterSet(schema=df_schema,
                                                dataset_file=df_file)
        df_parset.save()

        ds_parset = models.DatasetParameterSet(schema=ds_schema,
                                               dataset=dataset)
        ds_parset.save()

        exp_parset = models.ExperimentParameterSet(schema=exp_schema,
                                                   experiment=exp)
        exp_parset.save()

        from os import path
        with self.settings(METADATA_STORE_PATH=path.dirname(__file__)):
            filename = 'test.jpg'
            df_parameter = models.DatafileParameter(name=df_parname,
                                                    parameterset=df_parset,
                                                    string_value=filename)
            df_parameter.save()

            ds_parameter = models.DatasetParameter(name=ds_parname,
                                                   parameterset=ds_parset,
                                                   string_value=filename)
            ds_parameter.save()

            exp_parameter = models.ExperimentParameter(name=exp_parname,
                                                       parameterset=exp_parset,
                                                       string_value=filename)
            exp_parameter.save()

            self.assertEqual(
                "<a href='/test/DatafileImage/load/%i/' target='_blank'><img style='width: 300px;' src='/test/DatafileImage/load/%i/' /></a>" %  # noqa
                (df_parameter.id, df_parameter.id), df_parameter.get())

            self.assertEqual(
                "<a href='/test/DatasetImage/load/%i/' target='_blank'><img style='width: 300px;' src='/test/DatasetImage/load/%i/' /></a>" %  # noqa
                (ds_parameter.id, ds_parameter.id), ds_parameter.get())

            self.assertEqual(
                "<a href='/test/ExperimentImage/load/%i/' target='_blank'><img style='width: 300px;' src='/test/ExperimentImage/load/%i/' /></a>" %   # noqa
                (exp_parameter.id, exp_parameter.id), exp_parameter.get())<|MERGE_RESOLUTION|>--- conflicted
+++ resolved
@@ -156,14 +156,10 @@
             self.assertEqual(df_file.get_download_url(),
                              '/test/download/datafile/1/')
             self.assertTrue(df_file.is_local())
-<<<<<<< HEAD
             self.assertEqual(df_file.get_absolute_filepath(), 
                              os.path.join(settings.FILE_STORE_PATH,
                                           'path/file.txt'))
-            
-=======
-
->>>>>>> 645bf4d1
+
             df_file = _build(dataset, 'file1.txt', 'path/file1.txt', 'vbl')
             self.assertEqual(df_file.filename, 'file1.txt')
             self.assertEqual(df_file.get_preferred_replica().url,
@@ -174,7 +170,6 @@
             self.assertEqual(df_file.get_download_url(),
                              '/test/vbl/download/datafile/2/')
             self.assertFalse(df_file.is_local())
-<<<<<<< HEAD
             self.assertEqual(df_file.get_absolute_filepath(), 
                              os.path.join(settings.FILE_STORE_PATH,
                                           'path/file1.txt'))
@@ -192,10 +187,7 @@
             self.assertEqual(df_file.get_absolute_filepath(), 
                              os.path.join(settings.FILE_STORE_PATH,
                                           'path/file1#txt'))
-            
-=======
-
->>>>>>> 645bf4d1
+
             df_file = _build(dataset, 'f.txt',
                              'http://localhost:8080/filestore/f.txt', '')
             self.assertEqual(df_file.filename, 'f.txt')
