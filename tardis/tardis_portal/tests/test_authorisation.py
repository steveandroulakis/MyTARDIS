--- conflicted
+++ resolved
@@ -529,8 +529,6 @@
         self.client2.logout()
         self.client3.logout()
 
-<<<<<<< HEAD
-=======
     def testCantEditPublicExperiment(self):
         login = self.client3.login(username=self.user3.username, password='secret')
         self.assertTrue(login)
@@ -556,7 +554,6 @@
         acl.delete()
         self.client3.logout()
 
->>>>>>> 4f65bc5b
     def testOwnedExperiments(self):
         user = AnonymousUser()
         # not logged in
@@ -566,8 +563,6 @@
         request.user = user
         num_exps = Experiment.safe.owned(request).count()
         self.assertEqual(num_exps, 0)
-<<<<<<< HEAD
-=======
 
     def testCantAddTokenuserToGroups(self):
         from django.conf import settings
@@ -576,5 +571,4 @@
         g = Group()
         g.save()
         self.client3.get('/group/%s/%s/' % (g.id, settings.TOKEN_USERNAME))
-        self.assertEqual(0, g.user_set.count())  # user should not be added
->>>>>>> 4f65bc5b
+        self.assertEqual(0, g.user_set.count())  # user should not be added