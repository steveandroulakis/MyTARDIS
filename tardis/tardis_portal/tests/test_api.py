--- conflicted
+++ resolved
@@ -559,8 +559,6 @@
                                      authentication=self.get_credentials())
         returned_data = json.loads(output.content)
         self.assertEqual(returned_data['meta']['total_count'], 1)
-<<<<<<< HEAD
-=======
         returned_object = returned_data['objects'][0]
         for key, value in expected_output.iteritems():
             self.assertTrue(key in returned_object)
@@ -615,7 +613,6 @@
                                      authentication=self.get_credentials())
         returned_data = json.loads(output.content)
         self.assertEqual(returned_data['meta']['total_count'], 1)
->>>>>>> 62ecc231
         returned_object = returned_data['objects'][0]
         for key, value in expected_output.iteritems():
             self.assertTrue(key in returned_object)
