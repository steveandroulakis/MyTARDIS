--- conflicted
+++ resolved
@@ -160,21 +160,12 @@
         from tardis.tardis_portal.models import Dataset_File
         from tardis.tardis_portal.models import Experiment 
         
-<<<<<<< HEAD
-        values = response.context['experiments'].values()
-        experiment = values[0]
-        datafile = response.context['datafiles'][0]
-        self.assertTrue(
-            type(experiment['sr']) is Experiment)
-        self.assertTrue(
-=======
         values = response.context['experiments']
         experiment = values[0]
         datafile = response.context['datafiles'][0]
         self.assertTrue(
             type(experiment['sr']) is Experiment)
         self.assertTrue(
->>>>>>> 4f65bc5b
             type(datafile) is Dataset_File)
 
         
@@ -190,19 +181,11 @@
         self.assertEqual(len(response.context['datafiles']), 129)
 
         response = self.client.get('/datafile/search/',
-<<<<<<< HEAD
-            {'type': 'saxs', 'io': '123', })
-        self.assertEqual(len(response.context['datafiles']), 0)
-
-        response = self.client.get('/datafile/search/',
-            {'type': 'saxs', 'frqimn': '0.0450647', })
-=======
             {'type': 'saxs',  self.io_param_name: '123', })
         self.assertEqual(len(response.context['datafiles']), 0)
 
         response = self.client.get('/datafile/search/',
             {'type': 'saxs', self.frqimn_param_name: '0.0450647', })
->>>>>>> 4f65bc5b
         self.assertEqual(len(response.context['datafiles']), 125)
         self.client.logout()
 
@@ -243,11 +226,7 @@
  
         from tardis.tardis_portal.models import Experiment 
         
-<<<<<<< HEAD
-        values = response.context['experiments'].values()
-=======
         values = response.context['experiments']
->>>>>>> 4f65bc5b
         experiment = values[0]
         
         self.assertTrue(
