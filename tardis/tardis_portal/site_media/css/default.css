body {
	margin: 0;
	padding: 0;
	background: #232323 url(../images/mimg01.jpg) repeat-x left top;
	text-align: left;
	font-family: Tahoma, Arial, Helvetica, sans-serif;
	font-size: 12px;
	color: #404040;
}

form {
	margin: 0;
	padding: 0;
}

fieldset {
	margin: 0;
	padding: 0;
	border: none;
}

input, textarea, select {
	font: normal 1em "Trebuchet MS", Arial, Helvetica, sans-serif;
}


h2, h3 {
	font-weight: normal;
	color: #212121;
}

h1 {
	letter-spacing: -1px;
	font-size: 2.2em;
	color: #781F1F;
	font-weight: normal;
}

h2 {
	font-size: 1.4em;
}

h3 {
	font-size: 1.2em;
}

.blockbg {
	background: #D9D785;
}

blockquote {
	font-family: Georgia, "Times New Roman", Times, serif;
	font-style: italic;
	margin: 0 0 0 15px;
	padding: 0px 20px 0px 30px;
	font-size: 18px;
	color: #3D3D3D;
}

a {
	color: #781F1F;
	text-decoration: none;
}

a:hover {
	text-decoration: underline;
}

img {
	border: none;
}

img.left {
	float: left;
	margin: 0 15px 0 0;
	border: #D9D785 1px dashed;
}

img.right {
	float: right;
	margin: 0 0 0 15px;
	border: #D9D785 1px dashed;
}

.text1 {
	font-family: Georgia, "Times New Roman", Times, serif;
	font-style: italic;
	margin: 0 0 0 15px;
	padding: 90px 20px 0px 30px;
	font-size: 30px;
	color: black;
}

/* Header */

#header {
	width: 1000px;
	margin: 0 auto;
	height: 71px;
	letter-spacing: -1px;
}

#headerbg {
	clear: both;
	margin: 0 auto;
	width: 1000px;
	height: 68px;
	background: url(../images/mimg05.jpg) left top;
	margin: 0 auto;
	margin-top: 20px;
}

#headerloginstatus {
	padding: 10px;
	color: white;
    float: left;
}

#headerloginstatus a {
	color: #f1f5f2;
	font-weight: bold;
}

/* Logo */

#logo {
	float: left;
	margin-top: 30px;
}

#logo h1, #logo h2, #logo p {
	float: left;
	margin: 0;
}

#logo h1 {
	background: no-repeat left 50%;
	padding-left: 10px;
	text-align: center;
	font-size: 3.2em;
}

#logo h1 a {
	color: #000000;
}

#logo p {
	padding-top: 24px;
	padding-left: 10px;
	font-family: Verdana, Arial, Helvetica, sans-serif;
	font-size:14px;
	color: #000000;
}

#logo h2 a, #logo p a {
	color: #000000;
}

#logo a {
	text-decoration: none;
}

/* Menu */

#menu {
	float: right;
	margin-top: 21px;
}

#menu ul {
	margin: 0;
	list-style: none;
}

#menu li {
	display: inline;
}

#menu a {
	display: block;
	float: left;
	padding: 30px 20px 0 20px;
	text-align: center;
	text-decoration: none;
	text-transform: uppercase;
	font-family: Arial, Helvetica, sans-serif;
	font-weight: bold;
	font-size: 14px;
	color: #4E4E4E;
}

#menu a:hover {
	background: url(../images/mimg03.jpg) no-repeat center top;
}

#menu .current_page_item a {
	background: url(../images/mimg03.jpg) no-repeat center top;
}

/* Page */

#page {
	width: 1000px;
	margin: 0 auto;
	background: #F4F4F4;
}

#status {
	width: 80%;
	margin: 0 auto;
	background: #F4F4F4;
}

#content {
	float: left;
	width: 700px;
}

#content-box {
	padding: 20px;
}

#latest-post {
	float: left;
	width: 570px;
	padding: 0px 20px 0px 20px;
	line-height: 25px;
	font-size: 12px;
}

#recent-posts {
	float: right;
	width: 250px;

	line-height: 25px;
	font-size: 12px;
}

#recent-posts .entry a {
	background: #333333;
	padding: 5px 10px;
	text-transform: uppercase;
	text-decoration: none;
	font-size: 10px;
	color: #CCCCCC;
}

#recent-posts .more {
	background: url(../images/mimg04.gif) no-repeat left 50%;
	padding-left: 20px;
}

.post .title {
	margin: 0;
	padding: 0 10px 0 0;
}

.post .meta {
	margin: 0;
	padding-bottom: 10px;
	padding-top: 10px;
	line-height: normal;
	font-size: 13px;
	color: #505050;
}

.post .meta a {
	color: #000000;
}

.post .entry {
	margin-bottom: 20px;
	padding-bottom: 5px;
	border-bottom: #9C9C9C 1px dashed;

}

/* Single search bar */

.search-bar {
    width: 600px;
    margin-right: 10px;
    margin-top: 7px;
    border-radius: 7px;
    -moz-border-radius: 7px;
    background: none;
    float: right;    
    border: none;
}

.search-bar-wrapper {
    padding: 6px;
}

.search-bar .search-text-wrapper
{
    width: 85%;
    float: left;
}

.search-bar input[type="text"] {
    border-top-left-radius: 5px;
    border-bottom-left-radius: 5px;
    -moz-border-radius-topleft: 5px;
    -moz-border-radius-bottomleft: 5px;
    -webkit-border-top-left-radius: 5px;
    -webkit-border-bottom-left-radius: 5px;
    width: 100%;
    border: 1px solid #BFBFBF;
    font-size: 12pt;
}

.search-bar input:-webkit-input-placeholder {
    color: #999;
}

input:-moz-placeholder {
    color: #999;
}

.search-bar input:focus {
    outline: none;
}

.search-bar .search-submit-wrapper {
    width: 15%;
    float: left;
}

.search-bar input[type="submit"] {
    border-top-right-radius: 5px;
    border-bottom-right-radius: 5px;
    -moz-border-radius-topright: 5px;
    -moz-border-radius-bottomright: 5px;
    -webkit-border-top-right-radius: 5px;
    -webkit-border-bottom-right-radius: 5px;
    height: 40px;
    width: 100%;
    text-align: center;
    border: 1px solid #BFBFBF;
    font-size: 12pt;
    font-weight:bold;
}

.search-bar input[type="submit"]:hover {
    background-color: #651219;
    color: white;
    border-color: #651219;;
}

.search-bar input {
    margin: 0;
    height: 28px;
    padding: 5px;
    border-radius: 0;
    -moz-border-radius: 0;
    -webkit-border-radius: 0;
}

/* Single Search autocomplete drop down */

.ac_odd {
    background-color: #E8D7D7; 
}
.ac_over {
    background-color: #651219; 
}
.ac_results li{
    font-size: 16px;
    line-height: 24px;
}

/* Sidebar */

#bottombar {
	clear: both;
	width: 1000px;
	background: #000000;
	color: #CCCCCC;
	padding: 10px 0 0 0;
}

#bottombar ul {
	margin: 0;
	padding: 0;
	list-style: none;
}

#bottombar li {
	display: block;
	float: left;
	width: 187px;
	padding: 10px 10px 10px 25px;
	text-align: center;
}

#bottombar li ul {
	line-height: 1.8em;
}

#bottombar li li {
	display: list-item;
	background: url(../images/mimg07.gif) no-repeat left 50%;
	float: none;
	width: auto;
	padding: 0 0 0 10px;
	line-height: 25px;
}

#bottombar h2 {
	margin: 0 0 10px 0;
	color: #FFFFFF;
}

#bottombar a {
	text-decoration: none;
	color: #CCCCCC;
}

#bottombar a:hover {
	text-decoration: underline;
}

/* Footer */

#footer {
	width: 1000px;
	height: 50px;
	margin: 0 auto;
	margin-bottom: 20px;
	background: url(../images/mimg06.jpg) no-repeat left top;
	font-size: 11px;
	color: #CCCCCC;
}

#footer p {
	margin: 0;
	padding: 13px 20px 15px 20px;
}

#footer a {
	color: #FFFFFF;
}

#legal {
	float: left;
}

#links {
	float: right;
}

table.member-table {
	margin: 0;
	padding: 0;
	font-size: 12px;
	}

table.member-table img {
    height: 12px;
}

table.experiment-table {
	margin: 0;
	padding: 12px;
	font-size: 12px;
	}

table.experiment-table th {
	text-align: left;
	height: 15px;
	padding-top: 20px;
	}

	.dataset_metadata
	{
		margin: 10px;
	}

	.dataset_metadata ul {
		list-style-type: none;
		list-style-image: none;
		list-style-position: inside;
		font-size: 12px;
	}

	.dataset_information ul {

		list-style-position: inside;
		font-size: 14px;
	}

	.datafile_list
	{
		list-style-type: none;
		list-style-image: none;
		list-style-position: inside;
		font-size: 14px;
	}

	.dataset_title
	{
		display: inline;
	}

	.dataset_info
	{
		margin: 5px;
		padding: 10px;
	}

	.dataset_description
	{
		border-width: 1px;
		border-color: black;
		border-style: solid;
		margin: 2px;
		padding: 5px;
		background-color: #fbfbfb;
	}

	.dataset_extrainfo
	{
		border-width: 1px;
		border-color: black;
		border-style: solid;
		margin: 2px;
		padding: 5px;
		background-color: #fcfcfc;
	}

	.datafile_info {
		list-style-type: none;
		list-style-image: none;
		list-style-position: inside;
		font-size: 14px;
		font-size: 12px;
		background-color: #f0f3f6;
		width: 90%;
		padding: 10px;
		margin: 10px;
		display: none;
	}

	a.filelink {
		color: #9b3430;
	}
	
	.file
	{
	    font-weight: bold;
	}
	
	.datafile
	{
	    line-height: 1.5em;
	}
	
	.dataset
	{
	    list-style-type: none;
		list-style-image: none;
		list-style-position: inside;
		
	}

	#statusBox {
		border-width: 2px;
		border-color: #666666;
		border-style: dashed;
		padding: 5px;
		background-color: #fff68c;
		clear: both;
		color: black;
		font-weight: bold;
		text-align: center;
	}

	#statusBoxError {
		border-width: 2px;
		border-color: #E92E2E;
		border-style: dashed;
		padding: 5px;
		background-color: #FF8C8C;
		clear: both;
		color: black;
		font-weight: bold;
		text-align: center;
		width: 70%;
	}

	.sidebar ul {
		margin: 0;
		padding: 0 0 0 20px;
		list-style: none;
	}

	.sidebar li {
		margin-bottom: 2em;
	}

	.sidebar li ul {
	}

	.sidebar li li {
		margin: 0;
	}

	.sidebar li h2 {
		margin: 0 0 1em 0;
	}

	.demo {
		padding: 10px 0 10px 0;
	}

	.access_list, .access_list1, .access_list2, .access_list3
	{
		background-color: white;
		margin-left: 10px;
		margin-top: 10px;
		padding: 5px 15px 5px 15px;
	}
	
	.activity_summary
	{
	    padding: 5px;
	    border: 1px solid gray;
	    margin-bottom: 20px;
	}

	.party_box
	{
	    padding: 10px;
	    border: 1px solid gray;
	    margin-bottom: 15px;	    
	}
	
	.party_box li
	{
	    padding: 2px;
	}
		
	.white_box
	{
		background-color: white;
		margin-left: 10px;

		padding: 3px 15px 5px 15px;	    
	}

	.msg_list {
	margin: 10px;
	padding: 0px;
	width: 90%;
	}

	.msg_head {
	padding: 5px 10px;
	cursor: pointer;
	position: relative;
	background-color: #dcdcdc;
    color: #404040;
	margin:1px;
	font-size: 14px;
	font-weight: bold;
	}

	.my_files {
	padding: 5px 10px;
	position: relative;
	background-color: #dcdcdc;
    color: #404040;
	margin:1px;
	font-size: 14px;
	font-weight: bold;
	}

	.add_new_dataset {
	padding: 5px 10px;
	cursor: pointer;
	position: relative;
	background-color: #878787;
	color: white;

	margin:1px;
	font-size: 14px;
	font-weight: bold;
	text-align: center;
	}

	.msg_body {
	padding: 5px 10px 15px 20px;
	background-color:white;
	}

	.staging_dataset {
		background-color: white; padding: 5px;
	}

	.remove_dataset {
		font-size: 12px;
		font-weight: normal;
		cursor: pointer;
	}

	.remove_file {
		font-size: 12px;
		font-weight: normal;
		cursor: pointer;
	}

	.dataset {
		padding: 10px 30px 10px 30px;
	}

    .fieldWrapper {
        padding: 0 0 15px 0;

    }

    .fieldWrapper input {
        width: 300px;

    }

    .fieldWrapper textarea {
        width: 500px;

    }

    .upload_files_link
    {
        display: block;
        font-weight: bold;
        margin-bottom: 20px;
    }

    .upload_files_box
    {
        background-color: #F5EFEF;
        padding: 10px;
        width: 95%;
    }

    .download_entire_experiment
    {
        text-align: right;
    }

ul.errorlist {
    margin: 0 !important;
    padding: 0 !important;
}

.errorlist li {
    font-size: 12px !important;
    display: block;
    padding: 4px 5px 4px 25px;
    margin: 0 0 3px 0;
    border: 1px solid red;
    color: white;
    background: red url(/media/img/admin/icon_alert.gif) 5px .3em no-repeat;
}

#description
{
    height: 50px;
}

.fieldWrapper textarea
{
    height: 50px;
}

/*Styles for fuzz overlay & message box*/
 #fuzz{ position:absolute; background: url('../images/gray_trans_back.png'); top:0; left:0; width:100%; z-index:100; 
     display:none; text-align:left; }
     
 .publishform h3
 {
     font-family: Tahoma, Arial, Helvetica, sans-serif;
     font-weight: bold;
     font-size: 12px;
 }     
 
.delete-row
{
    font-size: 12px;
    text-transform:capitalize;
    height: 24px;
    padding-right: 12px;
    display: block;
    background-color: white;
    text-align: right;
}

#mountpath {
    background-color: #F0F3F6;
    text-align: center;
    padding: 7px;
}

/*
see:
http://www.filamentgroup.com/lab/styling_buttons_and_toolbars_with_the_jquery_ui_css_framework/
*/
.fg-button.small {
    cursor: pointer;
    margin: 0 4px 0 0;
    outline: 0 none;
    padding: 2px 7px;
    position: relative;
    text-align: center;
    text-decoration: none !important;
}
.fg-button.small .ui-icon {
    left: 50%;
    margin-left: -8px;
    margin-top: -8px;
    position: absolute;
    top: 50%;
}
a.fg-button.small {
    float: left;
    height: 10px;
    width: 2px;
}
/*
button.fg-button {
    overflow: visible;
    width: auto;
}
*/
.fg-button-icon-solo.small {
    display: block;
    text-indent: -9999px;
}

h2 {
    clear: both;
    margin-top: 0;
    padding-top: 1.5em;
}
.strike {
    text-decoration: line-through;
}

.clickable {
    cursor: pointer;
}

#custom_description {
    width: 95%;
    height: 80px;
}

#cc_js_license_example
{
    border: 1px solid black;
    margin: 7px;
    margin-top: 30px;
    padding: 10px;
    width: 80%;
}

.license_box
{
    padding: 5px;
/*    border: 1px solid gray;*/
    margin-bottom: 5px;
    width: 40%;
}

.parameter_table {
    vertical-align: top;
    display: inline-table;
    clear: none;
}

.parameter_table .even {
    background-color: #D0D3D6;
}

.parameter_table .odd {
    background-color: #E0E3E6;
}

.parameter_table th {
    border-radius: 8px;
    -webkit-border-radius: 8px;
    -moz-border-radius: 8px;
}

.parameter_table th {
    background-color: #c0c3c7;
    font-weight: bold;
    font-size: 14px;
    vertical-align: middle;
    text-align: center;
    padding: 5px;
}

.parameter_table td {
    padding: 5px 10px;
}

.parameter_table .parameter_name {
    font-weight: bold;
    width: auto;
}

.parameter_table .parameter_value {
    width: auto;
}

div.edit_schema img {
    vertical-align: top;
}

.token_user {
    color:#AAA;
<<<<<<< HEAD
}

.datafile_missing .filelink {
	text-decoration:line-through;
	color: #444;
}

.datafile_missing .datafile_size:before {
	content:"Expected size: ";
}

.datafile_warning_message {
	color: #440;
	background-color: #cc9;
	font-size: 80%;
	padding: 0.3em;
	/* border: 1px solid #440; */
}

.registration_status_table {
    border: 1px solid gray;
    border-spacing: 0 1px;
	width: 100%;
}

.registration_status_table {

    
}


.registration_status_overview {
    border: 1px solid gray;
}

.registration_status_overview th {
    border-bottom: 1px dashed gray;
    width: 5em;
}

.registration_status_table td {
    padding: 0.5em;
    font-size: 90%;

}

.rs_timestamp {
    width: 12em;
}
.rs_action {
    width: 10em;
}

/* The part after registration_status_ depends on models.RegistrationStatus.get_status */

.rs_pass {
    background-color: #cfc
}

.rs_warning {
    background-color: #fec
}

.rs_error {
    background-color: #faa
}

.rs_error .rs_message
 {
    font-weight: bold;
}




.registration_status_table .traceback {
    font-family: monospace;
    font-weight: normal;
    padding: 0.5em 2em;
    font-size: 90%;
}

.pagination {
	margin-bottom: 1em;
}
=======
}

span.highlighted {
}


>>>>>>> ce7fa849
<|MERGE_RESOLUTION|>--- conflicted
+++ resolved
@@ -920,13 +920,16 @@
 
 .token_user {
     color:#AAA;
-<<<<<<< HEAD
 }
 
 .datafile_missing .filelink {
 	text-decoration:line-through;
 	color: #444;
 }
+
+span.highlighted {
+}
+
 
 .datafile_missing .datafile_size:before {
 	content:"Expected size: ";
@@ -1005,12 +1008,4 @@
 
 .pagination {
 	margin-bottom: 1em;
-}
-=======
-}
-
-span.highlighted {
-}
-
-
->>>>>>> ce7fa849
+}