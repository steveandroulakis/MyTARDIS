--- conflicted
+++ resolved
@@ -791,8 +791,6 @@
                 for owner in request.POST.getlist('experiment_owner'):
                     owner = urllib.unquote_plus(owner)
                     u = None
-<<<<<<< HEAD
-
                     # try to get user object using his/her email as a key
                     # from the LDAP DB
                     if settings.LDAP_ENABLE:
@@ -805,21 +803,6 @@
                         canRead=True, canWrite=True, canDelete=True,
                         isOwner=True)
                     acl.save()
-=======
-                    # try get user from email
-                    if settings.LDAP_ENABLE:
-                        u = ldap_auth.get_or_create_user_ldap(owner)
-                    else:
-                        u = User.objects.get(username=username)
-
-                    if u:
-                        logger.debug('registering owner: ' + owner)
-                        e = Experiment.objects.get(pk=eid)
-                        exp_owner = Experiment_Owner(experiment=e,
-                                user=u)
-                        exp_owner.save()
-                        u.groups.add(g)
->>>>>>> a9c345d2
 
             logger.debug('Sending file request')
 
