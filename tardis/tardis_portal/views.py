# -*- coding: utf-8 -*-
#
# Copyright (c) 2010-2011, Monash e-Research Centre
#   (Monash University, Australia)
# Copyright (c) 2010-2011, VeRSI Consortium
#   (Victorian eResearch Strategic Initiative, Australia)
# All rights reserved.
# Redistribution and use in source and binary forms, with or without
# modification, are permitted provided that the following conditions are met:
#
#    *  Redistributions of source code must retain the above copyright
#       notice, this list of conditions and the following disclaimer.
#    *  Redistributions in binary form must reproduce the above copyright
#       notice, this list of conditions and the following disclaimer in the
#       documentation and/or other materials provided with the distribution.
#    *  Neither the name of the VeRSI, the VeRSI Consortium members, nor the
#       names of its contributors may be used to endorse or promote products
#       derived from this software without specific prior written permission.
#
# THIS SOFTWARE IS PROVIDED BY THE REGENTS AND CONTRIBUTORS ``AS IS'' AND ANY
# EXPRESS OR IMPLIED WARRANTIES, INCLUDING, BUT NOT LIMITED TO, THE IMPLIED
# WARRANTIES OF MERCHANTABILITY AND FITNESS FOR A PARTICULAR PURPOSE ARE
# DISCLAIMED. IN NO EVENT SHALL THE REGENTS AND CONTRIBUTORS BE LIABLE FOR ANY
# DIRECT, INDIRECT, INCIDENTAL, SPECIAL, EXEMPLARY, OR CONSEQUENTIAL DAMAGES
# (INCLUDING, BUT NOT LIMITED TO, PROCUREMENT OF SUBSTITUTE GOODS OR SERVICES;
# LOSS OF USE, DATA, OR PROFITS; OR BUSINESS INTERRUPTION) HOWEVER CAUSED AND
# ON ANY THEORY OF LIABILITY, WHETHER IN CONTRACT, STRICT LIABILITY, OR TORT
# (INCLUDING NEGLIGENCE OR OTHERWISE) ARISING IN ANY WAY OUT OF THE USE OF THIS
# SOFTWARE, EVEN IF ADVISED OF THE POSSIBILITY OF SUCH DAMAGE.
#
"""
views.py

.. moduleauthor:: Steve Androulakis <steve.androulakis@monash.edu>
.. moduleauthor:: Gerson Galang <gerson.galang@versi.edu.au>
.. moduleauthor:: Ulrich Felzmaann <ulrich.felzmann@versi.edu.au>

"""

from base64 import b64decode
import urllib2
from urllib import urlencode, urlopen
from os import path
import logging
import json
from operator import itemgetter

from django.template import Context
from django.conf import settings
from django.db import transaction
from django.db.models import Q
from django.shortcuts import render_to_response
from django.contrib.auth.models import User, Group, AnonymousUser
from django.http import HttpResponseRedirect, HttpResponse, HttpResponseForbidden
from django.contrib.auth.decorators import login_required, permission_required
from django.core.urlresolvers import reverse
from django.core.paginator import Paginator, InvalidPage, EmptyPage
from django.core.exceptions import PermissionDenied
from django.views.decorators.http import require_POST
from django.views.decorators.cache import never_cache

from tardis.urls import getTardisApps
from tardis.tardis_portal.ProcessExperiment import ProcessExperiment
from tardis.tardis_portal.forms import ExperimentForm, \
    createSearchDatafileForm, createSearchDatafileSelectionForm, \
    LoginForm, RegisterExperimentForm, createSearchExperimentForm, \
    ChangeGroupPermissionsForm, ChangeUserPermissionsForm, \
    ImportParamsForm, create_parameterset_edit_form, \
    save_datafile_edit_form, create_datafile_add_form,\
    save_datafile_add_form, MXDatafileSearchForm

from tardis.tardis_portal.errors import UnsupportedSearchQueryTypeError
from tardis.tardis_portal.staging import add_datafile_to_dataset,\
    staging_traverse, write_uploaded_file_to_dataset,\
    get_full_staging_path
from tardis.tardis_portal.models import Experiment, ExperimentParameter, \
    DatafileParameter, DatasetParameter, ExperimentACL, Dataset_File, \
    DatafileParameterSet, ParameterName, GroupAdmin, Schema, \
    Dataset, ExperimentParameterSet, DatasetParameterSet, \
    UserProfile, UserAuthentication, Token

from tardis.tardis_portal import constants
from tardis.tardis_portal.auth.localdb_auth import django_user, django_group
from tardis.tardis_portal.auth.localdb_auth import auth_key as localdb_auth_key
from tardis.tardis_portal.auth import decorators as authz
from tardis.tardis_portal.auth import auth_service
from tardis.tardis_portal.shortcuts import render_response_index, \
    return_response_error, return_response_not_found, \
    render_response_search
from tardis.tardis_portal.metsparser import parseMets
from tardis.tardis_portal.creativecommonshandler import CreativeCommonsHandler
from tardis.tardis_portal.hacks import oracle_dbops_hack

from haystack.views import SearchView
from haystack.query import SearchQuerySet
from tardis.tardis_portal.search_query import FacetFixedSearchQuery
from tardis.tardis_portal.forms import RawSearchForm
from tardis.tardis_portal.search_backend import HighlightSearchBackend
from django.contrib.auth import logout as django_logout

logger = logging.getLogger(__name__)



def getNewSearchDatafileSelectionForm(initial=None):
    DatafileSelectionForm = createSearchDatafileSelectionForm(initial)
    return DatafileSelectionForm()


def logout(request):
    if 'datafileResults' in request.session:
        del request.session['datafileResults']

    c = Context({})
    return HttpResponse(render_response_index(request,
                        'tardis_portal/index.html', c))


def index(request):
    status = ''

    c = Context({'status': status})
    return HttpResponse(render_response_index(request,
                        'tardis_portal/index.html', c))


def site_settings(request):

    if request.method == 'POST':
        if 'username' in request.POST and 'password' in request.POST:

            user = auth_service.authenticate(request=request,
                                             authMethod=localdb_auth_key)
            if user is not None:
                if user.is_staff:

                    x509 = open(settings.GRID_PROXY_FILE, 'r')

                    c = Context({'baseurl': request.build_absolute_uri('/'),
                        'proxy': x509.read(), 'filestorepath':
                        settings.FILE_STORE_PATH})
                    return HttpResponse(render_response_index(request,
                            'tardis_portal/site_settings.xml', c),
                            mimetype='application/xml')

    return return_response_error(request)


@never_cache
def load_image(request, experiment_id, parameter):
    file_path = path.abspath(path.join(settings.FILE_STORE_PATH,
                                       str(experiment_id),
                                       parameter.string_value))

    from django.core.servers.basehttp import FileWrapper
    wrapper = FileWrapper(file(file_path))
    return HttpResponse(wrapper, mimetype=parameter.name.units)



def load_experiment_image(request, parameter_id):
    parameter = ExperimentParameter.objects.get(pk=parameter_id)
    experiment_id = parameter.parameterset.experiment.id
    if authz.has_experiment_access(request, experiment_id):
        return load_image(request, experiment_id, parameter)
    else:
        return return_response_error(request)


def load_dataset_image(request, parameter_id):
    parameter = DatafileParameter.objects.get(pk=parameter_id)
    dataset = parameter.parameterset.dataset
    experiment_id = dataset.experiment.id
    if  authz.has_dataset_access(request, dataset.id):
        return load_image(request, experiment_id, parameter)
    else:
        return return_response_error(request)


def load_datafile_image(request, parameter_id):
    parameter = DatafileParameter.objects.get(pk=parameter_id)
    dataset_file = parameter.parameterset.dataset_file
    experiment_id = dataset_file.dataset.experiment.id
    if authz.has_datafile_access(request, dataset_file.id):
        return load_image(request, experiment_id, parameter)
    else:
        return return_response_error(request)


@authz.experiment_access_required
def display_experiment_image(
    request, experiment_id, parameterset_id, parameter_name):

    # TODO handle not exist

    if not authz.has_experiment_access(request, experiment_id):
        return return_response_error(request)

    image = ExperimentParameter.objects.get(name__name=parameter_name,
                                            parameterset=parameterset_id)

    return HttpResponse(b64decode(image.string_value), mimetype='image/jpeg')


@authz.dataset_access_required
def display_dataset_image(
    request, dataset_id, parameterset_id, parameter_name):

    # TODO handle not exist

    if not authz.has_dataset_access(request, dataset_id):
        return return_response_error(request)

    image = DatasetParameter.objects.get(name__name=parameter_name,
                                         parameterset=parameterset_id)

    return HttpResponse(b64decode(image.string_value), mimetype='image/jpeg')


@authz.datafile_access_required
def display_datafile_image(
    request, dataset_file_id, parameterset_id, parameter_name):

    # TODO handle not exist

    if not authz.has_datafile_access(request, dataset_file_id):
        return return_response_error(request)

    image = DatafileParameter.objects.get(name__name=parameter_name,
                                          parameterset=parameterset_id)

    return HttpResponse(b64decode(image.string_value), mimetype='image/jpeg')


def about(request):

    c = Context({'subtitle': 'About',
                 'about_pressed': True,
                 'nav': [{'name': 'About', 'link': '/about/'}]})
    return HttpResponse(render_response_index(request,
                        'tardis_portal/about.html', c))


def experiment_index(request):

    experiments = None
    shared_experiments = None

    if request.user.is_authenticated():
        experiments = authz.get_owned_experiments(request)
        if experiments:
            experiments = experiments.order_by('-update_time')

        shared_experiments = authz.get_shared_experiments(request)
        if shared_experiments:
            shared_experiments = shared_experiments.order_by('-update_time')

    public_experiments = Experiment.objects.filter(public=True)
    if public_experiments:
        public_experiments = public_experiments.order_by('-update_time')

    c = Context({
        'experiments': experiments,
        'shared_experiments': shared_experiments,
        'public_experiments': public_experiments,
        'subtitle': 'Experiment Index',
        'bodyclass': 'list',
        'nav': [{'name': 'Data', 'link': '/experiment/view/'}],
        'next': '/experiment/view/',
        'data_pressed': True})

    return HttpResponse(render_response_search(request,
                        'tardis_portal/experiment_index.html', c))


@authz.experiment_access_required
def view_experiment(request, experiment_id):

    """View an existing experiment.

    :param request: a HTTP Request instance
    :type request: :class:`django.http.HttpRequest`
    :param experiment_id: the ID of the experiment to be edited
    :type experiment_id: string
    :rtype: :class:`django.http.HttpResponse`

    """
    c = Context({})

    try:
        experiment = Experiment.safe.get(request, experiment_id)
    except PermissionDenied:
        return return_response_error(request)
    except Experiment.DoesNotExist:
        return return_response_not_found(request)

    c['experiment'] = experiment
    c['has_write_permissions'] = \
        authz.has_write_permissions(request, experiment_id)
    if request.user.is_authenticated():
        c['is_owner'] = authz.has_experiment_ownership(request, experiment_id)
    c['subtitle'] = experiment.title
    c['nav'] = [{'name': 'Data', 'link': '/experiment/view/'},
                {'name': experiment.title,
                 'link': experiment.get_absolute_url()}]

    if 'status' in request.POST:
        c['status'] = request.POST['status']
    if 'error' in request.POST:
        c['error'] = request.POST['error']
    if 'query' in request.GET:
        c['search_query'] = SearchQueryString(request.GET['query'])
    if  'search' in request.GET:
        c['search'] = request.GET['search']
    if  'load' in request.GET:
        c['load'] = request.GET['load']

    import sys
    appnames = []
    appurls = []
    for app in getTardisApps():
        try:
            appnames.append(sys.modules['%s.%s.settings'
                                        % (settings.TARDIS_APP_ROOT, app)].NAME)
            appurls.append('%s.%s.views.index' % (settings.TARDIS_APP_ROOT, app))
        except:
            pass

    c['apps'] = zip(appurls, appnames)

    return HttpResponse(render_response_index(request,
                        'tardis_portal/view_experiment.html', c))


@authz.experiment_access_required
def experiment_description(request, experiment_id):
    """View an existing experiment's description. To be loaded via ajax.

    :param request: a HTTP Request instance
    :type request: :class:`django.http.HttpRequest`
    :param experiment_id: the ID of the experiment to be edited
    :type experiment_id: string
    :rtype: :class:`django.http.HttpResponse`

    """
    c = Context({})

    try:
        experiment = Experiment.safe.get(request, experiment_id)
    except PermissionDenied:
        return return_response_error(request)
    except Experiment.DoesNotExist:
        return return_response_not_found(request)

    c['experiment'] = experiment
    c['subtitle'] = experiment.title
    c['nav'] = [{'name': 'Data', 'link': '/experiment/view/'},
                {'name': experiment.title,
                 'link': experiment.get_absolute_url()}]

    c['authors'] = experiment.author_experiment_set.all()

    c['datafiles'] = \
        Dataset_File.objects.filter(dataset__experiment=experiment_id)

    acl = ExperimentACL.objects.filter(pluginId=django_user,
                                       experiment=experiment,
                                       isOwner=True)

    # TODO: resolve usernames through UserProvider!
    # Right now there are exceptions every time for ldap users..
    c['owners'] = []
    for a in acl:
        try:
            c['owners'].append(User.objects.get(pk=str(a.entityId)))
        except User.DoesNotExist:
            #logger.exception('user for acl %i does not exist' % a.id)
            pass

    # calculate the sum of the datafile sizes
    size = 0
    for df in c['datafiles']:
        try:
            size = size + long(df.size)
        except:
            pass
    c['size'] = size

    c['has_read_or_owner_ACL'] = \
        authz.has_read_or_owner_ACL(request, experiment_id)

    c['has_write_permissions'] = \
        authz.has_write_permissions(request, experiment_id)

    if request.user.is_authenticated():
        c['is_owner'] = authz.has_experiment_ownership(request, experiment_id)

    c['protocol'] = []
    download_urls = experiment.get_download_urls()
    for key, value in download_urls.iteritems():
        c['protocol'] += [[key, value]]

    if 'status' in request.GET:
        c['status'] = request.GET['status']
    if 'error' in request.GET:
        c['error'] = request.GET['error']

    return HttpResponse(render_response_index(request,
                        'tardis_portal/ajax/experiment_description.html', c))
#
# Class to manage switching between space separated search queries and
# '+' separated search queries (for addition to urls
#
# TODO This would probably be better handled with filters
#
class SearchQueryString():

    def __init__(self, query_string):
        import re
        # remove extra spaces around colons
        stripped_query = re.sub('\s*?:\s*', ':', query_string)

        # create a list of terms which can be easily joined by
        # spaces or pluses
        self.query_terms = stripped_query.split()

    def __unicode__(self):
        return ' '.join(self.query_terms)

    def  url_safe_query(self):
        return '+'.join(self.query_terms)

    def query_string(self):
        return self.__unicode__()

@never_cache
@authz.experiment_access_required
def experiment_datasets(request, experiment_id):

    """View a listing of dataset of an existing experiment as ajax loaded tab.

    :param request: a HTTP Request instance
    :type request: :class:`django.http.HttpRequest`
    :param experiment_id: the ID of the experiment to be edited
    :type experiment_id: string
    :param template_name: the path of the template to render
    :type template_name: string
    :rtype: :class:`django.http.HttpResponse`

    """
    c = Context({'upload_complete_url':
                     reverse('tardis.tardis_portal.views.upload_complete'),
                 'searchDatafileSelectionForm':
                     getNewSearchDatafileSelectionForm(),
                 })

    try:
        experiment = Experiment.safe.get(request, experiment_id)
    except PermissionDenied:
        return return_response_error(request)
    except Experiment.DoesNotExist:
        return return_response_not_found(request)

    c['experiment'] = experiment
    if 'query' in request.GET:

        # We've been passed a query to get back highlighted results.
        # Only pass back matching datafiles
        #
        search_query = FacetFixedSearchQuery(backend=HighlightSearchBackend())
        sqs = SearchQuerySet(query=search_query)
        query = SearchQueryString(request.GET['query'])
        facet_counts = sqs.raw_search(query.query_string() + ' AND experiment_id_stored:%i' % (int(experiment_id)), end_offset=1).facet('dataset_id_stored').highlight().facet_counts()
        if facet_counts:
            dataset_id_facets = facet_counts['fields']['dataset_id_stored']
        else:
            dataset_id_facets = []

        c['highlighted_datasets'] = [ int(f[0]) for f in dataset_id_facets ]
        c['file_matched_datasets'] = []
        c['search_query'] = query

        # replace '+'s with spaces
    elif 'datafileResults' in request.session and 'search' in request.GET:
        c['highlighted_datasets'] = None
        c['highlighted_dataset_files'] = [r.pk for r in request.session['datafileResults']]
        c['file_matched_datasets'] = \
            list(set(r.dataset.pk for r in request.session['datafileResults']))
        c['search'] = True

    else:
        c['highlighted_datasets'] = None
        c['highlighted_dataset_files'] = None
        c['file_matched_datasets'] = None

    c['datasets'] = \
         Dataset.objects.filter(experiment=experiment_id)

    c['has_write_permissions'] = \
        authz.has_write_permissions(request, experiment_id)

    c['protocol'] = []
    download_urls = experiment.get_download_urls()
    for key, value in download_urls.iteritems():
        c['protocol'] += [[key, value]]

    if 'status' in request.GET:
        c['status'] = request.GET['status']
    if 'error' in request.GET:
        c['error'] = request.GET['error']

    return HttpResponse(render_response_index(request,
                        'tardis_portal/ajax/experiment_datasets.html', c))


@authz.dataset_access_required
def retrieve_dataset_metadata(request, dataset_id):
    dataset = Dataset.objects.get(pk=dataset_id)
    has_write_permissions = \
        authz.has_write_permissions(request, dataset.experiment.id)

    c = Context({'dataset': dataset, })
    c['has_write_permissions'] = has_write_permissions
    return HttpResponse(render_response_index(request,
                        'tardis_portal/ajax/dataset_metadata.html', c))


@never_cache
@authz.experiment_access_required
def retrieve_experiment_metadata(request, experiment_id):
    experiment = Experiment.objects.get(pk=experiment_id)
    has_write_permissions = \
        authz.has_write_permissions(request, experiment_id)

    c = Context({'experiment': experiment, })
    c['has_write_permissions'] = has_write_permissions
    return HttpResponse(render_response_index(request,
                        'tardis_portal/ajax/experiment_metadata.html', c))

@permission_required('tardis_portal.add_experiment')
@login_required
def create_experiment(request,
                      template_name='tardis_portal/create_experiment.html'):

    """Create a new experiment view.

    :param request: a HTTP Request instance
    :type request: :class:`django.http.HttpRequest`
    :param template_name: the path of the template to render
    :type template_name: string
    :rtype: :class:`django.http.HttpResponse`

    """

    c = Context({
        'subtitle': 'Create Experiment',
        'user_id': request.user.id,
        })

    staging = get_full_staging_path(
                                request.user.username)
    if staging:
        c['directory_listing'] = staging_traverse(staging)
        c['staging_mount_prefix'] = settings.STAGING_MOUNT_PREFIX

    if request.method == 'POST':
        form = ExperimentForm(request.POST, request.FILES)
        if form.is_valid():
            full_experiment = form.save(commit=False)

            # group/owner assignment stuff, soon to be replaced

            experiment = full_experiment['experiment']
            experiment.created_by = request.user
            for df in full_experiment['dataset_files']:
                if not df.url.startswith(path.sep):
                    df.url = path.join(get_full_staging_path(
                                        request.user.username),
                                        df.url)
            full_experiment.save_m2m()

            # add defaul ACL
            acl = ExperimentACL(experiment=experiment,
                                pluginId=django_user,
                                entityId=str(request.user.id),
                                canRead=True,
                                canWrite=True,
                                canDelete=True,
                                isOwner=True,
                                aclOwnershipType=ExperimentACL.OWNER_OWNED)
            acl.save()

            request.POST = {'status': "Experiment Created."}
            return HttpResponseRedirect(reverse(
                'tardis.tardis_portal.views.view_experiment',
                args=[str(experiment.id)]) + "#created")

        c['status'] = "Errors exist in form."
        c["error"] = 'true'

    else:
        form = ExperimentForm(extra=1)

    c['form'] = form
    c['default_institution'] = settings.DEFAULT_INSTITUTION
    return HttpResponse(render_response_index(request, template_name, c))


@never_cache
@authz.experiment_access_required
def metsexport_experiment(request, experiment_id):

    from os.path import basename
    from django.core.servers.basehttp import FileWrapper
    from tardis.tardis_portal.metsexporter import MetsExporter
    exporter = MetsExporter()
    filename = exporter.export(experiment_id)
    response = HttpResponse(FileWrapper(file(filename)),
                            mimetype='application')
    response['Content-Disposition'] = \
        'attachment; filename="%s"' % basename(filename)
    return response


@login_required
@permission_required('tardis_portal.change_experiment')
@authz.write_permissions_required
def edit_experiment(request, experiment_id,
                      template="tardis_portal/create_experiment.html"):
    """Edit an existing experiment.

    :param request: a HTTP Request instance
    :type request: :class:`django.http.HttpRequest`
    :param experiment_id: the ID of the experiment to be edited
    :type experiment_id: string
    :param template_name: the path of the template to render
    :type template_name: string
    :rtype: :class:`django.http.HttpResponse`

    """
    experiment = Experiment.objects.get(id=experiment_id)

    c = Context({'subtitle': 'Edit Experiment',
                 'user_id': request.user.id,
                 'experiment_id': experiment_id,
              })

    staging = get_full_staging_path(
                                request.user.username)
    if staging:
        c['directory_listing'] = staging_traverse(staging)
        c['staging_mount_prefix'] = settings.STAGING_MOUNT_PREFIX

    if request.method == 'POST':
        form = ExperimentForm(request.POST, request.FILES,
                              instance=experiment, extra=0)
        if form.is_valid():
            full_experiment = form.save(commit=False)
            experiment = full_experiment['experiment']
            experiment.created_by = request.user
            for df in full_experiment['dataset_files']:
                if df.protocol == "staging":
                    df.url = path.join(
                    get_full_staging_path(request.user.username),
                    df.url)
            full_experiment.save_m2m()

            request.POST = {'status': "Experiment Saved."}
            return HttpResponseRedirect(reverse(
                'tardis.tardis_portal.views.view_experiment',
                args=[str(experiment.id)]) + "#saved")

        c['status'] = "Errors exist in form."
        c["error"] = 'true'
    else:
        form = ExperimentForm(instance=experiment, extra=0)

    c['form'] = form

    return HttpResponse(render_response_index(request,
                        template, c))


# todo complete....
def login(request):
    from tardis.tardis_portal.auth import login, auth_service

    if type(request.user) is not AnonymousUser:
        # redirect the user to the home page if he is trying to go to the
        # login page
        return HttpResponseRedirect('/')

    # TODO: put me in SETTINGS
    if 'username' in request.POST and \
            'password' in request.POST:
        authMethod = request.POST['authMethod']

        if 'next' not in request.GET:
            next = '/'
        else:
            next = request.GET['next']

        user = auth_service.authenticate(
            authMethod=authMethod, request=request)

        if user:
            user.backend = 'django.contrib.auth.backends.ModelBackend'
            login(request, user)
            return HttpResponseRedirect(next)

        c = Context({'status': "Sorry, username and password don't match.",
                     'error': True,
                     'loginForm': LoginForm()})
        return HttpResponseForbidden( \
                render_response_index(request, 'tardis_portal/login.html', c))

    c = Context({'loginForm': LoginForm()})

    return HttpResponse(render_response_index(request,
                        'tardis_portal/login.html', c))


@permission_required('tardis_portal.change_userauthentication')
@login_required()
def manage_auth_methods(request):
    '''Manage the user's authentication methods using AJAX.'''
    from tardis.tardis_portal.auth.authentication import add_auth_method, \
        merge_auth_method, remove_auth_method, edit_auth_method, \
        list_auth_methods

    if request.method == 'POST':
        operation = request.POST['operation']
        if operation == 'addAuth':
            return add_auth_method(request)
        elif operation == 'mergeAuth':
            return merge_auth_method(request)
        elif operation == 'removeAuth':
            return remove_auth_method(request)
        else:
            return edit_auth_method(request)
    else:
        # if GET, we'll just give the initial list of auth methods for the user
        return list_auth_methods(request)


# TODO removed username from arguments
@transaction.commit_on_success
def _registerExperimentDocument(filename, created_by, expid=None,
                                owners=[], username=None):
    '''
    Register the experiment document and return the experiment id.

    :param filename: path of the document to parse (METS or notMETS)
    :type filename: string
    :param created_by: a User instance
    :type created_by: :py:class:`django.contrib.auth.models.User`
    :param expid: the experiment ID to use
    :type expid: int
    :param owners: a list of owners
    :type owner: list
    :param username: **UNUSED**
    :rtype: int

    '''

    
    f = open(filename)
    firstline = f.readline()
    f.close()

    if firstline.startswith('<experiment'):
        logger.debug('processing simple xml')
        processExperiment = ProcessExperiment()
        eid = processExperiment.process_simple(filename, created_by, expid)

    else:
        logger.debug('processing METS')
        eid = parseMets(filename, created_by, expid)

    auth_key = ''
    try:
        auth_key = settings.DEFAULT_AUTH
    except AttributeError:
        logger.error('no default authentication for experiment ownership set (settings.DEFAULT_AUTH)')

    force_user_create = False
    try:
        force_user_create = settings.DEFAULT_AUTH_FORCE_USER_CREATE
    except AttributeError:
        pass

    if auth_key:
        for owner in owners:
            # for each PI
            if not owner:
                continue

            owner_username = None
            if '@' in owner:
                owner_username = auth_service.getUsernameByEmail(auth_key,
                                    owner)
            if not owner_username:
                owner_username = owner

            owner_user = auth_service.getUser(auth_key, owner_username,
                      force_user_create=force_user_create)
            # if exist, create ACL
            if owner_user:
                logger.debug('registering owner: ' + owner)
                e = Experiment.objects.get(pk=eid)

                acl = ExperimentACL(experiment=e,
                                    pluginId=django_user,
                                    entityId=str(owner_user.id),
                                    canRead=True,
                                    canWrite=True,
                                    canDelete=True,
                                    isOwner=True,
                                    aclOwnershipType=ExperimentACL.OWNER_OWNED)
                acl.save()

    return eid


# web service
def register_experiment_ws_xmldata(request):

    status = ''
    if request.method == 'POST':  # If the form has been submitted...

        # A form bound to the POST data
        form = RegisterExperimentForm(request.POST, request.FILES)
        if form.is_valid():  # All validation rules pass

            xmldata = request.FILES['xmldata']
            username = form.cleaned_data['username']
            originid = form.cleaned_data['originid']
            from_url = form.cleaned_data['from_url']

            user = auth_service.authenticate(request=request,
                                             authMethod=localdb_auth_key)
            if user:
                if not user.is_active:
                    return return_response_error(request)
            else:
                return return_response_error(request)

            e = Experiment(
                title='Placeholder Title',
                approved=True,
                created_by=user,
                )
            e.save()
            eid = e.id

            filename = path.join(e.get_or_create_directory(),
                                 'mets_upload.xml')
            f = open(filename, 'wb+')
            for chunk in xmldata.chunks():
                f.write(chunk)
            f.close()

            logger.info('=== processing experiment: START')
            owners = request.POST.getlist('experiment_owner')
            try:
                _registerExperimentDocument(filename=filename,
                                            created_by=user,
                                            expid=eid,
                                            owners=owners,
                                            username=username)
                logger.info('=== processing experiment %s: DONE' % eid)
            except:
                logger.exception('=== processing experiment %s: FAILED!' % eid)
                return return_response_error(request)

            if from_url:
                logger.debug('=== sending file request')
                try:
                    file_transfer_url = from_url + '/file_transfer/'
                    data = urlencode({
                            'originid': str(originid),
                            'eid': str(eid),
                            'site_settings_url':
                                request.build_absolute_uri(
                                    '/site-settings.xml/'),
                            })
                    urlopen(file_transfer_url, data)
                    logger.info('=== file-transfer request submitted to %s'
                                % file_transfer_url)
                except:
                    logger.exception('=== file-transfer request to %s FAILED!'
                                     % file_transfer_url)

            response = HttpResponse(str(eid), status=200)
            response['Location'] = request.build_absolute_uri(
                '/experiment/view/' + str(eid))
            return response
    else:
        form = RegisterExperimentForm()  # An unbound form

    c = Context({
        'form': form,
        'status': status,
        'subtitle': 'Register Experiment',
        'searchDatafileSelectionForm': getNewSearchDatafileSelectionForm()})
    return HttpResponse(render_response_index(request,
                        'tardis_portal/register_experiment.html', c))


@never_cache
@authz.datafile_access_required
def retrieve_parameters(request, dataset_file_id):

    parametersets = DatafileParameterSet.objects.all()
    parametersets = parametersets.filter(dataset_file__pk=dataset_file_id)

    experiment_id = Dataset_File.objects.get(id=dataset_file_id).\
        dataset.experiment.id

    has_write_permissions = \
        authz.has_write_permissions(request, experiment_id)

    c = Context({'parametersets': parametersets,
                 'has_write_permissions': has_write_permissions})

    return HttpResponse(render_response_index(request,
                        'tardis_portal/ajax/parameters.html', c))


@never_cache
@authz.dataset_access_required
def retrieve_datafile_list(request, dataset_id, template_name='tardis_portal/ajax/datafile_list.html'):

    params = {}

    query = None
    highlighted_dsf_pks = []

    if 'query' in request.GET:
        search_query = FacetFixedSearchQuery(backend=HighlightSearchBackend())
        sqs = SearchQuerySet(query=search_query)
        query =  SearchQueryString(request.GET['query'])
        results = sqs.raw_search(query.query_string() + ' AND dataset_id_stored:%i' % (int(dataset_id))).load_all()
        highlighted_dsf_pks = [int(r.pk) for r in results if r.model_name == 'dataset_file' and r.dataset_id_stored == int(dataset_id)]

        params['query'] = query.query_string()

    elif 'datafileResults' in request.session and 'search' in request.GET:
        highlighted_dsf_pks = [r.pk for r in request.session['datafileResults']]

    dataset_results = \
        Dataset_File.objects.filter(
            dataset__pk=dataset_id,
        ).order_by('filename')

    if request.GET.get('limit', False) and len(highlighted_dsf_pks):
        dataset_results = \
        dataset_results.filter(pk__in=highlighted_dsf_pks)
        params['limit'] = request.GET['limit']

    filename_search = None

    if 'filename' in request.GET and len(request.GET['filename']):
        filename_search = request.GET['filename']
        dataset_results = \
            dataset_results.filter(url__icontains=filename_search)

        params['filename'] = filename_search

    # pagination was removed by someone in the interface but not here.
    # need to fix.
    pgresults = 100

    paginator = Paginator(dataset_results, pgresults)

    try:
        page = int(request.GET.get('page', '1'))
    except ValueError:
        page = 1

    # If page request (9999) is out of range, deliver last page of results.

    try:
        dataset = paginator.page(page)
    except (EmptyPage, InvalidPage):
        dataset = paginator.page(paginator.num_pages)

    is_owner = False
    has_write_permissions = False

    if request.user.is_authenticated():
        experiment_id = Experiment.objects.get(dataset__id=dataset_id).id
        is_owner = authz.has_experiment_ownership(request, experiment_id)

        has_write_permissions = \
            authz.has_write_permissions(request, experiment_id)

    immutable = Dataset.objects.get(id=dataset_id).immutable

    params = urlencode(params)

    c = Context({
        'dataset': dataset,
        'paginator': paginator,
        'immutable': immutable,
        'dataset_id': dataset_id,
        'filename_search': filename_search,
        'is_owner': is_owner,
        'highlighted_dataset_files': highlighted_dsf_pks,
        'has_write_permissions': has_write_permissions,
        'search_query' : query,
        'params' : params

        })
    return HttpResponse(render_response_index(request, template_name, c))


@login_required()
def control_panel(request):

    experiments = Experiment.safe.owned(request)
    if experiments:
        experiments = experiments.order_by('title')

    c = Context({'experiments': experiments,
                 'subtitle': 'Experiment Control Panel'})

    return HttpResponse(render_response_index(request,
                        'tardis_portal/control_panel.html', c))


@oracle_dbops_hack
def search_experiment(request):
    
    """Either show the search experiment form or the result of the search
    experiment query.

    """

    if len(request.GET) == 0:
        return __forwardToSearchExperimentFormPage(request)

    form = __getSearchExperimentForm(request)
    experiments = __processExperimentParameters(request, form)

    # check if the submitted form is valid
    if experiments is not None:
        bodyclass = 'list'
    else:
        return __forwardToSearchExperimentFormPage(request)

    # remove information from previous searches from session
    if 'datafileResults' in request.session:
        del request.session['datafileResults']

    results = []
    for e in experiments:
        result = {}
        result['sr'] = e
        result['dataset_hit'] = False
        result['dataset_file_hit'] = False
        result['experiment_hit'] = True
        results.append(result)
    c = Context({'header': 'Search Experiment',
                 'experiments': results,
                 'bodyclass': bodyclass})
    url = 'tardis_portal/search_experiment_results.html'
    return HttpResponse(render_response_search(request, url, c))


def search_quick(request):
    get = False
    experiments = Experiment.objects.all().order_by('title')

    if 'results' in request.GET:
        get = True
        if 'quicksearch' in request.GET \
            and len(request.GET['quicksearch']) > 0:
            experiments = \
                experiments.filter(
                title__icontains=request.GET['quicksearch']) | \
                experiments.filter(
                institution_name__icontains=request.GET['quicksearch']) | \
                experiments.filter(
                author_experiment__author__name__icontains=request.GET[
                'quicksearch']) | \
                experiments.filter(
                pdbid__pdbid__icontains=request.GET['quicksearch'])

            experiments = experiments.distinct()

            logger.debug(experiments)

    c = Context({'submitted': get, 'experiments': experiments,
                'subtitle': 'Search Experiments'})
    return HttpResponse(render_response_index(request,
                        'tardis_portal/search_experiment.html', c))


def __getFilteredDatafiles(request, searchQueryType, searchFilterData):
    """Filter the list of datafiles for the provided searchQueryType using the
    cleaned up searchFilterData.

    Arguments:
    request -- the HTTP request
    searchQueryType -- the type of query, 'mx' or 'saxs'
    searchFilterData -- the cleaned up search form data

    Returns:
    A list of datafiles as a result of the query or None if the provided search
      request is invalid

    """

    datafile_results = authz.get_accessible_datafiles_for_user(request)
    logger.info('__getFilteredDatafiles: searchFilterData {0}'.
        format(searchFilterData))

    # there's no need to do any filtering if we didn't find any
    # datafiles that the user has access to
    if not datafile_results:
        logger.info("""__getFilteredDatafiles: user {0} doesn\'t have
                    access to any experiments""".format(request.user))
        return datafile_results

    datafile_results = \
        datafile_results.filter(
datafileparameterset__datafileparameter__name__schema__namespace__in=Schema
    .getNamespaces(
        Schema.DATAFILE, searchQueryType)).distinct()

    # if filename is searchable which i think will always be the case...
    if searchFilterData['filename'] != '':
        datafile_results = \
            datafile_results.filter(
            filename__icontains=searchFilterData['filename'])
    # TODO: might need to cache the result of this later on

    # get all the datafile parameters for the given schema
    parameters = [p for p in
        ParameterName.objects.filter(
        schema__namespace__in=Schema.getNamespaces(Schema.DATAFILE,
        searchQueryType))]

    datafile_results = __filterParameters(parameters, datafile_results,
            searchFilterData, 'datafileparameterset__datafileparameter')

    # get all the dataset parameters for given schema
    parameters = [p for p in
        ParameterName.objects.filter(
        schema__namespace__in=Schema.getNamespaces(Schema.DATASET,
        searchQueryType))]

    datafile_results = __filterParameters(parameters, datafile_results,
            searchFilterData, 'dataset__datasetparameterset__datasetparameter')

    # let's sort it in the end

    if datafile_results:
        datafile_results = datafile_results.order_by('filename')
    logger.debug("results: {0}".format(datafile_results))
    return datafile_results


def __getFilteredExperiments(request, searchFilterData):
    """Filter the list of experiments using the cleaned up searchFilterData.

    Arguments:
    request -- the HTTP request
    searchFilterData -- the cleaned up search experiment form data

    Returns:
    A list of experiments as a result of the query or None if the provided
      search request is invalid

    """

    experiments = authz.get_accessible_experiments(request)

    if experiments is None:
        return []

    # search for the default experiment fields
    if searchFilterData['title'] != '':
        experiments = \
            experiments.filter(title__icontains=searchFilterData['title'])

    if searchFilterData['description'] != '':
        experiments = \
            experiments.filter(
            description__icontains=searchFilterData['description'])

    if searchFilterData['institutionName'] != '':
        experiments = \
            experiments.filter(
            institution_name__icontains=searchFilterData['institutionName'])

    if searchFilterData['creator'] != '':
        experiments = \
            experiments.filter(
            author_experiment__author__icontains=searchFilterData['creator'])

    date = searchFilterData['date']
    if not date == None:
        experiments = \
            experiments.filter(start_time__lt=date, end_time__gt=date)

    # get all the experiment parameters
    exp_schema_namespaces = Schema.getNamespaces(Schema.EXPERIMENT)
    parameters = ParameterName.objects.filter(
        schema__namespace__in=exp_schema_namespaces, is_searchable=True)

    experiments = __filterParameters(parameters, experiments,
            searchFilterData, 'experimentparameterset__experimentparameter')

    # let's sort it in the end
    experiments = experiments.order_by('title')

    return experiments


def __filterParameters(parameters, datafile_results,
                       searchFilterData, paramType):
    """Go through each parameter and apply it as a filter (together with its
    specified comparator) on the provided list of datafiles.

    :param parameters: list of ParameterNames model
    :type parameters: list containing
       :py:class:`tardis.tardis_portal.models.ParameterNames`
    :param datafile_results: list of datafile to apply the filter
    :param searchFilterData: the cleaned up search form data
    :param paramType: either ``datafile`` or ``dataset``
    :type paramType: :py:class:`tardis.tardis_portal.models.Dataset` or
       :py:class:`tardis.tardis_portal.models.Dataset_File`

    :returns: A list of datafiles as a result of the query or None if the
      provided search request is invalid

    """

    for parameter in parameters:
        fieldName = parameter.getUniqueShortName()
        kwargs = {paramType + '__name__id': parameter.id}
        try:

            # if parameter is a string...
            if not parameter.data_type == ParameterName.NUMERIC:
                if searchFilterData[fieldName] != '':
                    # let's check if this is a field that's specified to be
                    # displayed as a dropdown menu in the form
                    if parameter.choices != '':
                        if searchFilterData[fieldName] != '-':
                            kwargs[paramType + '__string_value__iexact'] = \
                                searchFilterData[fieldName]
                    else:
                        if parameter.comparison_type == \
                                ParameterName.EXACT_VALUE_COMPARISON:
                            kwargs[paramType + '__string_value__iexact'] = \
                                searchFilterData[fieldName]
                        elif parameter.comparison_type == \
                                ParameterName.CONTAINS_COMPARISON:
                            # we'll implement exact comparison as 'icontains'
                            # for now
                            kwargs[paramType + '__string_value__icontains'] = \
                                searchFilterData[fieldName]
                        else:
                            # if comparison_type on a string is a comparison
                            # type that can only be applied to a numeric value,
                            # we'll default to just using 'icontains'
                            # comparison
                            kwargs[paramType + '__string_value__icontains'] = \
                                searchFilterData[fieldName]
                else:
                    pass
            else:  # parameter.isNumeric():
                if parameter.comparison_type == \
                        ParameterName.RANGE_COMPARISON:
                    fromParam = searchFilterData[fieldName + 'From']
                    toParam = searchFilterData[fieldName + 'To']
                    if fromParam is None and toParam is None:
                        pass
                    else:
                        # if parameters are provided and we want to do a range
                        # comparison
                        # note that we're using '1' as the lower range as using
                        # '0' in the filter would return all the data
                        # TODO: investigate on why the oddness above is
                        #       happening
                        # TODO: we should probably move the static value here
                        #       to the constants module
                        kwargs[paramType + '__numerical_value__range'] = \
                            (fromParam is None and
                             constants.FORM_RANGE_LOWEST_NUM or fromParam,
                             toParam is not None and toParam or
                             constants.FORM_RANGE_HIGHEST_NUM)

                elif searchFilterData[fieldName] is not None:

                    # if parameter is an number and we want to handle other
                    # type of number comparisons
                    if parameter.comparison_type == \
                            ParameterName.EXACT_VALUE_COMPARISON:
                        kwargs[paramType + '__numerical_value__exact'] = \
                            searchFilterData[fieldName]

                    # TODO: is this really how not equal should be declared?
                    # elif parameter.comparison_type ==
                    #       ParameterName.NOT_EQUAL_COMPARISON:
                    #   datafile_results = \
                    #       datafile_results.filter(
                    #  datafileparameter__name__name__icontains=parameter.name)
                    #       .filter(
                    #  ~Q(datafileparameter__numerical_value=searchFilterData[
                    #       parameter.name]))

                    elif parameter.comparison_type == \
                            ParameterName.GREATER_THAN_COMPARISON:
                        kwargs[paramType + '__numerical_value__gt'] = \
                            searchFilterData[fieldName]
                    elif parameter.comparison_type == \
                            ParameterName.GREATER_THAN_EQUAL_COMPARISON:
                        kwargs[paramType + '__numerical_value__gte'] = \
                            searchFilterData[fieldName]
                    elif parameter.comparison_type == \
                            ParameterName.LESS_THAN_COMPARISON:
                        kwargs[paramType + '__numerical_value__lt'] = \
                            searchFilterData[fieldName]
                    elif parameter.comparison_type == \
                            ParameterName.LESS_THAN_EQUAL_COMPARISON:
                        kwargs[paramType + '__numerical_value__lte'] = \
                            searchFilterData[fieldName]
                    else:
                        # if comparison_type on a numeric is a comparison type
                        # that can only be applied to a string value, we'll
                        # default to just using 'exact' comparison
                        kwargs[paramType + '__numerical_value__exact'] = \
                            searchFilterData[fieldName]
                else:
                    # ignore...
                    pass

            # we will only update datafile_results if we have an additional
            # filter (based on the 'passed' condition) in addition to the
            # initial value of kwargs
            if len(kwargs) > 1:
                logger.debug(kwargs)
                datafile_results = datafile_results.filter(**kwargs)
        except KeyError:
            pass

    return datafile_results


def __forwardToSearchDatafileFormPage(request, searchQueryType,
        searchForm=None):
    """Forward to the search data file form page."""

    # TODO: remove this later on when we have a more generic search form
    if searchQueryType == 'mx':
        url = 'tardis_portal/search_datafile_form_mx.html'
        searchForm = MXDatafileSearchForm()
        c = Context({'header': 'Search Datafile',
                     'searchForm': searchForm})
        return HttpResponse(render_response_search(request, url, c))

    url = 'tardis_portal/search_datafile_form.html'
    if not searchForm:
        #if searchQueryType == 'saxs':
        SearchDatafileForm = createSearchDatafileForm(searchQueryType)
        searchForm = SearchDatafileForm()
        #else:
        #    # TODO: what do we need to do if the user didn't provide a page to
        #            display?
        #    pass

    from itertools import groupby

    # sort the fields in the form as it will make grouping the related fields
    # together in the next step easier
    sortedSearchForm = sorted(searchForm, lambda x, y: cmp(x.name, y.name))

    # modifiedSearchForm will be used to customise how the range type of fields
    # will be displayed. range type of fields will be displayed side by side.
    modifiedSearchForm = [list(g) for k, g in groupby(
        sortedSearchForm, lambda x: x.name.rsplit('To')[0].rsplit('From')[0])]

    # the searchForm will be used by custom written templates whereas the
    # modifiedSearchForm will be used by the 'generic template' that the
    # dynamic search datafiles form uses.
    c = Context({'header': 'Search Datafile',
                 'searchForm': searchForm,
                 'modifiedSearchForm': modifiedSearchForm})
    return HttpResponse(render_response_search(request, url, c))


def __forwardToSearchExperimentFormPage(request):
    """Forward to the search experiment form page."""

    searchForm = __getSearchExperimentForm(request)

    c = Context({'searchForm': searchForm})
    url = 'tardis_portal/search_experiment_form.html'
    return HttpResponse(render_response_search(request, url, c))


def __getSearchDatafileForm(request, searchQueryType):
    """Create the search datafile form based on the HTTP GET request.

    :param request: a HTTP Request instance
    :type request: :class:`django.http.HttpRequest`
    :param searchQueryType: The search query type: 'mx' or 'saxs'
    :raises:
       :py:class:`tardis.tardis_portal.errors.UnsupportedSearchQueryTypeError`
       is the provided searchQueryType is not supported.
    :returns: The supported search datafile form

    """

    try:
        SearchDatafileForm = createSearchDatafileForm(searchQueryType)
        form = SearchDatafileForm(request.GET)
        return form
    except UnsupportedSearchQueryTypeError, e:
        raise e


def __getSearchExperimentForm(request):
    """Create the search experiment form.

    :param request: a HTTP Request instance
    :type request: :class:`django.http.HttpRequest`
    :returns: The search experiment form.

    """

    SearchExperimentForm = createSearchExperimentForm()
    form = SearchExperimentForm(request.GET)
    return form


def __processDatafileParameters(request, searchQueryType, form):
    """Validate the provided datafile search request and return search results.

    :param request: a HTTP Request instance
    :type request: :class:`django.http.HttpRequest`
    :param searchQueryType: The search query type
    :param form: The search form to use
    :raises:
       :py:class:`tardis.tardis_portal.errors.SearchQueryTypeUnprovidedError`
       if searchQueryType is not in the HTTP GET request
    :raises:
       :py:class:`tardis.tardis_portal.errors.UnsupportedSearchQueryTypeError`
       is the provided searchQueryType is not supported
    :returns: A list of datafiles as a result of the query or None if the
       provided search request is invalid.
    :rtype: list of :py:class:`tardis.tardis_portal.models.Dataset_Files` or
       None

    """

    if form.is_valid():

        datafile_results = __getFilteredDatafiles(request,
            searchQueryType, form.cleaned_data)

        # let's cache the query with all the filters in the session so
        # we won't have to keep running the query all the time it is needed
        # by the paginator
        request.session['datafileResults'] = datafile_results
        return datafile_results
    else:
        return None


def __processExperimentParameters(request, form):
    """Validate the provided experiment search request and return search
    results.

    :param request: a HTTP Request instance
    :type request: :class:`django.http.HttpRequest`
    :param form: The search form to use
    :returns: A list of experiments as a result of the query or None if the
      provided search request is invalid.

    """

    if form.is_valid():
        experiments = __getFilteredExperiments(request, form.cleaned_data)
        # let's cache the query with all the filters in the session so
        # we won't have to keep running the query all the time it is needed
        # by the paginator
        request.session['experiments'] = experiments
        return experiments
    else:
        return None


def search_datafile(request):
    """Either show the search datafile form or the result of the search
    datafile query.

    """

    if 'type' in request.GET:
        searchQueryType = request.GET.get('type')
    else:
        # for now we'll default to MX if nothing is provided
        # TODO: should we forward the page to experiment search page if
        #       nothing is provided in the future?
        searchQueryType = 'mx'
    logger.info('search_datafile: searchQueryType {0}'.format(searchQueryType))
    # TODO: check if going to /search/datafile will flag an error in unit test
    bodyclass = None

    if 'page' not in request.GET and 'type' in request.GET and \
            len(request.GET) > 1:
        # display the 1st page of the results

        form = __getSearchDatafileForm(request, searchQueryType)
        datafile_results = __processDatafileParameters(
            request, searchQueryType, form)
        if datafile_results is not None:
            bodyclass = 'list'
        else:
            return __forwardToSearchDatafileFormPage(
                request, searchQueryType, form)

    else:
        if 'page' in request.GET:
            # succeeding pages of pagination
            if 'datafileResults' in request.session:
                datafile_results = request.session['datafileResults']
            else:
                form = __getSearchDatafileForm(request, searchQueryType)
                datafile_results = __processDatafileParameters(request,
                    searchQueryType, form)
                if datafile_results is not None:
                    bodyclass = 'list'
                else:
                    return __forwardToSearchDatafileFormPage(request,
                        searchQueryType, form)
        else:
            # display the form
            if 'datafileResults' in request.session:
                del request.session['datafileResults']
            return __forwardToSearchDatafileFormPage(request, searchQueryType)

    # process the files to be displayed by the paginator...
    #paginator = Paginator(datafile_results,
    #                      constants.DATAFILE_RESULTS_PER_PAGE)

    #try:
    #    page = int(request.GET.get('page', '1'))
    #except ValueError:
    #    page = 1

    # If page request (9999) is out of :range, deliver last page of results.
    #try:
    #    datafiles = paginator.page(page)
    #except (EmptyPage, InvalidPage):
    #    datafiles = paginator.page(paginator.num_pages)

    import re
    cleanedUpQueryString = re.sub('&page=\d+', '',
        request.META['QUERY_STRING'])

    # get experiments associated with datafiles
    if datafile_results:
        experiment_pks = list(set(datafile_results.values_list('dataset__experiment', flat=True)))
        experiments = Experiment.safe.in_bulk(experiment_pks)
    else:
        experiments = {}

    results = []
    for key, e in experiments.items():
        result = {}
        result['sr'] = e
        result['dataset_hit'] = False
        result['dataset_file_hit'] = True
        result['experiment_hit'] = False
        results.append(result)

    c = Context({
        'experiments': results,
        'datafiles': datafile_results,
        #'paginator': paginator,
        'query_string': cleanedUpQueryString,
        'subtitle': 'Search Datafiles',
        'nav': [{'name': 'Search Datafile', 'link': '/search/datafile/'}],
        'bodyclass': bodyclass,
        'search_pressed': True,
        'searchDatafileSelectionForm': getNewSearchDatafileSelectionForm()})
    url = 'tardis_portal/search_experiment_results.html'
    return HttpResponse(render_response_search(request, url, c))


@never_cache
@login_required()
def retrieve_user_list(request):
    # TODO: Hook this up to authservice.searchUsers() to actually get
    # autocompletion data directly from auth backends.
    # The following local DB query would be moved to auth.localdb_auth.SearchUsers.
    query = request.GET.get('q', '')
    limit = int(request.GET.get('limit', '10'))

    # Search all user fields and also the UserAuthentication username.
    q = Q(username__icontains=query)   | \
        Q(email__icontains=query) | \
        Q(userprofile__userauthentication__username__icontains=query)

    # Tokenize query string so "Bob Sm" matches (first_name~=Bob & last_name~=Smith).
    tokens = query.split()
    if len(tokens) < 2:
        q |= Q(first_name__icontains=query.strip())
        q |= Q(last_name__icontains=query.strip())
    else:
        q |= Q(first_name__icontains=' '.join(tokens[:-1])) & Q(last_name__icontains=tokens[-1])

    q_tokenuser = Q(username=settings.TOKEN_USERNAME)
    users_query = User.objects.exclude(q_tokenuser).filter(q).distinct().select_related('userprofile')

    # HACK FOR ORACLE - QUERY GENERATED DOES NOT WORK WITH LIMIT SO USING ITERATOR INSTEAD
    from itertools import islice
    first_n_users = list(islice(users_query, limit))

    user_auths = list(UserAuthentication.objects.filter(userProfile__user__in=first_n_users))
    auth_methods = dict( (ap[0], ap[1]) for ap in settings.AUTH_PROVIDERS)
    """
    users = [ {
        "username": "ksr",
        "first_name": "Kieran",
        "last_name": "Spear",
        "email": "email@address.com",
        "auth_methods": [ "ksr:vbl:VBL", "ksr:localdb:Local DB" ]
    } , ... ]
    """
    users = []
    for u in users_query:
        fields = ('first_name', 'last_name', 'username', 'email')
        # Convert attributes to dictionary keys and make sure all values
        # are strings.
        user = dict( [ (k, str(getattr(u, k))) for k in fields ] )
        try:
            user['auth_methods'] = [ '%s:%s:%s' % \
                    (ua.username, ua.authenticationMethod, \
                    auth_methods[ua.authenticationMethod]) \
                    for ua in user_auths if ua.userProfile == u.get_profile() ]
        except UserProfile.DoesNotExist:
            user['auth_methods'] = []

        if not user['auth_methods']:
            user['auth_methods'] = [ '%s:localdb:%s' % \
                    (u.username, auth_methods['localdb']) ]
        users.append(user)

    users.sort(key=itemgetter('first_name'))
    return HttpResponse(json.dumps(users))


@never_cache
@login_required()
def retrieve_group_list(request):

    grouplist = ' ~ '.join(map(str, Group.objects.all().order_by('name')))
    return HttpResponse(grouplist)

def retrieve_field_list(request):
<<<<<<< HEAD

=======
    
    from tardis.tardis_portal.search_indexes import ExperimentIndex
    from tardis.tardis_portal.search_indexes import DatasetIndex
>>>>>>> 98e19ce4
    from tardis.tardis_portal.search_indexes import DatasetFileIndex

    # Get all of the fields in the indexes
    #
    # TODO: these should be onl read from registered indexes
    #
    allFields = DatasetFileIndex.fields.items()

    users = User.objects.all()

    usernames = [u.first_name + ' ' + u.last_name + ':username' for u in users]

    # Collect all of the indexed (searchable) fields, except
    # for the main search document ('text')
    searchableFields = ([key + ':search_field' for key,f in allFields if f.indexed == True and key != 'text' ])

    auto_list = usernames + searchableFields

    fieldList = '+'.join([str(fn) for fn in auto_list])
    return HttpResponse(fieldList)

@never_cache
@authz.experiment_ownership_required
def retrieve_access_list_user(request, experiment_id):
    from tardis.tardis_portal.forms import AddUserPermissionsForm
    user_acls = Experiment.safe.user_acls(request, experiment_id)

    c = Context({ 'user_acls': user_acls, 'experiment_id': experiment_id,
                 'addUserPermissionsForm': AddUserPermissionsForm() })
    return HttpResponse(render_response_index(request,
                        'tardis_portal/ajax/access_list_user.html', c))


@never_cache
@authz.experiment_ownership_required
def retrieve_access_list_group(request, experiment_id):

    from tardis.tardis_portal.forms import AddGroupPermissionsForm

    user_owned_groups = Experiment.safe.user_owned_groups(request,
                                                          experiment_id)
    system_owned_groups = Experiment.safe.system_owned_groups(request,
                                                            experiment_id)

    c = Context({'user_owned_groups': user_owned_groups,
                 'system_owned_groups': system_owned_groups,
                 'experiment_id': experiment_id,
                 'addGroupPermissionsForm': AddGroupPermissionsForm()})
    return HttpResponse(render_response_index(request,
                        'tardis_portal/ajax/access_list_group.html', c))


@never_cache
@authz.experiment_ownership_required
def retrieve_access_list_external(request, experiment_id):

    groups = Experiment.safe.external_users(request, experiment_id)
    c = Context({'groups': groups, 'experiment_id': experiment_id})
    return HttpResponse(render_response_index(request,
                        'tardis_portal/ajax/access_list_external.html', c))

@never_cache
@authz.experiment_ownership_required
def retrieve_access_list_tokens(request, experiment_id):
    tokens = Token.objects.filter(experiment=experiment_id)
    tokens = [{'expiry_date': token.expiry_date,
                 'user': token.user,
                 'url': request.build_absolute_uri(token.get_absolute_url()),
                 'id': token.id,
                 'experiment_id': experiment_id,
              } for token in tokens]
    c = Context({'tokens': tokens})
    return HttpResponse(render_response_index(request,
        'tardis_portal/ajax/access_list_tokens.html', c))


@never_cache
@authz.group_ownership_required
def retrieve_group_userlist(request, group_id):

    from tardis.tardis_portal.forms import ManageGroupPermissionsForm
    users = User.objects.filter(groups__id=group_id)
    c = Context({'users': users, 'group_id': group_id,
                 'manageGroupPermissionsForm': ManageGroupPermissionsForm()})
    return HttpResponse(render_response_index(request,
                        'tardis_portal/ajax/group_user_list.html', c))


@never_cache
@permission_required('auth.change_group')
@login_required()
def manage_groups(request):

    groups = Group.objects.filter(groupadmin__user=request.user)
    c = Context({'groups': groups})
    return HttpResponse(render_response_index(request,
                        'tardis_portal/manage_group_members.html', c))


@never_cache
@authz.group_ownership_required
def add_user_to_group(request, group_id, username):

    if username == settings.TOKEN_USERNAME:
        return HttpResponse('User does not exist: %s' % username)

    authMethod = localdb_auth_key
    isAdmin = False

    if 'isAdmin' in request.GET:
        if request.GET['isAdmin'] == 'true':
            isAdmin = True

    try:
        authMethod = request.GET['authMethod']
        if authMethod == localdb_auth_key:
            user = User.objects.get(username=username)
        else:
            user = UserAuthentication.objects.get(username=username,
                authenticationMethod=authMethod).userProfile.user
    except User.DoesNotExist:
        return return_response_error(request)
    except UserAuthentication.DoesNotExist:
        return return_response_error(request)

    try:
        group = Group.objects.get(pk=group_id)
    except Group.DoesNotExist:
        return HttpResponse('Group does not exist.')

    if user.groups.filter(name=group.name).count() > 0:
        return HttpResponse('User %s is already member of that group.'
                            % username)

    user.groups.add(group)
    user.save()

    if isAdmin:
        groupadmin = GroupAdmin(user=user, group=group)
        groupadmin.save()

    c = Context({'user': user, 'group_id': group_id, 'isAdmin': isAdmin})
    return HttpResponse(render_response_index(request,
         'tardis_portal/ajax/add_user_to_group_result.html', c))


@never_cache
@authz.group_ownership_required
def remove_user_from_group(request, group_id, username):

    try:
        user = User.objects.get(username=username)
    except User.DoesNotExist:
        return HttpResponse('User %s does not exist.' % username)
    try:
        group = Group.objects.get(pk=group_id)
    except Group.DoesNotExist:
        return HttpResponse('Group does not exist.')

    if user.groups.filter(name=group.name).count() == 0:
        return HttpResponse('User %s is not member of that group.'
                            % username)

    if request.user == user:
        return HttpResponse('You cannot remove yourself from that group.')

    user.groups.remove(group)
    user.save()

    try:
        groupadmin = GroupAdmin.objects.filter(user=user, group=group)
        groupadmin.delete()
    except GroupAdmin.DoesNotExist:
        pass

    return HttpResponse('OK')


@never_cache
@transaction.commit_on_success
@authz.experiment_ownership_required
def add_experiment_access_user(request, experiment_id, username):

    canRead = False
    canWrite = False
    canDelete = False

    if 'canRead' in request.GET:
        if request.GET['canRead'] == 'true':
            canRead = True

    if 'canWrite' in request.GET:
        if request.GET['canWrite'] == 'true':
            canWrite = True

    if 'canDelete' in request.GET:
        if request.GET['canDelete'] == 'true':
            canDelete = True

    authMethod = request.GET['authMethod']
    user = auth_service.getUser(authMethod, username)
    if user is None or username == settings.TOKEN_USERNAME:
        return HttpResponse('User %s does not exist.' % (username))

    try:
        experiment = Experiment.objects.get(pk=experiment_id)
    except Experiment.DoesNotExist:
        return HttpResponse('Experiment (id=%d) does not exist.'
            % (experiment.id))

    acl = ExperimentACL.objects.filter(
        experiment=experiment,
        pluginId=django_user,
        entityId=str(user.id),
        aclOwnershipType=ExperimentACL.OWNER_OWNED)

    if acl.count() == 0:
        acl = ExperimentACL(experiment=experiment,
                            pluginId=django_user,
                            entityId=str(user.id),
                            canRead=canRead,
                            canWrite=canWrite,
                            canDelete=canDelete,
                            aclOwnershipType=ExperimentACL.OWNER_OWNED)

        acl.save()
        c = Context({'authMethod': authMethod,
                     'user': user,
                     'user_acl': acl,
                     'username': username,
                     'experiment_id': experiment_id})

        return HttpResponse(render_response_index(request,
            'tardis_portal/ajax/add_user_result.html', c))

    return HttpResponse('User already has experiment access.')


@never_cache
@authz.experiment_ownership_required
def remove_experiment_access_user(request, experiment_id, username):
    try:
        user = User.objects.get(username=username)
    except User.DoesNotExist:
        return HttpResponse('User %s does not exist' % username)

    try:
        experiment = Experiment.objects.get(pk=experiment_id)
    except Experiment.DoesNotExist:
        return HttpResponse('Experiment does not exist')

    acl = ExperimentACL.objects.filter(
        experiment=experiment,
        pluginId=django_user,
        entityId=str(user.id),
        aclOwnershipType=ExperimentACL.OWNER_OWNED)

    if acl.count() == 1:
        if int(acl[0].entityId) == request.user.id:
            return HttpResponse('Cannot remove your own user access.')

        acl[0].delete()
        return HttpResponse('OK')
    elif acl.count() == 0:
        return HttpResponse(
            'The user %s does not have access to this experiment.' % username)
    else:
        return HttpResponse('Multiple ACLs found')


@never_cache
@authz.experiment_ownership_required
def change_user_permissions(request, experiment_id, username):

    try:
        user = User.objects.get(username=username)
    except User.DoesNotExist:
        return return_response_error(request)

    try:
        experiment = Experiment.objects.get(pk=experiment_id)
    except Experiment.DoesNotExist:
        return return_response_error(request)

    try:
        acl = ExperimentACL.objects.get(
            experiment=experiment,
            pluginId=django_user,
            entityId=str(user.id),
            aclOwnershipType=ExperimentACL.OWNER_OWNED)
    except ExperimentACL.DoesNotExist:
        return return_response_error(request)

    if request.method == 'POST':
        form = ChangeUserPermissionsForm(request.POST, instance=acl)

        if form.is_valid:
            form.save()
            url = reverse('tardis.tardis_portal.views.control_panel')
            return HttpResponseRedirect(url)

    else:
        form = ChangeUserPermissionsForm(instance=acl)
        c = Context({'form': form,
                     'header':
                         "Change User Permissions for '%s'" % user.username})

    return HttpResponse(render_response_index(request,
                            'tardis_portal/form_template.html', c))


@never_cache
@authz.experiment_ownership_required
def change_group_permissions(request, experiment_id, group_id):

    try:
        group = Group.objects.get(pk=group_id)
    except Group.DoesNotExist:
        return return_response_error(request)

    try:
        experiment = Experiment.objects.get(pk=experiment_id)
    except Experiment.DoesNotExist:
        return return_response_error(request)

    try:
        acl = ExperimentACL.objects.get(
            experiment=experiment,
            pluginId=django_group,
            entityId=str(group.id),
            aclOwnershipType=ExperimentACL.OWNER_OWNED)
    except ExperimentACL.DoesNotExist:
        return return_response_error(request)

    if request.method == 'POST':
        form = ChangeGroupPermissionsForm(request.POST)

        if form.is_valid():
            acl.canRead = form.cleaned_data['canRead']
            acl.canWrite = form.cleaned_data['canWrite']
            acl.canDelete = form.cleaned_data['canDelete']
            acl.effectiveDate = form.cleaned_data['effectiveDate']
            acl.expiryDate = form.cleaned_data['expiryDate']
            acl.save()
            return HttpResponseRedirect('/experiment/control_panel/')

    else:
        form = ChangeGroupPermissionsForm(
            initial={'canRead': acl.canRead,
                     'canWrite': acl.canWrite,
                     'canDelete': acl.canDelete,
                     'effectiveDate': acl.effectiveDate,
                     'expiryDate': acl.expiryDate})

    c = Context({'form': form,
                 'header': "Change Group Permissions for '%s'" % group.name})

    return HttpResponse(render_response_index(request,
                            'tardis_portal/form_template.html', c))


@never_cache
@transaction.commit_manually
@authz.experiment_ownership_required
def add_experiment_access_group(request, experiment_id, groupname):

    create = False
    canRead = False
    canWrite = False
    canDelete = False
    authMethod = localdb_auth_key
    admin = None

    if 'canRead' in request.GET:
        if request.GET['canRead'] == 'true':
            canRead = True

    if 'canWrite' in request.GET:
        if request.GET['canWrite'] == 'true':
            canWrite = True

#    if 'canDelete' in request.GET:
#        if request.GET['canDelete'] == 'true':
#            canDelete = True

    if 'admin' in request.GET:
        admin = request.GET['admin']

    if 'create' in request.GET:
        if request.GET['create'] == 'true':
            create = True

    try:
        experiment = Experiment.objects.get(pk=experiment_id)
    except Experiment.DoesNotExist:
        transaction.rollback()
        return HttpResponse('Experiment (id=%d) does not exist' %
                            (experiment_id))

    if create:
        try:
            group = Group(name=groupname)
            group.save()
        except:
            transaction.rollback()
            return HttpResponse('Could not create group %s ' \
            '(It is likely that it already exists)' % (groupname))
    else:
        try:
            group = Group.objects.get(name=groupname)
        except Group.DoesNotExist:
            transaction.rollback()
            return HttpResponse('Group %s does not exist' % (groupname))

    acl = ExperimentACL.objects.filter(
        experiment=experiment,
        pluginId=django_group,
        entityId=str(group.id),
        aclOwnershipType=ExperimentACL.OWNER_OWNED)

    if acl.count() > 0:
        # An ACL already exists for this experiment/group.
        transaction.rollback()
        return HttpResponse('Could not create group %s ' \
            '(It is likely that it already exists)' % (groupname))

    acl = ExperimentACL(experiment=experiment,
                        pluginId=django_group,
                        entityId=str(group.id),
                        canRead=canRead,
                        canWrite=canWrite,
                        canDelete=canDelete,
                        aclOwnershipType=ExperimentACL.OWNER_OWNED)
    acl.save()

    adminuser = None
    if admin:
        if admin == settings.TOKEN_USERNAME:
            transaction.rollback()
            return HttpResponse('User %s does not exist' % (settings.TOKEN_USERNAME))
        try:
            authMethod = request.GET['authMethod']
            if authMethod == localdb_auth_key:
                adminuser = User.objects.get(username=admin)
            else:
                adminuser = UserAuthentication.objects.get(username=admin,
                    authenticationMethod=authMethod).userProfile.user

        except User.DoesNotExist:
            transaction.rollback()
            return HttpResponse('User %s does not exist' % (admin))
        except UserAuthentication.DoesNotExist:
            transaction.rollback()
            return HttpResponse('User %s does not exist' % (admin))

        # create admin for this group and add it to the group
        groupadmin = GroupAdmin(user=adminuser, group=group)
        groupadmin.save()

        adminuser.groups.add(group)
        adminuser.save()

    # add the current user as admin as well for newly created groups
    if create and not request.user == adminuser:
        user = request.user

        groupadmin = GroupAdmin(user=user, group=group)
        groupadmin.save()

        user.groups.add(group)
        user.save()

    c = Context({'group': group,
                 'experiment_id': experiment_id})
    response = HttpResponse(render_response_index(request,
        'tardis_portal/ajax/add_group_result.html', c))
    transaction.commit()
    return response


@never_cache
@authz.experiment_ownership_required
def remove_experiment_access_group(request, experiment_id, group_id):

    try:
        group = Group.objects.get(pk=group_id)
    except Group.DoesNotExist:
        return HttpResponse('Group does not exist')

    try:
        experiment = Experiment.objects.get(pk=experiment_id)
    except Experiment.DoesNotExist:
        return HttpResponse('Experiment does not exist')

    acl = ExperimentACL.objects.filter(
        experiment=experiment,
        pluginId=django_group,
        entityId=str(group.id),
        aclOwnershipType=ExperimentACL.OWNER_OWNED)

    if acl.count() == 1:
        acl[0].delete()
        return HttpResponse('OK')
    elif acl.count() == 0:
        return HttpResponse('No ACL available.'
                            'It is likely the group doesnt have access to'
                            'this experiment.')
    else:
        return HttpResponse('Multiple ACLs found')

    return HttpResponse('')


def stats(request):

    # stats
    public_datafiles = 0
    #public_datafiles = Dataset_File.objects.filter()
    public_experiments = Experiment.objects.filter()

    size = 0
#    for df in public_datafiles:
#        try:
#            size = size + long(df.size)
#        except:
#            pass

    public_datafile_size = size

    # using count() is more efficient than using len() on a query set
    c = Context({'public_datafiles': public_datafiles,
                'public_experiments': public_experiments.count(),
                'public_datafile_size': public_datafile_size})
    return HttpResponse(render_response_index(request,
                        'tardis_portal/stats.html', c))


def import_params(request):
    if request.method == 'POST':  # If the form has been submitted...

        # A form bound to the POST data
        form = ImportParamsForm(request.POST, request.FILES)
        if form.is_valid():  # All validation rules pass

            params = request.FILES['params']
            username = form.cleaned_data['username']
            password = form.cleaned_data['password']

            from django.contrib.auth import authenticate
            user = authenticate(username=username, password=password)
            if user is not None:
                if not user.is_active or not user.is_staff:
                    return return_response_error(request)
            else:
                return return_response_error(request)

            i = 0
            for line in params:
                if i == 0:
                    prefix = line
                    logger.debug(prefix)
                elif i == 1:
                    schema = line
                    logger.debug(schema)

                    try:
                        Schema.objects.get(namespace=schema)
                        return HttpResponse('Schema already exists.')
                    except Schema.DoesNotExist:
                        schema_db = Schema(namespace=schema)
                        # TODO: add the extra info that the Schema instance
                        #       needs
                        schema_db.save()
                else:
                    part = line.split('^')
                    if len(part) == 4:

                        is_numeric = False
                        if part[3].strip(' \n\r') == 'True':
                            is_numeric = True
                        if is_numeric:
                            pn = ParameterName(schema=schema_db,
                                               name=part[0], full_name=part[1],
                                               units=part[2],
                                               data_type=ParameterName.NUMERIC)
                        else:

                            pn = ParameterName(schema=schema_db,
                                               name=part[0], full_name=part[1],
                                               units=part[2],
                                               data_type=ParameterName.STRING)
                        pn.save()

                i = i + 1

            return HttpResponse('OK')
    else:
        form = ImportParamsForm()

    c = Context({'form': form, 'header': 'Import Parameters'})
    return HttpResponse(render_response_index(request,
                        'tardis_portal/form_template.html', c))


def upload_complete(request,
                    template_name='tardis_portal/upload_complete.html'):
    """
    The ajax-loaded result of a file being uploaded

    :param request: a HTTP Request instance
    :type request: :class:`django.http.HttpRequest`
    :param template_name: the path of the template to render
    :type template_name: string
    :rtype: :class:`django.http.HttpResponse`
    """

    c = Context({
        'numberOfFiles': request.POST['filesUploaded'],
        'bytes': request.POST['allBytesLoaded'],
        'speed': request.POST['speed'],
        'errorCount': request.POST['errorCount'],
        })
    return render_to_response(template_name, c)


@authz.upload_auth
@authz.dataset_write_permissions_required
def upload(request, dataset_id):
    """
    Uploads a datafile to the store and datafile metadata

    :param request: a HTTP Request instance
    :type request: :class:`django.http.HttpRequest`
    :param dataset_id: the dataset_id
    :type dataset_id: integer
    :returns: boolean true if successful
    :rtype: bool
    """

    dataset = Dataset.objects.get(id=dataset_id)

    logger.debug('called upload')
    if request.method == 'POST':
        logger.debug('got POST')
        if request.FILES:

            uploaded_file_post = request.FILES['Filedata']

            filepath = write_uploaded_file_to_dataset(dataset,
                    uploaded_file_post)

            add_datafile_to_dataset(dataset, filepath,
                                    uploaded_file_post.size)

    return HttpResponse('True')

@authz.dataset_write_permissions_required
def upload_files(request, dataset_id,
                 template_name='tardis_portal/ajax/upload_files.html'):
    """
    Creates an Uploadify 'create files' button with a dataset
    destination. `A workaround for a JQuery Dialog conflict\
    <http://www.uploadify.com/forums/discussion/3348/
        uploadify-in-jquery-ui-dialog-modal-causes-double-queue-item/p1>`_

    :param request: a HTTP Request instance
    :type request: :class:`django.http.HttpRequest`
    :param template_name: the path of the template to render
    :param dataset_id: the dataset_id
    :type dataset_id: integer
    :returns: A view containing an Uploadify *create files* button
    """
    if 'message' in request.GET:
        message = request.GET['message']
    else:
        message = "Upload Files to Dataset"
    url = reverse('tardis.tardis_portal.views.upload_complete')
    c = Context({'upload_complete_url': url,
                 'dataset_id': dataset_id,
                 'message': message,
                 'session_id': request.session.session_key
                 })
    return render_to_response(template_name, c)


@login_required
def edit_experiment_par(request, parameterset_id):
    parameterset = ExperimentParameterSet.objects.get(id=parameterset_id)
    if authz.has_write_permissions(request, parameterset.experiment.id):
        return edit_parameters(request, parameterset, otype="experiment")
    else:
        return return_response_error(request)


@login_required
def edit_dataset_par(request, parameterset_id):
    parameterset = DatasetParameterSet.objects.get(id=parameterset_id)
    if authz.has_write_permissions(request,
                                   parameterset.dataset.experiment.id):
        return edit_parameters(request, parameterset, otype="dataset")
    else:
        return return_response_error(request)


@login_required
def edit_datafile_par(request, parameterset_id):
    parameterset = DatafileParameterSet.objects.get(id=parameterset_id)
    if authz.has_write_permissions(request,
                            parameterset.dataset_file.dataset.experiment.id):
        return edit_parameters(request, parameterset, otype="datafile")
    else:
        return return_response_error(request)


def edit_parameters(request, parameterset, otype):

    parameternames = ParameterName.objects.filter(
        schema__namespace=parameterset.schema.namespace)
    success = False
    valid = True

    if request.method == 'POST':

        class DynamicForm(create_parameterset_edit_form(
            parameterset, request=request)):
            pass

        form = DynamicForm(request.POST)

        if form.is_valid():
            save_datafile_edit_form(parameterset, request)

            success = True
        else:
            valid = False

    else:

        class DynamicForm(create_parameterset_edit_form(
            parameterset)):
            pass

        form = DynamicForm()

    c = Context({
        'schema': parameterset.schema,
        'form': form,
        'parameternames': parameternames,
        'type': otype,
        'success': success,
        'parameterset_id': parameterset.id,
        'valid': valid,
    })

    return HttpResponse(render_response_index(request,
                        'tardis_portal/ajax/parameteredit.html', c))


@login_required
def add_datafile_par(request, datafile_id):
    parentObject = Dataset_File.objects.get(id=datafile_id)
    if authz.has_write_permissions(request,
                                   parentObject.dataset.experiment.id):
        return add_par(request, parentObject, otype="datafile",
                stype=Schema.DATAFILE)
    else:
        return return_response_error(request)


@login_required
def add_dataset_par(request, dataset_id):
    parentObject = Dataset.objects.get(id=dataset_id)
    if authz.has_write_permissions(request, parentObject.experiment.id):
        return add_par(request, parentObject, otype="dataset",
                stype=Schema.DATASET)
    else:
        return return_response_error(request)


@login_required
def add_experiment_par(request, experiment_id):
    parentObject = Experiment.objects.get(id=experiment_id)
    if authz.has_write_permissions(request, parentObject.id):
        return add_par(request, parentObject, otype="experiment",
                stype=Schema.EXPERIMENT)
    else:
        return return_response_error(request)


def add_par(request, parentObject, otype, stype):

    all_schema = Schema.objects.filter(type=stype, immutable=False)

    if 'schema_id' in request.GET:
        schema_id = request.GET['schema_id']
    else:
        schema_id = all_schema[0].id

    schema = Schema.objects.get(id=schema_id)

    parameternames = ParameterName.objects.filter(
        schema__namespace=schema.namespace)

    success = False
    valid = True

    if request.method == 'POST':

        class DynamicForm(create_datafile_add_form(
            schema.namespace, parentObject, request=request)):
            pass

        form = DynamicForm(request.POST)

        if form.is_valid():
            save_datafile_add_form(schema.namespace, parentObject, request)

            success = True
        else:
            valid = False

    else:

        class DynamicForm(create_datafile_add_form(
            schema.namespace, parentObject)):
            pass

        form = DynamicForm()

    c = Context({
        'schema': schema,
        'form': form,
        'parameternames': parameternames,
        'type': otype,
        'success': success,
        'valid': valid,
        'parentObject': parentObject,
        'all_schema': all_schema,
        'schema_id': schema.id,
    })

    return HttpResponse(render_response_index(request,
                        'tardis_portal/ajax/parameteradd.html', c))

class ExperimentSearchView(SearchView):
    def __name__(self):
        return "ExperimentSearchView"

    def extra_context(self):
        extra = super(ExperimentSearchView, self).extra_context()
        # Results may contain Experiments, Datasets and Dataset_Files.
        # Group them into experiments, noting whether or not the search
        # hits were in the Dataset(s) or Dataset_File(s)
        results = self.results
        facets =  results.facet_counts()
        if facets:
            experiment_facets = facets['fields']['experiment_id_stored']
            experiment_ids = [ int(f[0]) for f in experiment_facets if int(f[1]) > 0 ]
        else:
            experiment_ids = []


        access_list = []

        if self.request.user.is_authenticated():
            access_list.extend([e.pk for e in authz.get_accessible_experiments(self.request)])

        access_list.extend([e.pk for e in Experiment.objects.filter(public=True)])

        ids = list(set(experiment_ids) & set(access_list))
        experiments = Experiment.objects.filter(pk__in=ids).order_by('-update_time')

        results = []
        for e in experiments:
            result = {}
            result['sr'] = e
            result['dataset_hit'] = False
            result['dataset_file_hit'] = False
            result['experiment_hit'] = False
            results.append(result)

        extra['experiments'] = results
        return extra

    # override SearchView's method in order to
    # return a ResponseContext
    def create_response(self):
        (paginator, page) = self.build_page()

        # Remove unnecessary whitespace
        # TODO this should just be done in the form clean...
        query = SearchQueryString(self.query)
        context = {
                'search_query': query,
                'form': self.form,
                'page': page,
                'paginator' : paginator,
                }
        context.update(self.extra_context())

        return render_response_index(self.request, self.template, context)


@login_required
def single_search(request):
    search_query = FacetFixedSearchQuery(backend=HighlightSearchBackend())
    sqs = SearchQuerySet(query=search_query)
    sqs.highlight()

    return ExperimentSearchView(
            template = 'search/search.html',
            searchqueryset=sqs,
            form_class=RawSearchForm,
            ).__call__(request)


@never_cache
@authz.experiment_ownership_required
def publish_experiment(request, experiment_id):
    """
    Make the experiment open to public access.
    Sets off a chain of PublishProvider modules for
    extra publish functionality.

    :param request: a HTTP Request instance
    :type request: :class:`django.http.HttpRequest`
    :param experiment_id: the ID of the experiment to be published
    :type experiment_id: string

    """
    import os

    experiment = Experiment.objects.get(id=experiment_id)
    username = request.user.username

    if request.method == 'POST':  # If the form has been submitted...

        legal = True
        success = True
        messages = []

        context_dict = {}
        context_dict['publish_result'] = "submitted"

        passed_ands = False

        opt_out_ands = False
        if 'ands_register' in request.POST:
            opt_out_ands = True

        has_ands_registered = True
        if 'monash_ands' in getTardisApps():
            from tardis.apps.monash_ands.MonashANDSService\
                import MonashANDSService

            monashandsService = MonashANDSService(experiment_id)

            has_ands_registered = monashandsService.has_registration_record()

        passed_ands = has_ands_registered or opt_out_ands

        if passed_ands == False:
            success = False
            messages.append('You must opt out of ANDS registration, or' + \
                ' register with ANDS')

        if  not 'legal' in request.POST:
            logger.debug('Legal agreement for exp: ' + experiment_id +
            ' not accepted.')
            legal = False

        if legal and success:
            experiment.public = True
            experiment.save()

        # set dictionary to legal status and publish success result
        context_dict['legal'] = legal
        context_dict['success'] = success
        context_dict['messages'] = messages

    else:

        has_ands_registered = True

        if 'monash_ands' in getTardisApps():
            from tardis.apps.monash_ands.MonashANDSService\
                import MonashANDSService

            monashandsService = MonashANDSService(experiment_id)

            if not monashandsService.has_registration_record():
                has_ands_registered = False

        TARDIS_ROOT = os.path.abspath(\
        os.path.join(os.path.dirname(__file__)))

        legalpath = os.path.join(TARDIS_ROOT,
                      "legal.txt")

        # if legal file isn't found then we can't proceed
        try:
            legalfile = open(legalpath, 'r')
        except IOError:
            logger.error('legal.txt not found. Publication halted.')
            return return_response_error(request)

        legaltext = legalfile.read()
        legalfile.close()
<<<<<<< HEAD

        cch = CreativeCommonsHandler(experiment_id=experiment_id, create=False)

=======
        logger.debug("templatepaths=%s" % publishService.get_template_paths())
>>>>>>> 98e19ce4
        context_dict = \
        {'username': username,
        'experiment': experiment,
        'legaltext': legaltext,
        'has_cc_license': cch.has_cc_license(),
        'has_ands_registered': has_ands_registered,
        }

    c = Context(context_dict)
    return HttpResponse(render_response_index(request,
                        'tardis_portal/publish_experiment.html', c))


@authz.experiment_ownership_required
def choose_license(request, experiment_id):
    experiment = Experiment.objects.get(id=experiment_id)
    context_dict = {'submit': False,
        'experiment': experiment}
    if request.method == 'POST':
        cch = CreativeCommonsHandler(experiment_id=experiment_id)
        cch.save_license(request)
        context_dict['submit'] = True

    c = Context(context_dict)
    return HttpResponse(render_response_index(request,
                        'tardis_portal/choose_license.html', c))


@require_POST
@authz.experiment_ownership_required
def create_token(request, experiment_id):
    experiment = Experiment.objects.get(id=experiment_id)
    token = Token(experiment=experiment, user=request.user)
    token.save_with_random_token()
    logger.info('created token: %s' % token)
    return HttpResponse('{"success": true}', mimetype='application/json');


@require_POST
def token_delete(request, token_id):
    token = Token.objects.get(id=token_id)
    if authz.has_experiment_ownership(request, token.experiment_id):
        token.delete()
        return HttpResponse('{"success": true}', mimetype='application/json');


def token_login(request, token):
    django_logout(request)

    from tardis.tardis_portal.auth import login, token_auth
    logger.debug('token login')

    user = token_auth.authenticate(request, token)
    if not user:
        return return_response_error(request)
    login(request, user)
    experiment = Experiment.objects.get(token__token=token)
    return HttpResponseRedirect(experiment.get_absolute_url())

@authz.experiment_access_required
def view_rifcs(request, experiment_id):
    """View the rif-cs of an existing experiment.

    :param request: a HTTP Request instance
    :type request: :class:`django.http.HttpRequest`
    :param experiment_id: the ID of the experiment to be viewed
    :type experiment_id: string
    :rtype: :class:`django.http.HttpResponse`

    """
    try:
        experiment = Experiment.safe.get(request, experiment_id)
    except PermissionDenied:
        return return_response_error(request)
    except Experiment.DoesNotExist:
        return return_response_not_found(request)

    try:
        rifcs_provs = settings.RIFCS_PROVIDERS
    except AttributeError:
        rifcs_provs = ()

    from tardis.tardis_portal.publish.publishservice import PublishService
    pservice = PublishService(rifcs_provs, experiment)
    context = pservice.get_context()
    if context is None:
        # return error page or something
        return return_response_error(request)

    template = pservice.get_template()
    return HttpResponse(render_response_index(request,
                        template, context), mimetype="text/xml")

<|MERGE_RESOLUTION|>--- conflicted
+++ resolved
@@ -1665,13 +1665,7 @@
     return HttpResponse(grouplist)
 
 def retrieve_field_list(request):
-<<<<<<< HEAD
-
-=======
-    
-    from tardis.tardis_portal.search_indexes import ExperimentIndex
-    from tardis.tardis_portal.search_indexes import DatasetIndex
->>>>>>> 98e19ce4
+
     from tardis.tardis_portal.search_indexes import DatasetFileIndex
 
     # Get all of the fields in the indexes
@@ -2680,13 +2674,9 @@
 
         legaltext = legalfile.read()
         legalfile.close()
-<<<<<<< HEAD
 
         cch = CreativeCommonsHandler(experiment_id=experiment_id, create=False)
 
-=======
-        logger.debug("templatepaths=%s" % publishService.get_template_paths())
->>>>>>> 98e19ce4
         context_dict = \
         {'username': username,
         'experiment': experiment,
