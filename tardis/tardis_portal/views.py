--- conflicted
+++ resolved
@@ -781,12 +781,40 @@
         return list_auth_methods(request)
 
 
-
-<<<<<<< HEAD
-def register_experiment_ws_xmldata(request):
-    import tardis.tardis_portal.ingest
-    return tardis.tardis_portal.ingest.register_experiment_ws_xmldata(request)
-=======
+#TODO check if required - was removed from ruggedisation branch I think (SB). Reinstating on merge as there were some changes made by Conquiztador (??) in October 2011
+# TODO removed username from arguments
+@transaction.commit_on_success
+def _registerExperimentDocument(filename, created_by, expid=None,
+                                owners=[], username=None):
+    '''
+    Register the experiment document and return the experiment id.
+
+    :param filename: path of the document to parse (METS or notMETS)
+    :type filename: string
+    :param created_by: a User instance
+    :type created_by: :py:class:`django.contrib.auth.models.User`
+    :param expid: the experiment ID to use
+    :type expid: int
+    :param owners: a list of owners
+    :type owner: list
+    :param username: **UNUSED**
+    :rtype: int
+
+    '''
+
+    f = open(filename)
+    firstline = f.readline()
+    f.close()
+
+    if firstline.startswith('<experiment'):
+        logger.debug('processing simple xml')
+        processExperiment = ProcessExperiment()
+        eid = processExperiment.process_simple(filename, created_by, expid)
+
+    else:
+        logger.debug('processing METS')
+        eid = parseMets(filename, created_by, expid)
+
     auth_key = ''
     try:
         auth_key = settings.DEFAULT_AUTH
@@ -832,8 +860,14 @@
     return eid
 
 
+# TODO check - this is our ruggedisation version
+def register_experiment_ws_xmldata(request):
+    import tardis.tardis_portal.ingest
+    return tardis.tardis_portal.ingest.register_experiment_ws_xmldata(request)
+
+# TODO this is the master version
+def register_experiment_ws_xmldata(request):
 # web service
-def register_experiment_ws_xmldata(request):
 
     status = ''
     if request.method == 'POST':  # If the form has been submitted...
@@ -916,7 +950,6 @@
     return HttpResponse(render_response_index(request,
                         'tardis_portal/register_experiment.html', c))
 
->>>>>>> ce7fa849
 
 @never_cache
 @authz.datafile_access_required
@@ -976,7 +1009,9 @@
         dataset_results = \
             dataset_results.filter(url__icontains=filename_search)
 
-<<<<<<< HEAD
+        params['filename'] = filename_search
+
+    #TODO check this ruggedisation code
     # enrich the dataset information with details about files on disk etc
     for ds in dataset_results:
         ds.exists = path.exists(ds.get_absolute_filepath())
@@ -985,10 +1020,6 @@
             if ds.filesize_checked != ds.size:
                 ds.warning_message = "Warning: Size on disk ({0} bytes) differs from expected size ({1} bytes).".format(ds.filesize_checked, ds.size)
     
-=======
-        params['filename'] = filename_search
-
->>>>>>> ce7fa849
     # pagination was removed by someone in the interface but not here.
     # need to fix.
     pgresults = 100
@@ -2762,18 +2793,6 @@
     experiment = Experiment.objects.get(token__token=token)
     return HttpResponseRedirect(experiment.get_absolute_url())
 
-<<<<<<< HEAD
-### a temporary hack only for testing
-def set_file_transfer_status(request, dataset_file_id, new_status):
-    logger.debug("%s %s" % (dataset_file_id, new_status))
-    from datetime import datetime
-    df=Dataset_File.objects.get(pk=dataset_file_id)
-    df.transfer_status=new_status
-    df.transfer_status_timestamp=datetime.now()
-    df.save()
-    logger.debug("Saved datafile transfer status")
-    return HttpResponse('', mimetype='text/html');
-=======
 @authz.experiment_access_required
 def view_rifcs(request, experiment_id):
     """View the rif-cs of an existing experiment.
@@ -2808,4 +2827,15 @@
     return HttpResponse(render_response_index(request,
                         template, context), mimetype="text/xml")
 
->>>>>>> ce7fa849
+
+
+### a temporary hack only for testing
+def set_file_transfer_status(request, dataset_file_id, new_status):
+    logger.debug("%s %s" % (dataset_file_id, new_status))
+    from datetime import datetime
+    df=Dataset_File.objects.get(pk=dataset_file_id)
+    df.transfer_status=new_status
+    df.transfer_status_timestamp=datetime.now()
+    df.save()
+    logger.debug("Saved datafile transfer status")
+    return HttpResponse('', mimetype='text/html');