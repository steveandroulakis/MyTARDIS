#!/usr/bin/python
# -*- coding: utf-8 -*-

"""
views.py

.. moduleauthor::  Steve Androulakis <steve.androulakis@monash.edu>
.. moduleauthor::  Gerson Galang <gerson.galang@versi.edu.au>

"""

<<<<<<< HEAD
import shutil
from base64 import b64decode

from django.template import Context, loader
=======
from base64 import b64decode

from django.template import Context
>>>>>>> 1c3b676b
from django.http import HttpResponse

from django.conf import settings

from django.shortcuts import render_to_response
from django.template import RequestContext
from django.contrib.auth import authenticate
from django.contrib.auth.models import User, Group
from django.http import HttpResponseRedirect, HttpResponseForbidden, \
    HttpResponseNotFound, HttpResponseServerError
from django.contrib.auth.decorators import login_required

from tardis.tardis_portal import ProcessExperiment
from tardis.tardis_portal.forms import *
from tardis.tardis_portal.errors import *
from tardis.tardis_portal.logger import logger

from django.core.paginator import Paginator, InvalidPage, EmptyPage

from tardis.tardis_portal.models import *
from tardis.tardis_portal import constants

import urllib
import urllib2
import datetime

import os
from os import path

from tardis.tardis_portal import ldap_auth

from tardis.tardis_portal.MultiPartForm import MultiPartForm

from tardis.tardis_portal.metsparser import parseMets

from django.db import transaction


def getNewSearchDatafileSelectionForm():
    DatafileSelectionForm = createSearchDatafileSelectionForm()
    return DatafileSelectionForm()


def render_response_index(request, *args, **kwargs):

    kwargs['context_instance'] = RequestContext(request)

    kwargs['context_instance']['is_authenticated'] = \
        request.user.is_authenticated()
    kwargs['context_instance']['username'] = request.user.username

    if request.mobile:
        template_path = args[0]
        split = template_path.partition('/')
        args = (split[0] + '/mobile/' + split[2], ) + args[1:]

    return render_to_response(*args, **kwargs)


def return_response_error(request):
    c = Context({'status': 'ERROR: Forbidden', 'error': True})
    return HttpResponseForbidden(render_response_index(request,
                                 'tardis_portal/blank_status.html', c))


def return_response_not_found(request):
    c = Context({'status': 'ERROR: Not Found', 'error': True})

    return HttpResponseNotFound(render_response_index(request,
                                'tardis_portal/blank_status.html', c))


def return_response_error_message(request, redirect_path, message):
    c = Context({'status': message, 'error': True})

    return HttpResponseServerError(render_response_index(request,
                                   redirect_path, c))


def logout(request):
    try:
        del request.session['username']
        del request.session['password']
        if 'datafileResults' in request.session:
            del request.session['datafileResults']
    except KeyError:
        pass

    c = Context({})

    return HttpResponse(render_response_index(request,
                        'tardis_portal/index.html', c))


def get_accessible_experiments(user_id):

    experiments = None

    # from stackoverflow question 852414

    from django.db.models import Q

    user = User.objects.get(id=user_id)

    queries = [Q(id=group.name) for group in user.groups.all()]

    if queries:
        query = queries.pop()

        for item in queries:
            query |= item

        experiments = Experiment.objects.filter(query)

    return experiments


def get_accessible_datafiles_for_user(experiments):

    # from stackoverflow question 852414

    from django.db.models import Q

    if experiments is not None:
        queries = [Q(dataset__experiment__id=e.id) for e in experiments]

        query = queries.pop()

        for item in queries:
            query |= item

        dataset_files = Dataset_File.objects.filter(query)

        return dataset_files
    else:
        return []


def get_owned_experiments(user_id):

    experiments = \
        Experiment.objects.filter(experiment_owner__user__pk=user_id)

    return experiments


def has_experiment_ownership(experiment_id, user_id):
    try:
        experiment = Experiment.objects.get(pk=experiment_id)
    except Experiment.DoesNotExist, e:
        return False
    
    eo = Experiment_Owner.objects.filter(experiment=experiment,
            user=user_id)

    if eo:
        return True
    else:
        return False


# custom decorator
def experiment_ownership_required(f):

    def wrap(request, *args, **kwargs):

        # if user isn't logged in it will redirect to login page

        if not request.user.is_authenticated():
            return HttpResponseRedirect('/login')
        if not has_experiment_ownership(kwargs['experiment_id'],
                request.user.pk):
            return return_response_error(request)

        return f(request, *args, **kwargs)

    wrap.__doc__ = f.__doc__
    wrap.__name__ = f.__name__
    return wrap


# custom decorator
def experiment_access_required(f):

    def wrap(request, *args, **kwargs):

        if not has_experiment_access(kwargs['experiment_id'],
                request.user):

            # if user isn't logged in it will redirect to login page

            if not request.user.is_authenticated():
                return HttpResponseRedirect('/login')
            else:
                return return_response_error(request)

        return f(request, *args, **kwargs)

    wrap.__doc__ = f.__doc__
    wrap.__name__ = f.__name__
    return wrap


# custom decorator
def dataset_access_required(f):

    def wrap(request, *args, **kwargs):
        if not has_dataset_access(kwargs['dataset_id'], request.user):

            # if user isn't logged in it will redirect to login page

            if not request.user.is_authenticated():
                return HttpResponseRedirect('/login')
            else:
                return return_response_error(request)

        return f(request, *args, **kwargs)

    wrap.__doc__ = f.__doc__
    wrap.__name__ = f.__name__
    return wrap


# custom decorator
def datafile_access_required(f):

    def wrap(request, *args, **kwargs):
        if not has_datafile_access(kwargs['dataset_file_id'],
                                   request.user):

            # if user isn't logged in it will redirect to login page

            if not request.user.is_authenticated():
                return HttpResponseRedirect('/login')
            else:
                return return_response_error(request)

        return f(request, *args, **kwargs)

    wrap.__doc__ = f.__doc__
    wrap.__name__ = f.__name__
    return wrap


def has_experiment_access(experiment_id, user):

    # public route
    try:
        e = Experiment.objects.get(id=experiment_id)

        if e.public:
            return True
    except Experiment.DoesNotExist, ge:
        pass

    if not user.is_authenticated():
        return False

    g = Group.objects.filter(name=experiment_id, user__id=user.pk)

    if g:
        return True
    else:
        return False


def has_dataset_access(dataset_id, user):

    experiment = Experiment.objects.get(dataset__pk=dataset_id)

    if experiment.public:
        return True

    if not user.is_authenticated():
        return False

    g = Group.objects.filter(name=str(experiment.id), user__pk=user.pk)

    if g:
        return True
    else:
        return False


def has_datafile_access(dataset_file_id, user):

    df = Dataset_File.objects.get(id=dataset_file_id)

    if df.dataset.experiment.public:
        return True

    if not user.is_authenticated():
        return False

    g = Group.objects.filter(name=df.dataset.experiment.id,
                             user__pk=user.pk)

    if g:
        return True
    else:
        return False


def in_group(user, group):
    """Returns True/False if the user is in the given group(s).
    Usage::

        {% if user|in_group:"Friends" %}
        or
        {% if user|in_group:"Friends,Enemies" %}
        {% endif %}

    You can specify a single group or comma-delimited list.
    No white space allowed.

    """

    group_list = [group.name]

    user_groups = []

    for group in user.groups.all():
        user_groups.append(str(group.name))

    #logger.debug(group_list)
    #logger.debug(user_groups)

    if filter(lambda x: x in user_groups, group_list):
        return True
    else:
        return False


def index(request):

    status = ''
<<<<<<< HEAD

    c = Context({'status': status, 'searchDatafileSelectionForm'
                : getNewSearchDatafileSelectionForm()})
=======
    c = Context(
        {'status': status,
         'searchDatafileSelectionForm': getNewSearchDatafileSelectionForm()})
>>>>>>> 1c3b676b
    return HttpResponse(render_response_index(request,
                        'tardis_portal/index.html', c))

def index_ansto(request):

    status = ''

    c = Context(
        {'status': status,
         'searchDatafileSelectionForm': getNewSearchDatafileSelectionForm()})
    return HttpResponse(render_response_index(request,
                        'tardis_portal/index_ansto.html', c))


def site_settings(request):

    if request.method == 'POST':  # If the form has been submitted...
        if 'username' in request.POST and 'password' in request.POST:

            username = request.POST['username']
            password = request.POST['password']

            user = authenticate(username=username, password=password)
            if user is not None:
                if user.is_staff:

                    x509 = open(settings.GRID_PROXY_FILE, 'r')

                    c = Context({'baseurl'
                                : request.build_absolute_uri('/'),
                                'proxy': x509.read(), 'filestorepath'
                                : settings.FILE_STORE_PATH})
                    return HttpResponse(render_response_index(request,
                            'tardis_portal/site_settings.xml', c),
                            mimetype='application/xml')
                else:
                    return return_response_error(request)
            else:
                return return_response_error(request)
        else:
            return return_response_error(request)
    else:
        return return_response_error(request)


def display_experiment_image(
    request,
    experiment_id,
    parameterset_id,
    parameter_name,
    ):

    # todo handle not exist

    experiment = Experiment.objects.get(pk=experiment_id)
    if not has_experiment_access(experiment.id, request.user):
        return return_response_error(request)

    image = ExperimentParameter.objects.get(name__name=parameter_name,
<<<<<<< HEAD
            parameterset=parameterset_id)

    return HttpResponse(b64decode(image.string_value),
                        mimetype='image/jpeg')
=======
                                            parameterset=parameterset_id)

    return HttpResponse(b64decode(image.string_value), mimetype='image/jpeg')
>>>>>>> 1c3b676b


def display_dataset_image(
    request,
    dataset_id,
    parameterset_id,
    parameter_name,
    ):

    # todo handle not exist

    dataset = Dataset.objects.get(pk=dataset_id)
    if has_experiment_access(dataset.experiment.id, request.user):

        image = DatasetParameter.objects.get(name__name=parameter_name,
                parameterset=parameterset_id)

        import base64

        data = base64.b64decode(image.string_value)

        response = HttpResponse(data, mimetype='image/jpeg')

        return response
    else:
        return return_response_error(request)


def display_datafile_image(
    request,
    dataset_file_id,
    parameterset_id,
    parameter_name,
    ):

    # todo handle not exist

    datafile = Dataset_File.objects.get(pk=dataset_file_id)
    if has_experiment_access(datafile.dataset.experiment.id,
                             request.user):
        image = \
            DatafileParameter.objects.get(name__name=parameter_name,
                parameterset=parameterset_id)

        import base64

        data = base64.b64decode(image.string_value)

        response = HttpResponse(data, mimetype='image/jpeg')

        return response
    else:
        return return_response_error(request)


def about(request):

<<<<<<< HEAD
    c = Context({
        'subtitle': 'About',
        'about_pressed': True,
        'nav': [{'name': 'About', 'link': '/about/'}],
        'searchDatafileSelectionForm'
            : getNewSearchDatafileSelectionForm(),
        })
=======
    c = Context({'subtitle': 'About', 'about_pressed': True,
                'nav': [{'name': 'About', 'link': '/about/'}],
                'searchDatafileSelectionForm':
                getNewSearchDatafileSelectionForm()})
>>>>>>> 1c3b676b
    return HttpResponse(render_response_index(request,
                        'tardis_portal/about.html', c))


def partners(request):

    c = Context({})

    return HttpResponse(render_response_index(request,
                        'tardis_portal/partners.html', c))


@experiment_access_required
def view_experiment(request, experiment_id):

    try:
        experiment = Experiment.objects.get(pk=experiment_id)
        author_experiments = experiment.author_experiment_set.all()

        datafiles = \
            Dataset_File.objects.filter(dataset__experiment=experiment_id)

        size = 0
        for dataset in experiment.dataset_set.all():
            for df in dataset.dataset_file_set.all():
                try:
                    size = size + long(df.size)
                except:
                    pass

        owners = None
        try:
            owners = \
                Experiment_Owner.objects.filter(experiment=experiment)
        except Experiment_Owner.DoesNotExist, eo:
            pass

<<<<<<< HEAD
        protocols = [df['protocol'] for df in
                     datafiles.values('protocol').distinct()]

        c = Context({  # 'totalfilesize': datafiles.aggregate(Sum('size'))['size__sum'],
=======
        protocols = [df['protocol'] for df in datafiles.values(
            'protocol').distinct()]

        c = Context({
            # 'totalfilesize': datafiles.aggregate(Sum('size'))['size__sum'],
>>>>>>> 1c3b676b
            'experiment': experiment,
            'authors': author_experiments,
            'datafiles': datafiles,
            'subtitle': experiment.title,
            'owners': owners,
            'size': size,
            'protocols': protocols,
<<<<<<< HEAD
            'upload_complete_url': '/upload_complete/' + experiment_id
                + '/',
=======
>>>>>>> 1c3b676b
            'nav': [{'name': 'Data', 'link': '/experiment/view/'},
                    {'name': experiment.title, 'link'
                    : '/experiment/view/' + str(experiment.id) + '/'}],
            'searchDatafileSelectionForm'
                : getNewSearchDatafileSelectionForm(),
            'is_owner': has_experiment_ownership(experiment.id, request.user.id),
            })
    except Experiment.DoesNotExist, de:
        return return_response_not_found(request)

    return HttpResponse(render_response_index(request,
                        'tardis_portal/view_experiment.html', c))


def experiment_index(request):

    experiments = None

    # if logged in

    if request.user.is_authenticated():
        experiments = get_accessible_experiments(request.user.id)
        if experiments:
            experiments = experiments.order_by('-update_time')

    public_experiments = Experiment.objects.filter(public=True)
    if public_experiments:
        public_experiments = public_experiments.order_by('-update_time')

    c = Context({
        'experiments': experiments,
        'public_experiments': public_experiments,
        'subtitle': 'Experiment Index',
        'bodyclass': 'list',
        'nav': [{'name': 'Data', 'link': '/experiment/view/'}],
        'data_pressed': True,
<<<<<<< HEAD
        'searchDatafileSelectionForm'
            : getNewSearchDatafileSelectionForm(),
        })
=======
        'searchDatafileSelectionForm':
            getNewSearchDatafileSelectionForm()})
>>>>>>> 1c3b676b
    return HttpResponse(render_response_index(request,
                        'tardis_portal/experiment_index.html', c))


<<<<<<< HEAD
# web service, depreciated


def register_experiment_ws(request):

    # from java.lang import Exception

    import sys

    process_experiment = ProcessExperiment()
    status = ''
    if request.method == 'POST':  # If the form has been submitted...

        url = request.POST['url']
        username = request.POST['username']
        password = request.POST['password']

        from django.contrib.auth import authenticate
        user = authenticate(username=username, password=password)
        if user is not None:
            if not user.is_active:
                return return_response_error(request)
        else:
            return return_response_error(request)

        try:
            experiments = Experiment.objects.all()
            experiments = experiments.filter(url__iexact=url)
            if not experiments:
                eid = process_experiment.register_experiment(url=url,
                        created_by=user)
            else:
                return return_response_error_message(request,
                        'tardis_portal/blank_status.html',
                        'Error: Experiment already exists')
        except IOError, i:
            return return_response_error_message(request,
                    'tardis_portal/blank_status.html',
                    'Error reading file. Perhaps an incorrect URL?')
        except:
            return return_response_error_message(request,
                    'tardis_portal/blank_status.html',
                    'Unexpected Error - ', sys.exc_info()[0])

        response = HttpResponse(status=200)
        response['Location'] = \
            request.build_absolute_uri('/experiment/view/' + str(eid))

        return response
    else:
        return return_response_error(request)


def create_placeholder_experiment(user):
    e = Experiment(
        url='http://www.example.com',
        approved=True,
        title='Placeholder Title',
        institution_name='Placeholder',
        description='Placeholder description',
        created_by=user,
        )

    e.save()

    return e.id


=======
>>>>>>> 1c3b676b
# todo complete....
def ldap_login(request):
    from django.contrib.auth import authenticate, login

    # if user exists then check if ldap: try log in through ldap, else try log
    # in usual way, either way login

    # TODO: put me in SETTINGS

    if 'username' in request.POST and 'password' in request.POST:
        username = request.POST['username']
        password = request.POST['password']

        next = '/'

        # TODO: this block will need fixing later as the expected functionality
        #       this condition is supposed to provide does not work

        if 'next' in request.POST:
            next = request.POST['next']

        c = Context({'searchDatafileSelectionForm'
                    : getNewSearchDatafileSelectionForm()})

        error_template_redirect = 'tardis_portal/login.html'

        if settings.LDAP_ENABLE:
            try:
                u = User.objects.get(username=username)

                try:
                    if u.get_profile().authcate_user:
                        if ldap_auth.authenticate_user_ldap(username,
                                password):
                            u.backend = \
                                'django.contrib.auth.backends.ModelBackend'
                            login(request, u)
                            return HttpResponseRedirect(next)
                        else:
                            return return_response_error_message(request,
                                    error_template_redirect,
                                    "Sorry, username and password don't match"
                                    )
                    else:
                        if authenticate(username=username,
                                password=password):
                            u.backend = \
                                'django.contrib.auth.backends.ModelBackend'
                            login(request, u)
                            return HttpResponseRedirect(next)
                        else:
                            return return_response_error_message(request,
                                    error_template_redirect,
                                    "Sorry, username and password don't match"
                                    )
                except UserProfile.DoesNotExist, ue:
                    if authenticate(username=username,
                                    password=password):
                        u.backend = \
                            'django.contrib.auth.backends.ModelBackend'
                        login(request, u)
                        return HttpResponseRedirect(next)
                    else:
                        return return_response_error_message(request,
                                error_template_redirect,
                                "Sorry, username and password don't match"
                                )
            except User.DoesNotExist, ue:
                if ldap_auth.authenticate_user_ldap(username, password):
                    email = ldap_auth.get_ldap_email_for_user(username)

                    from random import choice
                    import string

                    # random password todo make function

                    random_password = ''
                    chars = string.letters + string.digits

                    for i in range(8):
                        random_password = random_password \
                            + choice(chars)

                    u = User.objects.create_user(username, email,
                            random_password)
                    up = UserProfile(authcate_user=True, user=u)
                    up.save()

                    u.backend = \
                        'django.contrib.auth.backends.ModelBackend'

                    # TODO: consolidate

                    login(request, u)
                    return HttpResponseRedirect(next)
                else:
                    return return_response_error_message(request,
                            error_template_redirect,
                            "Sorry, username and password don't match")
        u = authenticate(username=username, password=password)
        if u:
            u.backend = 'django.contrib.auth.backends.ModelBackend'
            login(request, u)
            return HttpResponseRedirect(next)
        else:
            return return_response_error_message(request,
                    error_template_redirect,
                    "Sorry, username and password don't match")

    c = Context({'searchDatafileSelectionForm'
                : getNewSearchDatafileSelectionForm()})
    return HttpResponse(render_response_index(request,
                        'tardis_portal/login.html', c))


@transaction.commit_on_success()
def register_experiment_ws_xmldata_internal(request):
    logger.debug('def register_experiment_ws_xmldata_internal')
    if request.method == 'POST':

        username = request.POST['username']
        password = request.POST['password']
        filename = request.POST['filename']
        eid = request.POST['eid']

        from django.contrib.auth import authenticate
        user = authenticate(username=username, password=password)
        if user is not None:
            if not user.is_active:
                return return_response_error(request)
        else:
            return return_response_error(request)

        _registerExperimentDocument(filename=filename,
                created_by=user, expid=eid)

        response = HttpResponse('Finished cataloging: %s' % eid,
                                status=200)
        response['Location'] = \
            request.build_absolute_uri('/experiment/view/' + str(eid))

        return response


def _registerExperimentDocument(filename, created_by, expid=None,
                                owners=[], username=None):
    '''
    Register the experiment document.

    Arguments:
    filename -- path of the document to parse (METS or notMETS)
    created_by -- a User instance
    expid -- the experiment ID to use
    owner -- a list of owners
    username -- the user who is the owner

    Returns:
    The experiment ID

    '''

    f = open(filename)
    firstline = f.readline()
    f.close()

    if firstline.startswith('<experiment'):
        logger.debug('processing simple xml')
        processExperiment = ProcessExperiment()
        eid = processExperiment.process_simple(filename, created_by, expid)
    else:
        logger.debug('processing METS')
        eid = parseMets(filename, created_by, expid)

    g = Group(name=eid)
    g.save()

    # for each PI
    for owner in owners:
        owner = urllib.unquote_plus(owner)
        u = None
        # try get user from email
        if settings.LDAP_ENABLE:
            u = ldap_auth.get_or_create_user_ldap(owner)
        else:
            u = User.objects.get(username=username)

        # if exist, assign to group
        if u:
            logger.debug('registering owner: ' + owner)
            e = Experiment.objects.get(pk=eid)
            exp_owner = Experiment_Owner(experiment=e,
                                         user=u)
            exp_owner.save()
            u.groups.add(g)

    return eid


# web service
def register_experiment_ws_xmldata(request):
    import threading

    status = ''
    if request.method == 'POST':  # If the form has been submitted...

        # A form bound to the POST data

        form = RegisterExperimentForm(request.POST, request.FILES)
        if form.is_valid():  # All validation rules pass

            xmldata = request.FILES['xmldata']
            username = form.cleaned_data['username']
            password = form.cleaned_data['password']
            experiment_owner = form.cleaned_data['experiment_owner']
            originid = form.cleaned_data['originid']

            from_url = None
            if 'form_url' in request.POST:
                from_url = request.POST['from_url']

            from django.contrib.auth import authenticate
            user = authenticate(username=username, password=password)
            if user is not None:
                if not user.is_active:
                    return return_response_error(request)
            else:
                return return_response_error(request)

            e = Experiment(
                title='Placeholder Title',
                approved=True,
                created_by=user,
                )

            e.save()
            eid = e.id

            dir = settings.FILE_STORE_PATH + '/' + str(eid)

            # TODO: this entire function needs a fancy class with functions for
            # each part..

            import os
            if not os.path.exists(dir):
                os.makedirs(dir)
                os.system('chmod g+w ' + dir)

            filename = dir + '/METS.xml'
            file = open(filename, 'wb+')
            for chunk in xmldata.chunks():
                file.write(chunk)
            file.close()


            class RegisterThread(threading.Thread):
                def run(self):
<<<<<<< HEAD
                    data = urllib.urlencode({
                        'username': username,
                        'password': password,
                        'filename': filename,
                        'eid': eid,
                        })
                    urllib.urlopen(request.build_absolute_uri('/experiment/register/internal/'
                                   ), data)

=======
                    logger.info('=== processing experiment %s: START' % eid)
                    owners = request.POST.getlist('experiment_owner')
                    try:
                        _registerExperimentDocument(filename=filename,
                                                    created_by=user, expid=eid,
                                                    owners=owners,
                                                    username=username)
                        logger.info('=== processing experiment %s: DONE' % eid)
                    except:
                        logger.exception('=== processing experiment %s: FAILED!' % eid)
>>>>>>> 1c3b676b

            RegisterThread().start()

            logger.debug('Sending file request')

            if from_url:


                class FileTransferThread(threading.Thread):

                    def run(self):
                        # todo remove hard coded u/p for sync transfer....
                        logger.debug('started transfer thread')
                        file_transfer_url = from_url + '/file_transfer/'
                        data = urllib.urlencode({
                            'originid': str(originid),
                            'eid': str(eid),
                            'site_settings_url'
                                : request.build_absolute_uri('/site-settings.xml/'
                                    ),
                            'username': str('synchrotron'),
                            'password': str('tardis'),
                            })
                        urllib.urlopen(file_transfer_url, data)


                FileTransferThread().start()

            logger.debug('returning response from main call')
            response = HttpResponse(str(eid), status=200)
<<<<<<< HEAD
            response['Location'] = \
                request.build_absolute_uri('/experiment/view/'
                    + str(eid))

=======
            response['Location'] = request.build_absolute_uri(
                '/experiment/view/' + str(eid))
>>>>>>> 1c3b676b
            return response
    else:
        form = RegisterExperimentForm()  # An unbound form

    c = Context({
        'form': form,
        'status': status,
        'subtitle': 'Register Experiment',
        'searchDatafileSelectionForm'
            : getNewSearchDatafileSelectionForm(),
        })
    return HttpResponse(render_response_index(request,
                        'tardis_portal/register_experiment.html', c))


@datafile_access_required
def retrieve_parameters(request, dataset_file_id):

    parametersets = DatafileParameterSet.objects.all()
    parametersets = \
        parametersets.filter(dataset_file__pk=dataset_file_id)

    c = Context({'parametersets': parametersets})

    return HttpResponse(render_response_index(request,
                        'tardis_portal/ajax/parameters.html', c))


@datafile_access_required
def retrieve_xml_data(request, dataset_file_id):
    from pygments import highlight
    from pygments.lexers import XmlLexer
    from pygments.formatters import HtmlFormatter

    xml_data = XML_data.objects.get(datafile__pk=dataset_file_id)

    formatted_xml = highlight(xml_data.data, XmlLexer(),
                              HtmlFormatter(style='default',
                              noclasses=True))

    c = Context({'formatted_xml': formatted_xml})
    return HttpResponse(render_response_index(request,
                        'tardis_portal/ajax/xml_data.html', c))


@dataset_access_required
def retrieve_datafile_list(request, dataset_id):

    dataset_results = \
        Dataset_File.objects.filter(dataset__pk=dataset_id).order_by('filename'
            )

    filename_search = None

    if 'filename' in request.GET and len(request.GET['filename']) > 0:
        filename_search = request.GET['filename']
        dataset_results = \
            dataset_results.filter(url__icontains=filename_search)

    pgresults = 500
    if request.mobile:
        pgresults = 30
    else:
        pgresults = 500

    paginator = Paginator(dataset_results, pgresults)

    try:
        page = int(request.GET.get('page', '1'))
    except ValueError:
        page = 1

    # If page request (9999) is out of range, deliver last page of results.

    try:
        dataset = paginator.page(page)
    except (EmptyPage, InvalidPage):
        dataset = paginator.page(paginator.num_pages)

    is_owner = False
    
    if request.user.is_authenticated():
        experiment_id = Experiment.objects.get(dataset__id=dataset_id).id
        is_owner = has_experiment_ownership(experiment_id, request.user.id)

    c = Context({
        'dataset': dataset,
        'paginator': paginator,
        'dataset_id': dataset_id,
        'filename_search': filename_search,
        'is_owner': is_owner,
        })
    return HttpResponse(render_response_index(request,
                        'tardis_portal/ajax/datafile_list.html', c))


@login_required()
def control_panel(request):

    experiments = get_owned_experiments(request.user.id)
    if experiments:
        experiments = experiments.order_by('title')

    c = Context({'experiments': experiments, 'subtitle'
                : 'Experiment Control Panel'})
    return HttpResponse(render_response_index(request,
                        'tardis_portal/control_panel.html', c))


@login_required()
def search_experiment(request):
    """Either show the search experiment form or the result of the search
    experiment query.

    """

    if len(request.GET) == 0:
        return __forwardToSearchExperimentFormPage(request)

    form = __getSearchExperimentForm(request)
    experiments = __processExperimentParameters(request, form)

    # check if the submitted form is valid
<<<<<<< HEAD

=======
>>>>>>> 1c3b676b
    if experiments is not None:
        bodyclass = 'list'
    else:
        return __forwardToSearchExperimentFormPage(request)

<<<<<<< HEAD
    c = Context({'experiments': experiments, 'bodyclass': bodyclass,
                'searchDatafileSelectionForm'
                : getNewSearchDatafileSelectionForm()})
=======
    c = Context({
        'experiments': experiments,
        'bodyclass': bodyclass,
        'searchDatafileSelectionForm': getNewSearchDatafileSelectionForm()})
>>>>>>> 1c3b676b
    url = 'tardis_portal/search_experiment_results.html'
    return HttpResponse(render_response_index(request, url, c))


@login_required()
def search_quick(request):
    get = False
    experiments = Experiment.objects.all()
    experiments = Experiment.objects.order_by('title')

    if 'results' in request.GET:
        get = True
        if 'quicksearch' in request.GET \
            and len(request.GET['quicksearch']) > 0:
            experiments = \
                experiments.filter(title__icontains=request.GET['quicksearch'
                                   ]) \
                | experiments.filter(institution_name__icontains=request.GET['quicksearch'
                    ]) \
                | experiments.filter(author_experiment__author__name__icontains=request.GET['quicksearch'
                    ]) \
                | experiments.filter(pdbid__pdbid__icontains=request.GET['quicksearch'
                    ])

            experiments = experiments.distinct()

            logger.debug(experiments)

    c = Context({'submitted': get, 'experiments': experiments,
                'subtitle': 'Search Experiments'})
    return HttpResponse(render_response_index(request,
                        'tardis_portal/search_experiment.html', c))


@login_required()
def __getFilteredDatafiles(request, searchQueryType, searchFilterData):
    """Filter the list of datafiles for the provided searchQueryType using the
    cleaned up searchFilterData.

    Arguments:
    request -- the HTTP request
    searchQueryType -- the type of query, 'mx' or 'saxs'
    searchFilterData -- the cleaned up search form data

    Returns:
    A list of datafiles as a result of the query or None if the provided search
      request is invalid

    """

<<<<<<< HEAD
    # from django.db.models import Q
=======
    #from django.db.models import Q
    logger.info('__getFilteredDatafiles: searchFilterData {0}'.format(searchFilterData))
>>>>>>> 1c3b676b

    datafile_results = \
        get_accessible_datafiles_for_user(get_accessible_experiments(request.user.id))

    # there's no need to do any filtering if we didn't find any
    # datafiles that the user has access to

    if len(datafile_results) == 0:
        logger.info("__getFilteredDatafiles: user ",
                    "{0} ({1}) doesn\'t".format(request.user,
                                                request.user.id),
                    "access to any experiments")
        return datafile_results

    datafile_results = \
        datafile_results.filter(datafileparameterset__datafileparameter__name__schema__namespace__exact=constants.SCHEMA_DICT[searchQueryType]['datafile'
                                ]).distinct()

    # if filename is searchable which i think will always be the case...

    if searchFilterData['filename'] != '':
        datafile_results = \
            datafile_results.filter(filename__icontains=searchFilterData['filename'
                                    ])

    # TODO: might need to cache the result of this later on

    # get all the datafile parameters for the given schema
<<<<<<< HEAD

=======
>>>>>>> 1c3b676b
    parameters = [p for p in
                  ParameterName.objects.filter(schema__namespace__exact=constants.SCHEMA_DICT[searchQueryType]['datafile'
                  ])]

    datafile_results = __filterParameters(parameters, datafile_results,
            searchFilterData, 'datafileparameterset__datafileparameter')

    # get all the dataset parameters for given schema
<<<<<<< HEAD

=======
>>>>>>> 1c3b676b
    parameters = [p for p in
                  ParameterName.objects.filter(schema__namespace__exact=constants.SCHEMA_DICT[searchQueryType]['dataset'
                  ])]

    datafile_results = __filterParameters(parameters, datafile_results,
            searchFilterData,
            'dataset__datasetparameterset__datasetparameter')

    # let's sort it in the end

    if datafile_results:
        datafile_results = datafile_results.order_by('filename')
    logger.debug("results: {0}".format(datafile_results))
    return datafile_results


@login_required()
def __getFilteredExperiments(request, searchFilterData):
    """Filter the list of experiments using the cleaned up searchFilterData.

    Arguments:
    request -- the HTTP request
    searchFilterData -- the cleaned up search experiment form data

    Returns:
    A list of experiments as a result of the query or None if the provided
      search request is invalid

    """

<<<<<<< HEAD
    # from django.db.models import Q
=======
    #from django.db.models import Q
>>>>>>> 1c3b676b

    experiments = get_accessible_experiments(request.user.id)

    if experiments is None:
        return []

    # search for the default experiment fields
<<<<<<< HEAD

    if searchFilterData['title'] != '':
        experiments = \
            experiments.filter(title__icontains=searchFilterData['title'
                               ])

    if searchFilterData['description'] != '':
        experiments = \
            experiments.filter(description__icontains=searchFilterData['description'
                               ])

    if searchFilterData['institutionName'] != '':
        experiments = \
            experiments.filter(institution_name__icontains=searchFilterData['institutionName'
                               ])

    if searchFilterData['creator'] != '':
        experiments = \
            experiments.filter(author_experiment__author__name__icontains=searchFilterData['creator'
                               ])

    # initialise the extra experiment parameters

    parameters = []

    # get all the experiment parameters

    for experimentSchema in constants.EXPERIMENT_SCHEMAS:
        parameters += \
            ParameterName.objects.filter(schema__namespace__exact=experimentSchema)

    experiments = __filterParameters(parameters, experiments,
            searchFilterData,
            'experimentparameterset__experimentparameter')

    # let's sort it in the end

=======
    if searchFilterData['title'] != '':
        experiments = \
            experiments.filter(title__icontains=searchFilterData['title'])

    if searchFilterData['description'] != '':
        experiments = \
            experiments.filter(
            description__icontains=searchFilterData['description'])

    if searchFilterData['institutionName'] != '':
        experiments = \
            experiments.filter(
            institution_name__icontains=searchFilterData['institutionName'])

    if searchFilterData['creator'] != '':
        experiments = \
            experiments.filter(
        author_experiment__author__name__icontains=searchFilterData['creator'])

    date = searchFilterData['date']
    if not date == None:
        experiments = \
            experiments.filter(start_time__lt=date, end_time__gt=date)

    # initialise the extra experiment parameters
    parameters = []

    # get all the experiment parameters
    for experimentSchema in constants.EXPERIMENT_SCHEMAS:
        parameters += ParameterName.objects.filter(
            schema__namespace__exact=experimentSchema)

    experiments = __filterParameters(parameters, experiments,
            searchFilterData, 'experimentparameterset__experimentparameter')

    # let's sort it in the end
>>>>>>> 1c3b676b
    if experiments:
        experiments = experiments.order_by('title')

    return experiments


def __filterParameters(
    parameters,
    datafile_results,
    searchFilterData,
    paramType,
    ):
    """Go through each parameter and apply it as a filter (together with its
    specified comparator) on the provided list of datafiles.

    Arguments:
    parameters -- list of ParameterNames model
    datafile_results -- list of datafile to apply the filter
    searchFilterData -- the cleaned up search form data
    paramType -- either 'datafile' or 'dataset'

    Returns:
    A list of datafiles as a result of the query or None if the provided search
      request is invalid

    """

    for parameter in parameters:
        kwargs = {paramType + '__name__name__icontains': parameter.name}
        try:

            # if parameter is a string...

            if not parameter.is_numeric:
                if searchFilterData[parameter.name] != '':

                    # let's check if this is a field that's specified to be
                    # displayed as a dropdown menu in the form

                    if parameter.choices != '':
                        if searchFilterData[parameter.name] != '-':
                            kwargs[paramType + '__string_value__iexact'
                                   ] = searchFilterData[parameter.name]
                    else:
                        if parameter.comparison_type \
                            == ParameterName.EXACT_VALUE_COMPARISON:
                            kwargs[paramType + '__string_value__iexact'
                                   ] = searchFilterData[parameter.name]
                        elif parameter.comparison_type \
                            == ParameterName.CONTAINS_COMPARISON:

                            # we'll implement exact comparison as 'icontains'
                            # for now

                            kwargs[paramType
                                   + '__string_value__icontains'] = \
                                searchFilterData[parameter.name]
                        else:
<<<<<<< HEAD

=======
>>>>>>> 1c3b676b
                            # if comparison_type on a string is a comparison
                            # type that can only be applied to a numeric value,
                            # we'll default to just using 'icontains'
                            # comparison
<<<<<<< HEAD

                            kwargs[paramType
                                   + '__string_value__icontains'] = \
=======
                            kwargs[paramType + '__string_value__icontains'] = \
>>>>>>> 1c3b676b
                                searchFilterData[parameter.name]
                else:
                    pass
            else:

                   # parameter.is_numeric:

                if parameter.comparison_type \
                    == ParameterName.RANGE_COMPARISON:
                    fromParam = searchFilterData[parameter.name + 'From'
                            ]
                    toParam = searchFilterData[parameter.name + 'To']
                    if fromParam is None and toParam is None:
                        pass
                    else:

                        # if parameters are provided and we want to do a range
                        # comparison
                        # note that we're using '1' as the lower range as using
                        # '0' in the filter would return all the data
                        # TODO: investigate on why the oddness above is
                        #       happening
                        # TODO: we should probably move the static value here
                        #       to the constants module

                        kwargs[paramType + '__numerical_value__range'
                               ] = (fromParam is None
                                    and constants.FORM_RANGE_LOWEST_NUM
                                    or fromParam, toParam is not None
                                    and toParam
                                    or constants.FORM_RANGE_HIGHEST_NUM)
                elif searchFilterData[parameter.name] is not None:

                    # if parameter is an number and we want to handle other
                    # type of number comparisons

                    if parameter.comparison_type \
                        == ParameterName.EXACT_VALUE_COMPARISON:
                        kwargs[paramType + '__numerical_value__exact'
                               ] = searchFilterData[parameter.name]
                    elif parameter.comparison_type \
                        == ParameterName.GREATER_THAN_COMPARISON:

                    # TODO: is this really how not equal should be declared?
                    # elif parameter.comparison_type ==
                    #       ParameterName.NOT_EQUAL_COMPARISON:
                    #   datafile_results = \
                    #       datafile_results.filter(
                    #  datafileparameter__name__name__icontains=parameter.name)
                    #       .filter(
                    #  ~Q(datafileparameter__numerical_value=searchFilterData[
                    #       parameter.name]))

                        kwargs[paramType + '__numerical_value__gt'] = \
                            searchFilterData[parameter.name]
                    elif parameter.comparison_type \
                        == ParameterName.GREATER_THAN_EQUAL_COMPARISON:
                        kwargs[paramType + '__numerical_value__gte'] = \
                            searchFilterData[parameter.name]
                    elif parameter.comparison_type \
                        == ParameterName.LESS_THAN_COMPARISON:
                        kwargs[paramType + '__numerical_value__lt'] = \
                            searchFilterData[parameter.name]
                    elif parameter.comparison_type \
                        == ParameterName.LESS_THAN_EQUAL_COMPARISON:
                        kwargs[paramType + '__numerical_value__lte'] = \
                            searchFilterData[parameter.name]
                    else:

                        # if comparison_type on a numeric is a comparison type
                        # that can only be applied to a string value, we'll
                        # default to just using 'exact' comparison

                        kwargs[paramType + '__numerical_value__exact'
                               ] = searchFilterData[parameter.name]
                else:

                    # ignore...

                    pass

            # we will only update datafile_results if we have an additional
            # filter (based on the 'passed' condition) in addition to the
            # initial value of kwargs

            if len(kwargs) > 1:
                logger.debug(kwargs)
                datafile_results = datafile_results.filter(**kwargs)
        except KeyError:
            pass

    return datafile_results


def __forwardToSearchDatafileFormPage(request, searchQueryType,
        searchForm=None):
    """Forward to the search data file form page."""

    url = 'tardis_portal/search_datafile_form.html'
    if not searchForm:
<<<<<<< HEAD

        # if searchQueryType == 'sax':

=======
        #if searchQueryType == 'saxs':
>>>>>>> 1c3b676b
        SearchDatafileForm = createSearchDatafileForm(searchQueryType)
        searchForm = SearchDatafileForm()

        # else:
        #    # TODO: what do we need to do if the user didn't provide a page to
        #            display?
        #    pass

    # TODO: remove this later on when we have a more generic search form

    if searchQueryType == 'mx':
        url = 'tardis_portal/search_datafile_form_mx.html'

    from itertools import groupby

    # sort the fields in the form as it will make grouping the related fields
    # together in the next step easier

    sortedSearchForm = sorted(searchForm, lambda x, y: cmp(x.name,
                              y.name))

    # modifiedSearchForm will be used to customise how the range type of fields
    # will be displayed. range type of fields will be displayed side by side.

    modifiedSearchForm = [list(g) for (k, g) in
                          groupby(sortedSearchForm, lambda x: \
                          x.name.rsplit('To')[0].rsplit('From')[0])]

    # the searchForm will be used by custom written templates whereas the
    # modifiedSearchForm will be used by the 'generic template' that the
    # dynamic search datafiles form uses.
<<<<<<< HEAD
=======
    c = Context({
        'searchForm': searchForm,
        'modifiedSearchForm': modifiedSearchForm,
        'searchDatafileSelectionForm':
        getNewSearchDatafileSelectionForm()})
    return HttpResponse(render_response_index(request, url, c))
>>>>>>> 1c3b676b

    c = Context({'searchForm': searchForm, 'modifiedSearchForm'
                : modifiedSearchForm, 'searchDatafileSelectionForm'
                : getNewSearchDatafileSelectionForm()})
    return HttpResponse(render_response_index(request, url, c))


def __forwardToSearchExperimentFormPage(request):
    """Forward to the search experiment form page."""

    searchForm = __getSearchExperimentForm(request)

<<<<<<< HEAD
    c = Context({'searchForm': searchForm, 'searchDatafileSelectionForm'
                : getNewSearchDatafileSelectionForm()})
=======
def __forwardToSearchExperimentFormPage(request):
    """Forward to the search experiment form page."""

    searchForm = __getSearchExperimentForm(request)

    c = Context({
        'searchForm': searchForm,
        'searchDatafileSelectionForm': getNewSearchDatafileSelectionForm()})
>>>>>>> 1c3b676b
    url = 'tardis_portal/search_experiment_form.html'
    return HttpResponse(render_response_index(request, url, c))


def __getSearchDatafileForm(request, searchQueryType):
    """Create the search datafile form based on the HTTP GET request.

    Arguments:
    request -- The HTTP request object
    searchQueryType -- The search query type: 'mx' or 'saxs'

    Returns:
    The supported search datafile form

    Throws:
    UnsupportedSearchQueryTypeError is the provided searchQueryType is not
    supported

    """

    try:
        SearchDatafileForm = createSearchDatafileForm(searchQueryType)
        form = SearchDatafileForm(request.GET)
        return form
    except UnsupportedSearchQueryTypeError, e:
        raise e


def __getSearchExperimentForm(request):
    """Create the search experiment form.

    Arguments:
    request -- The HTTP request object

    Returns:
    The search experiment form

    """

    SearchExperimentForm = createSearchExperimentForm()
    form = SearchExperimentForm(request.GET)
    return form


def __processDatafileParameters(request, searchQueryType, form):
    """Validate the provided datafile search request and return search results.

    Arguments:
    request -- The HTTP request object
    searchQueryType -- The search query type
    form -- The search form to use

    Returns:
    A list of datafiles as a result of the query or None if the provided search
      request is invalid

    Throws:
    SearchQueryTypeUnprovidedError if searchQueryType is not in the HTTP GET
        request
    UnsupportedSearchQueryTypeError is the provided searchQueryType is not
        supported

    """

    if form.is_valid():

        datafile_results = __getFilteredDatafiles(request,
                searchQueryType, form.cleaned_data)

        # let's cache the query with all the filters in the session so
        # we won't have to keep running the query all the time it is needed
        # by the paginator

        request.session['datafileResults'] = datafile_results
        return datafile_results
    else:
        return None


def __processExperimentParameters(request, form):
    """Validate the provided experiment search request and return search
    results.

    Arguments:
    request -- The HTTP request object
    form -- The search form to use

    Returns:
    A list of experiments as a result of the query or None if the provided
      search request is invalid

    """

    if form.is_valid():

<<<<<<< HEAD
        experiments = __getFilteredExperiments(request,
                form.cleaned_data)
=======
        experiments = __getFilteredExperiments(request, form.cleaned_data)
>>>>>>> 1c3b676b

        # let's cache the query with all the filters in the session so
        # we won't have to keep running the query all the time it is needed
        # by the paginator
<<<<<<< HEAD

=======
>>>>>>> 1c3b676b
        request.session['experiments'] = experiments
        return experiments
    else:
        return None


@login_required()
def search_datafile(request):
    """Either show the search datafile form or the result of the search
    datafile query.

    """

    if 'type' in request.GET:
        searchQueryType = request.GET.get('type')
    else:

        # for now we'll default to MX if nothing is provided
        # TODO: should we forward the page to experiment search page if
        #       nothing is provided in the future?

        searchQueryType = 'mx'
    logger.info('search_datafile: searchQueryType {0}'.format(searchQueryType))
    # TODO: check if going to /search/datafile will flag an error in unit test

    bodyclass = None

    if 'page' not in request.GET and 'type' in request.GET \
        and len(request.GET) > 1:

        # display the 1st page of the results

        form = __getSearchDatafileForm(request, searchQueryType)
<<<<<<< HEAD
        datafile_results = __processDatafileParameters(request,
                searchQueryType, form)
=======
        datafile_results = __processDatafileParameters(
            request, searchQueryType, form)
>>>>>>> 1c3b676b
        if datafile_results is not None:
            bodyclass = 'list'
        else:
            return __forwardToSearchDatafileFormPage(request,
                    searchQueryType, form)
    else:

        if 'page' in request.GET:

            # succeeding pages of pagination

            if 'datafileResults' in request.session:
                datafile_results = request.session['datafileResults']
            else:
                form = __getSearchDatafileForm(request, searchQueryType)
                datafile_results = __processDatafileParameters(request,
<<<<<<< HEAD
                        searchQueryType, form)
=======
                    searchQueryType, form)
>>>>>>> 1c3b676b
                if datafile_results is not None:
                    bodyclass = 'list'
                else:
                    return __forwardToSearchDatafileFormPage(request,
                            searchQueryType, form)
        else:

            # display the form

            if 'datafileResults' in request.session:
                del request.session['datafileResults']
            return __forwardToSearchDatafileFormPage(request,
                    searchQueryType)

    # process the files to be displayed by the paginator...

    paginator = Paginator(datafile_results,
                          constants.DATAFILE_RESULTS_PER_PAGE)

    try:
        page = int(request.GET.get('page', '1'))
    except ValueError:
        page = 1

    # If page request (9999) is out of :range, deliver last page of results.

    try:
        datafiles = paginator.page(page)
    except (EmptyPage, InvalidPage):
        datafiles = paginator.page(paginator.num_pages)

    import re
    cleanedUpQueryString = re.sub('&page=\d+', '',
                                  request.META['QUERY_STRING'])

    c = Context({
        'datafiles': datafiles,
        'paginator': paginator,
        'query_string': cleanedUpQueryString,
        'subtitle': 'Search Datafiles',
        'nav': [{'name': 'Search Datafile', 'link': '/search/datafile/'
                }],
        'bodyclass': bodyclass,
        'search_pressed': True,
        'searchDatafileSelectionForm'
            : getNewSearchDatafileSelectionForm(),
        })
    url = 'tardis_portal/search_datafile_results.html'
    return HttpResponse(render_response_index(request, url, c))


@login_required()
def retrieve_user_list(request):

    users = User.objects.all().order_by('username')

    c = Context({'users': users})
    return HttpResponse(render_response_index(request,
                        'tardis_portal/ajax/user_list.html', c))


@experiment_ownership_required
def retrieve_access_list(request, experiment_id):

    users = \
        User.objects.filter(groups__name=experiment_id).order_by('username'
            )

    c = Context({'users': users, 'experiment_id': experiment_id})
    return HttpResponse(render_response_index(request,
                        'tardis_portal/ajax/access_list.html', c))


@experiment_ownership_required
def add_access_experiment(request, experiment_id, username):
    try:
        u = User.objects.get(username=username)

        g = Group.objects.get(name=experiment_id)

        if not in_group(u, g):
            u.groups.add(g)

            c = Context({'user': u, 'experiment_id': experiment_id})
            return HttpResponse(render_response_index(request,
                                'tardis_portal/ajax/add_user_result.html'
                                , c))
        else:
            return return_response_error(request)
    except User.DoesNotExist, ue:

        return return_response_not_found(request)
    except Group.DoesNotExist, ge:
        return return_response_not_found(request)

    return return_response_error(request)


@experiment_ownership_required
def remove_access_experiment(request, experiment_id, username):

    try:
        u = User.objects.get(username=username)

        g = Group.objects.get(name=experiment_id)

        e = Experiment.objects.get(pk=experiment_id)

        if in_group(u, g):
            u.groups.remove(g)

            try:
                eo = Experiment_Owner.objects.filter(experiment=e,
                        user=u)
                eo.delete()
            except Experiment_Owner.DoesNotExist, eo:
                pass

            c = Context({})
            return HttpResponse(render_response_index(request,
                                'tardis_portal/ajax/remove_user_result.html'
                                , c))
        else:
            return return_response_error(request)
    except User.DoesNotExist, ue:

        return return_response_not_found(request)
    except Group.DoesNotExist, ge:
        return return_response_not_found(request)
    except Experiment.DoesNotExist, ge:
        return return_response_not_found(request)

    return return_response_error(request)


@experiment_ownership_required
def publish_experiment(request, experiment_id):

    experiment = Experiment.objects.get(id=experiment_id)

    if not experiment.public:
        filename = settings.FILE_STORE_PATH + '/' + experiment_id \
            + '/METS.XML'

        mpform = MultiPartForm()
        mpform.add_field('username', settings.TARDIS_USERNAME)
        mpform.add_field('password', settings.TARDIS_PASSWORD)
        mpform.add_field('url', request.build_absolute_uri('/'))
        mpform.add_field('mytardis_id', experiment_id)

        f = open(filename, 'r')

        # Add a fake file

        mpform.add_file('xmldata', 'METS.xml', fileHandle=f)

        logger.debug('about to send register request to site')

        # Build the request

        requestmp = urllib2.Request(settings.TARDIS_REGISTER_URL)
        requestmp.add_header('User-agent',
                             'PyMOTW (http://www.doughellmann.com/PyMOTW/)'
                             )
        body = str(mpform)
        requestmp.add_header('Content-type', mpform.get_content_type())
        requestmp.add_header('Content-length', len(body))
        requestmp.add_data(body)

        print
        logger.debug('OUTGOING DATA:')
        logger.debug(requestmp.get_data())

        print
        logger.debug('SERVER RESPONSE:')
        logger.debug(urllib2.urlopen(requestmp).read())

        experiment.public = True
        experiment.save()

        c = Context({})
        return HttpResponse(render_response_index(request,
                            'tardis_portal/index.html', c))
    else:
        return return_response_error(request)


def stats(request):

    # stats

    public_datafiles = Dataset_File.objects.filter()
    public_experiments = Experiment.objects.filter()

    size = 0
    for df in public_datafiles:
        size = size + long(df.size)

    public_datafile_size = size

    c = Context({'public_datafiles': len(public_datafiles),
                'public_experiments': len(public_experiments),
                'public_datafile_size': public_datafile_size})
    return HttpResponse(render_response_index(request,
                        'tardis_portal/stats.html', c))


def import_params(request):
    if request.method == 'POST':  # If the form has been submitted...

        # A form bound to the POST data

        form = ImportParamsForm(request.POST, request.FILES)
        if form.is_valid():  # All validation rules pass

            params = request.FILES['params']
            username = form.cleaned_data['username']
            password = form.cleaned_data['password']

            from django.contrib.auth import authenticate
            user = authenticate(username=username, password=password)
            if user is not None:
                if not user.is_active or not user.is_staff:
                    return return_response_error(request)
            else:
                return return_response_error(request)

            i = 0
            for line in params:
                if i == 0:
                    prefix = line
                    logger.debug(prefix)
                elif i == 1:
                    schema = line
                    logger.debug(schema)

                    try:
                        Schema.objects.get(namespace=schema)
                        return HttpResponse('Schema already exists.')
                    except Schema.DoesNotExist, s:
                        schema_db = Schema(namespace=schema)
                        schema_db.save()
                else:
                    part = line.split('^')
                    if len(part) == 4:

                        is_numeric = False
                        if part[3].strip(' \n\r') == 'True':
                            is_numeric = True

                        pn = ParameterName(schema=schema_db,
                                name=part[0], full_name=part[1],
                                units=part[2], is_numeric=is_numeric)
                        pn.save()

                i = i + 1

            return HttpResponse('OK')
    else:
        form = ImportParamsForm()

    c = Context({'form': form, 'subtitle': 'Import Parameters'})
    return HttpResponse(render_response_index(request,
                        'tardis_portal/import_params.html', c))


<<<<<<< HEAD
def staging_traverse(staging=settings.STAGING_PATH):
    """
    recurse through directories and form HTML list tree for jtree
    :param staging: the path to begin traversing
    :type staging: string
    :rtype: string
    """

    ul = '<ul><li id="phtml_1"><a>My Files</a><ul>'
    for f in os.listdir(staging):
        ul = ul + traverse(path.join(staging, f), staging)
    return ul + '</ul></li></ul>'


def traverse(pathname, dirname=settings.STAGING_PATH):
    """
    Traverse a path and return a nested group of unordered list HTML tags::

       <ul>
         <li id="dir2/file2"><a>file2</a></li>
         <li id="dir2/file3"><a>file3</a></li>
         <li id="dir2/subdir"><a>subdir</a>
           <ul>
             <li id="dir2/subdir/file4"><a>file4</a></li>
           </ul>
         </li>
       </ul>

    :param pathname: the directory to traverse
    :type pathname: string
    :param dirname: the root directory of the traversal
    :typr dirname: string
    :rtype: string
    """

    li = '<li id="%s"><a>%s</a>' % (path.relpath(pathname, dirname),
                                    path.basename(pathname))
    if path.isfile(pathname):
        return li + '</li>'
    if path.isdir(pathname):
        ul = '<ul>'
        for f in os.listdir(pathname):
            ul = ul + traverse(path.join(pathname, f), dirname)
        return li + ul + '</ul></li>'
    return ''


def stage_files(
    datafiles,
    experiment_id,
    staging=settings.STAGING_PATH,
    store=settings.FILE_STORE_PATH,
    ):
    """
    move files from the staging area to the dataset.
    """

    experiment_path = path.join(store, str(experiment_id))
    if not os.path.exists(experiment_path):
        os.makedirs(experiment_path)

    for datafile in datafiles:
        urlpath = datafile.url.partition('//')[2]
        todir = path.join(experiment_path, path.split(urlpath)[0])
        if not os.path.exists(todir):
            os.makedirs(todir)

        copyfrom = path.join(staging, urlpath)  # to be url
        copyto = path.join(experiment_path, urlpath)
        if path.exists(copyto):
            logger.error("can't stage %s destination exists" % copyto)

            # TODO raise error

            continue

        logger.debug('staging file: %s to %s' % (copyfrom, copyto))
        datafile.size = os.path.getsize(copyfrom)
        datafile.save()
        shutil.move(copyfrom, copyto)


@login_required
def create_experiment(request,
                      template='tardis_portal/create_experiment.html'):
    if request.method == 'POST':
        form = FullExperiment(request.POST, request.FILES)
        if form.is_valid():
            full_experiment = form.save(commit=False)

            for ds_f in full_experiment['dataset_files']:
                filepath = ds_f.filename
                ds_f.url = 'file://' + filepath
                ds_f.filename = os.path.basename(filepath)
                ds_f.size = 0
                ds_f.protocol = ''

            # group/owner assignment stuff, soon to be replaced

            experiment = full_experiment['experiment']
            full_experiment.save_m2m()

            g = Group(name=experiment.id)
            g.save()
            exp_owner = Experiment_Owner(experiment=experiment,
                    user=request.user)
            exp_owner.save()
            request.user.groups.add(g)

            stage_files(full_experiment['dataset_files'], experiment.id)

            return HttpResponseRedirect(experiment.get_absolute_url())
    else:
        form = FullExperiment()

    c = Context({
        'subtitle': 'Create Experiment',
        'directory_listing': staging_traverse(),
        'user_id': request.user.id,
        'form': form,
        })

    return HttpResponse(render_response_index(request, template, c))


def upload_complete(request, experiment_id):
    """
    The ajax-loaded result of a file being uploaded
    :param experiment_id: the ID of the experiment uploaded to
    :type experiment_id: integer
    :rtype: view
    """

    print request.POST

    cont = {
        'numberOfFiles': request.POST['filesUploaded'],
        'bytes': request.POST['allBytesLoaded'],
        'speed': request.POST['speed'],
        'errorCount': request.POST['errorCount'],
        }
    c = Context(cont)
    return render_to_response('tardis_portal/upload_complete.html', c)

def upload(
    request,
    dataset_id,
    *args,
    **kwargs
    ):
    """
    Uploads a datafile to the store and datafile metadata
    :param dataset_id: the dataset_id
    :type dataset_id: integer
    :rtype: boolean true if successful
    """

    dataset = Dataset.objects.get(id=dataset_id)

    logger.debug('called upload')
    if request.method == 'POST':
        logger.debug('got POST')
        if request.FILES:

            uploaded_file_post = request.FILES['Filedata']

            print 'about to write uploaded file'
            filepath = write_uploaded_file_to_dataset(dataset,
                    uploaded_file_post)
            print filepath

            add_datafile_to_dataset(dataset, filepath,
                                    uploaded_file_post.size)
            print 'added datafile to dataset'

    return HttpResponse('True')


def write_uploaded_file_to_dataset(dataset, uploaded_file_post):
    """
    Writes file POST data to the dataset directory in the file store
    :param dataset_id: dataset who's directory to be written to
    :type dataset: models.Model
    :rtype: the path of the file written to
    """

    filename = uploaded_file_post.name

    experiment_path = path.join(settings.FILE_STORE_PATH,
                                str(dataset.experiment.id))

    dataset_path = path.join(experiment_path, str(dataset.id))

    if not os.path.exists(dataset_path):
        os.makedirs(dataset_path)

    copyto = dataset_path + '/' + filename

    copyto = duplicate_file_check_rename(copyto)

    uploaded_file = open(copyto, 'wb+')

    for chunk in uploaded_file_post.chunks():
        uploaded_file.write(chunk)

    uploaded_file.close()

    return copyto


def duplicate_file_check_rename(copyto):
    """
    Checks if the destination for the file already exists and returns 
    a non-conflicting name
    :param copyto: The destination path to check
    :type copyto: string
    :rtype: The new non-conflicting path (the original path if no conflicts)
    """

    orig_copyto = copyto
    i = 1

    while path.exists(copyto):
        logger.error('%s destination exists' % copyto)

        copyto_split = orig_copyto.rpartition('.')

        if copyto_split[0] == '':
            copyto = copyto_split[2] + '_' + str(i)
        else:
            copyto = copyto_split[0] + '_' + str(i) + '.' \
                + copyto_split[2]

        i = i + 1

    return copyto


def add_datafile_to_dataset(dataset, filepath, size):
    """
    Adds datafile metadata to a dataset
    :param dataset_id: dataset who's directory to be written to
    :type dataset: models.Model   
    :param filepath: The full os path to the file
    :type filepath: string
    :param size: The file size in bytes
    :type size: string    
    :rtype: The new datafile object
    """

    experiment_path = path.join(settings.FILE_STORE_PATH,
                                str(dataset.experiment.id))

    dataset_path = path.join(experiment_path, str(dataset.id))

    urlpath = 'file:/' + filepath[len(experiment_path):]
    filename = urlpath.rpartition('/')[2]

    datafile = Dataset_File(dataset=dataset, filename=filename,
                            url=urlpath, size=size, protocol='')

    datafile.save()

    return datafile


def upload_files(request, dataset_id):
    """
    Creates an Uploadify 'create files' button with a dataset
    destination. A workaround for a JQuery Dialog conflict
    See: http://www.uploadify.com/forums/discussion ...
    /3348/uploadify-in-jquery-ui-dialog-modal-causes-double-queue-item/p1
    :param dataset_id: the dataset_id
    :type dataset_id: integer
    :rtype: A view containing an Uploadify 'create files' button
    """

    cont = {'upload_complete_url': '/upload_complete/' + dataset_id \
            + '/', 'dataset_id': dataset_id}
    c = Context(cont)
    return render_to_response('tardis_portal/ajax/upload_files.html', c)


def rif_cs(request):
    import datetime

    experiments = Experiment.objects.filter(public=True)

    c = Context({
        'experiments': experiments,
        'now': datetime.datetime.now(),
        # 'party_rif_cs': party_rif_cs,
        # 'activity_rif_cs': activity_rif_cs,
        # 'activity_keys': activity_keys,
        # 'party_keys': party_keys,
    })
    return HttpResponse(render_response_index(request, 'tardis_portal/rif-cs/template.xml', c), mimetype='application/xml')
    
@experiment_ownership_required
def publish_experiment(request, experiment_id):
    
    try:
        experiment = Experiment.objects.get(id=experiment_id)
    except Experiment.DoesNotExist, e:    
        return return_response_error(request)
        
    if experiment.public:
        return return_response_error(request)

    if request.method == 'POST':  # If the form has been submitted...
        
        publish_to_tardis_edu_au = False
        # right now the publish to TARDIS.edu.au central index feature is disabled
        # the publish action still works for making an experiment public and exposing rif-cs

        if publish_to_tardis_edu_au:

            filename = settings.FILE_STORE_PATH + '/' + experiment_id + \
                '/METS.XML'

            mpform = MultiPartForm()
            mpform.add_field('username', settings.TARDIS_USERNAME)
            mpform.add_field('password', settings.TARDIS_PASSWORD)
            mpform.add_field('url', request.build_absolute_uri('/'))
            mpform.add_field('mytardis_id', experiment_id)

            f = open(filename, 'r')

            # Add a fake file

            mpform.add_file('xmldata', 'METS.xml', fileHandle=f)

            logger.debug('about to send register request to site')

            # Build the request

            requestmp = urllib2.Request(settings.TARDIS_REGISTER_URL)
            requestmp.add_header('User-agent',
                                 'PyMOTW (http://www.doughellmann.com/PyMOTW/)')
            body = str(mpform)
            requestmp.add_header('Content-type', mpform.get_content_type())
            requestmp.add_header('Content-length', len(body))
            requestmp.add_data(body)

            print
            logger.debug('OUTGOING DATA:')
            logger.debug(requestmp.get_data())

            print
            logger.debug('SERVER RESPONSE:')
            logger.debug(urllib2.urlopen(requestmp).read())

        print request.POST
    
        profile = request.POST['profile']
    
        save_rif_cs_profile(experiment, profile)
    
        experiment.public = True
        experiment.save()

        c = Context({'user': request.user, 'experiment': experiment})
        return HttpResponseRedirect('/experiment/view/')
            
    else:
        
        # profiles = ExperimentParameter.objects.filter(
        #         parameterset__schema__namespace='http://monash.edu.au/rif-cs/profile/',
        #         name__name='profile').distinct()
        # 
        # profile_list = list()
        # profile_list.append({'id': -1, 'value': 'default'})
        # 
        # for profile in profiles:
        #     profile_list.append({'id': profile.id, 'value': profile.string_value })
        
        profile_list = get_rif_cs_profile_list()

        c = Context({'user': request.user,
                'experiment': experiment,
                'profile_list': profile_list,
                })
        return HttpResponse(render_response_index(request,
                            'tardis_portal/publish_experiment.html', c))
                          
def get_rif_cs_profile_list():
    #profile_dir = "/Users/steve/Dropbox/"
    profile_dir = settings.APP_ROOT + "tardis_portal/templates/tardis_portal/rif-cs/profiles/"
    
    profile_list = list()
    
    for f in os.listdir(profile_dir):
        valid = True
        
        if not os.path.isfile(profile_dir + f):
            valid = False
        
        if f.startswith('.'):
            valid = False
        
        if not f.endswith('.xml'):
            valid = False
            
        if valid:
            profile_list.append(f)
    
    return profile_list
                            
def save_rif_cs_profile(experiment, profile):
    # save party experiment parameter

    schema = \
        Schema.objects.get(
        namespace__exact="http://monash.edu.au/rif-cs/profile/")

    parametername = \
        ParameterName.objects.get(
        schema__namespace__exact=schema.namespace,
        name="profile")

    try:
        parameterset = ExperimentParameterSet.objects.get(schema=schema, experiment=experiment)      
    except ExperimentParameterSet.DoesNotExist, e:
        parameterset = \
            ExperimentParameterSet(
            schema=schema, experiment=experiment)

        parameterset.save()

    ep = ExperimentParameter(
        parameterset=parameterset,
        name=parametername,
        string_value=profile,
        numerical_value=None)
    ep.save()
=======
def search_equipment(request):
    if request.method == 'POST':
        form = EquipmentSearchForm(request.POST)
        if form.is_valid():
            data = form.cleaned_data
            q = Equipment.objects.all()
            if data['key']:
                q = q.filter(key__icontains=data['key'])
            if data['description']:
                q = q.filter(description__icontains=data['description'])
            if data['make']:
                q = q.filter(make__icontains=data['make'])
            if data['serial']:
                q = q.filter(serial__icontains=data['serial'])
            if data['type']:
                q = q.filter(type__icontains=data['type'])

            c = Context({'object_list': q,
                         'searchDatafileSelectionForm': getNewSearchDatafileSelectionForm()})
            return render_to_response('tardis_portal/equipment_list.html', c)
    else:
        form = EquipmentSearchForm()

    c = Context({'form': form,
                 'searchDatafileSelectionForm': getNewSearchDatafileSelectionForm()})
    return render_to_response('tardis_portal/search_equipment.html', c)
>>>>>>> 1c3b676b
<|MERGE_RESOLUTION|>--- conflicted
+++ resolved
@@ -9,16 +9,10 @@
 
 """
 
-<<<<<<< HEAD
 import shutil
 from base64 import b64decode
 
 from django.template import Context, loader
-=======
-from base64 import b64decode
-
-from django.template import Context
->>>>>>> 1c3b676b
 from django.http import HttpResponse
 
 from django.conf import settings
@@ -170,7 +164,7 @@
         experiment = Experiment.objects.get(pk=experiment_id)
     except Experiment.DoesNotExist, e:
         return False
-    
+
     eo = Experiment_Owner.objects.filter(experiment=experiment,
             user=user_id)
 
@@ -355,15 +349,9 @@
 def index(request):
 
     status = ''
-<<<<<<< HEAD
-
-    c = Context({'status': status, 'searchDatafileSelectionForm'
-                : getNewSearchDatafileSelectionForm()})
-=======
     c = Context(
         {'status': status,
          'searchDatafileSelectionForm': getNewSearchDatafileSelectionForm()})
->>>>>>> 1c3b676b
     return HttpResponse(render_response_index(request,
                         'tardis_portal/index.html', c))
 
@@ -423,16 +411,9 @@
         return return_response_error(request)
 
     image = ExperimentParameter.objects.get(name__name=parameter_name,
-<<<<<<< HEAD
-            parameterset=parameterset_id)
-
-    return HttpResponse(b64decode(image.string_value),
-                        mimetype='image/jpeg')
-=======
                                             parameterset=parameterset_id)
 
     return HttpResponse(b64decode(image.string_value), mimetype='image/jpeg')
->>>>>>> 1c3b676b
 
 
 def display_dataset_image(
@@ -490,20 +471,10 @@
 
 def about(request):
 
-<<<<<<< HEAD
-    c = Context({
-        'subtitle': 'About',
-        'about_pressed': True,
-        'nav': [{'name': 'About', 'link': '/about/'}],
-        'searchDatafileSelectionForm'
-            : getNewSearchDatafileSelectionForm(),
-        })
-=======
     c = Context({'subtitle': 'About', 'about_pressed': True,
                 'nav': [{'name': 'About', 'link': '/about/'}],
                 'searchDatafileSelectionForm':
                 getNewSearchDatafileSelectionForm()})
->>>>>>> 1c3b676b
     return HttpResponse(render_response_index(request,
                         'tardis_portal/about.html', c))
 
@@ -541,18 +512,11 @@
         except Experiment_Owner.DoesNotExist, eo:
             pass
 
-<<<<<<< HEAD
         protocols = [df['protocol'] for df in
                      datafiles.values('protocol').distinct()]
 
-        c = Context({  # 'totalfilesize': datafiles.aggregate(Sum('size'))['size__sum'],
-=======
-        protocols = [df['protocol'] for df in datafiles.values(
-            'protocol').distinct()]
-
         c = Context({
             # 'totalfilesize': datafiles.aggregate(Sum('size'))['size__sum'],
->>>>>>> 1c3b676b
             'experiment': experiment,
             'authors': author_experiments,
             'datafiles': datafiles,
@@ -560,11 +524,8 @@
             'owners': owners,
             'size': size,
             'protocols': protocols,
-<<<<<<< HEAD
             'upload_complete_url': '/upload_complete/' + experiment_id
                 + '/',
-=======
->>>>>>> 1c3b676b
             'nav': [{'name': 'Data', 'link': '/experiment/view/'},
                     {'name': experiment.title, 'link'
                     : '/experiment/view/' + str(experiment.id) + '/'}],
@@ -601,89 +562,12 @@
         'bodyclass': 'list',
         'nav': [{'name': 'Data', 'link': '/experiment/view/'}],
         'data_pressed': True,
-<<<<<<< HEAD
-        'searchDatafileSelectionForm'
-            : getNewSearchDatafileSelectionForm(),
-        })
-=======
         'searchDatafileSelectionForm':
             getNewSearchDatafileSelectionForm()})
->>>>>>> 1c3b676b
     return HttpResponse(render_response_index(request,
                         'tardis_portal/experiment_index.html', c))
 
 
-<<<<<<< HEAD
-# web service, depreciated
-
-
-def register_experiment_ws(request):
-
-    # from java.lang import Exception
-
-    import sys
-
-    process_experiment = ProcessExperiment()
-    status = ''
-    if request.method == 'POST':  # If the form has been submitted...
-
-        url = request.POST['url']
-        username = request.POST['username']
-        password = request.POST['password']
-
-        from django.contrib.auth import authenticate
-        user = authenticate(username=username, password=password)
-        if user is not None:
-            if not user.is_active:
-                return return_response_error(request)
-        else:
-            return return_response_error(request)
-
-        try:
-            experiments = Experiment.objects.all()
-            experiments = experiments.filter(url__iexact=url)
-            if not experiments:
-                eid = process_experiment.register_experiment(url=url,
-                        created_by=user)
-            else:
-                return return_response_error_message(request,
-                        'tardis_portal/blank_status.html',
-                        'Error: Experiment already exists')
-        except IOError, i:
-            return return_response_error_message(request,
-                    'tardis_portal/blank_status.html',
-                    'Error reading file. Perhaps an incorrect URL?')
-        except:
-            return return_response_error_message(request,
-                    'tardis_portal/blank_status.html',
-                    'Unexpected Error - ', sys.exc_info()[0])
-
-        response = HttpResponse(status=200)
-        response['Location'] = \
-            request.build_absolute_uri('/experiment/view/' + str(eid))
-
-        return response
-    else:
-        return return_response_error(request)
-
-
-def create_placeholder_experiment(user):
-    e = Experiment(
-        url='http://www.example.com',
-        approved=True,
-        title='Placeholder Title',
-        institution_name='Placeholder',
-        description='Placeholder description',
-        created_by=user,
-        )
-
-    e.save()
-
-    return e.id
-
-
-=======
->>>>>>> 1c3b676b
 # todo complete....
 def ldap_login(request):
     from django.contrib.auth import authenticate, login
@@ -940,17 +824,6 @@
 
             class RegisterThread(threading.Thread):
                 def run(self):
-<<<<<<< HEAD
-                    data = urllib.urlencode({
-                        'username': username,
-                        'password': password,
-                        'filename': filename,
-                        'eid': eid,
-                        })
-                    urllib.urlopen(request.build_absolute_uri('/experiment/register/internal/'
-                                   ), data)
-
-=======
                     logger.info('=== processing experiment %s: START' % eid)
                     owners = request.POST.getlist('experiment_owner')
                     try:
@@ -961,7 +834,7 @@
                         logger.info('=== processing experiment %s: DONE' % eid)
                     except:
                         logger.exception('=== processing experiment %s: FAILED!' % eid)
->>>>>>> 1c3b676b
+
 
             RegisterThread().start()
 
@@ -992,15 +865,9 @@
 
             logger.debug('returning response from main call')
             response = HttpResponse(str(eid), status=200)
-<<<<<<< HEAD
             response['Location'] = \
                 request.build_absolute_uri('/experiment/view/'
                     + str(eid))
-
-=======
-            response['Location'] = request.build_absolute_uri(
-                '/experiment/view/' + str(eid))
->>>>>>> 1c3b676b
             return response
     else:
         form = RegisterExperimentForm()  # An unbound form
@@ -1081,7 +948,7 @@
         dataset = paginator.page(paginator.num_pages)
 
     is_owner = False
-    
+
     if request.user.is_authenticated():
         experiment_id = Experiment.objects.get(dataset__id=dataset_id).id
         is_owner = has_experiment_ownership(experiment_id, request.user.id)
@@ -1124,25 +991,15 @@
     experiments = __processExperimentParameters(request, form)
 
     # check if the submitted form is valid
-<<<<<<< HEAD
-
-=======
->>>>>>> 1c3b676b
     if experiments is not None:
         bodyclass = 'list'
     else:
         return __forwardToSearchExperimentFormPage(request)
 
-<<<<<<< HEAD
-    c = Context({'experiments': experiments, 'bodyclass': bodyclass,
-                'searchDatafileSelectionForm'
-                : getNewSearchDatafileSelectionForm()})
-=======
     c = Context({
         'experiments': experiments,
         'bodyclass': bodyclass,
         'searchDatafileSelectionForm': getNewSearchDatafileSelectionForm()})
->>>>>>> 1c3b676b
     url = 'tardis_portal/search_experiment_results.html'
     return HttpResponse(render_response_index(request, url, c))
 
@@ -1193,12 +1050,8 @@
 
     """
 
-<<<<<<< HEAD
     # from django.db.models import Q
-=======
-    #from django.db.models import Q
     logger.info('__getFilteredDatafiles: searchFilterData {0}'.format(searchFilterData))
->>>>>>> 1c3b676b
 
     datafile_results = \
         get_accessible_datafiles_for_user(get_accessible_experiments(request.user.id))
@@ -1227,10 +1080,6 @@
     # TODO: might need to cache the result of this later on
 
     # get all the datafile parameters for the given schema
-<<<<<<< HEAD
-
-=======
->>>>>>> 1c3b676b
     parameters = [p for p in
                   ParameterName.objects.filter(schema__namespace__exact=constants.SCHEMA_DICT[searchQueryType]['datafile'
                   ])]
@@ -1239,10 +1088,6 @@
             searchFilterData, 'datafileparameterset__datafileparameter')
 
     # get all the dataset parameters for given schema
-<<<<<<< HEAD
-
-=======
->>>>>>> 1c3b676b
     parameters = [p for p in
                   ParameterName.objects.filter(schema__namespace__exact=constants.SCHEMA_DICT[searchQueryType]['dataset'
                   ])]
@@ -1273,11 +1118,7 @@
 
     """
 
-<<<<<<< HEAD
-    # from django.db.models import Q
-=======
     #from django.db.models import Q
->>>>>>> 1c3b676b
 
     experiments = get_accessible_experiments(request.user.id)
 
@@ -1285,45 +1126,6 @@
         return []
 
     # search for the default experiment fields
-<<<<<<< HEAD
-
-    if searchFilterData['title'] != '':
-        experiments = \
-            experiments.filter(title__icontains=searchFilterData['title'
-                               ])
-
-    if searchFilterData['description'] != '':
-        experiments = \
-            experiments.filter(description__icontains=searchFilterData['description'
-                               ])
-
-    if searchFilterData['institutionName'] != '':
-        experiments = \
-            experiments.filter(institution_name__icontains=searchFilterData['institutionName'
-                               ])
-
-    if searchFilterData['creator'] != '':
-        experiments = \
-            experiments.filter(author_experiment__author__name__icontains=searchFilterData['creator'
-                               ])
-
-    # initialise the extra experiment parameters
-
-    parameters = []
-
-    # get all the experiment parameters
-
-    for experimentSchema in constants.EXPERIMENT_SCHEMAS:
-        parameters += \
-            ParameterName.objects.filter(schema__namespace__exact=experimentSchema)
-
-    experiments = __filterParameters(parameters, experiments,
-            searchFilterData,
-            'experimentparameterset__experimentparameter')
-
-    # let's sort it in the end
-
-=======
     if searchFilterData['title'] != '':
         experiments = \
             experiments.filter(title__icontains=searchFilterData['title'])
@@ -1360,7 +1162,6 @@
             searchFilterData, 'experimentparameterset__experimentparameter')
 
     # let's sort it in the end
->>>>>>> 1c3b676b
     if experiments:
         experiments = experiments.order_by('title')
 
@@ -1419,21 +1220,11 @@
                                    + '__string_value__icontains'] = \
                                 searchFilterData[parameter.name]
                         else:
-<<<<<<< HEAD
-
-=======
->>>>>>> 1c3b676b
                             # if comparison_type on a string is a comparison
                             # type that can only be applied to a numeric value,
                             # we'll default to just using 'icontains'
                             # comparison
-<<<<<<< HEAD
-
-                            kwargs[paramType
-                                   + '__string_value__icontains'] = \
-=======
                             kwargs[paramType + '__string_value__icontains'] = \
->>>>>>> 1c3b676b
                                 searchFilterData[parameter.name]
                 else:
                     pass
@@ -1534,13 +1325,7 @@
 
     url = 'tardis_portal/search_datafile_form.html'
     if not searchForm:
-<<<<<<< HEAD
-
-        # if searchQueryType == 'sax':
-
-=======
         #if searchQueryType == 'saxs':
->>>>>>> 1c3b676b
         SearchDatafileForm = createSearchDatafileForm(searchQueryType)
         searchForm = SearchDatafileForm()
 
@@ -1572,20 +1357,12 @@
     # the searchForm will be used by custom written templates whereas the
     # modifiedSearchForm will be used by the 'generic template' that the
     # dynamic search datafiles form uses.
-<<<<<<< HEAD
-=======
     c = Context({
         'searchForm': searchForm,
         'modifiedSearchForm': modifiedSearchForm,
         'searchDatafileSelectionForm':
         getNewSearchDatafileSelectionForm()})
     return HttpResponse(render_response_index(request, url, c))
->>>>>>> 1c3b676b
-
-    c = Context({'searchForm': searchForm, 'modifiedSearchForm'
-                : modifiedSearchForm, 'searchDatafileSelectionForm'
-                : getNewSearchDatafileSelectionForm()})
-    return HttpResponse(render_response_index(request, url, c))
 
 
 def __forwardToSearchExperimentFormPage(request):
@@ -1593,19 +1370,8 @@
 
     searchForm = __getSearchExperimentForm(request)
 
-<<<<<<< HEAD
     c = Context({'searchForm': searchForm, 'searchDatafileSelectionForm'
                 : getNewSearchDatafileSelectionForm()})
-=======
-def __forwardToSearchExperimentFormPage(request):
-    """Forward to the search experiment form page."""
-
-    searchForm = __getSearchExperimentForm(request)
-
-    c = Context({
-        'searchForm': searchForm,
-        'searchDatafileSelectionForm': getNewSearchDatafileSelectionForm()})
->>>>>>> 1c3b676b
     url = 'tardis_portal/search_experiment_form.html'
     return HttpResponse(render_response_index(request, url, c))
 
@@ -1701,20 +1467,11 @@
 
     if form.is_valid():
 
-<<<<<<< HEAD
-        experiments = __getFilteredExperiments(request,
-                form.cleaned_data)
-=======
         experiments = __getFilteredExperiments(request, form.cleaned_data)
->>>>>>> 1c3b676b
 
         # let's cache the query with all the filters in the session so
         # we won't have to keep running the query all the time it is needed
         # by the paginator
-<<<<<<< HEAD
-
-=======
->>>>>>> 1c3b676b
         request.session['experiments'] = experiments
         return experiments
     else:
@@ -1748,13 +1505,8 @@
         # display the 1st page of the results
 
         form = __getSearchDatafileForm(request, searchQueryType)
-<<<<<<< HEAD
-        datafile_results = __processDatafileParameters(request,
-                searchQueryType, form)
-=======
         datafile_results = __processDatafileParameters(
             request, searchQueryType, form)
->>>>>>> 1c3b676b
         if datafile_results is not None:
             bodyclass = 'list'
         else:
@@ -1771,11 +1523,7 @@
             else:
                 form = __getSearchDatafileForm(request, searchQueryType)
                 datafile_results = __processDatafileParameters(request,
-<<<<<<< HEAD
-                        searchQueryType, form)
-=======
                     searchQueryType, form)
->>>>>>> 1c3b676b
                 if datafile_results is not None:
                     bodyclass = 'list'
                 else:
@@ -2042,7 +1790,6 @@
                         'tardis_portal/import_params.html', c))
 
 
-<<<<<<< HEAD
 def staging_traverse(staging=settings.STAGING_PATH):
     """
     recurse through directories and form HTML list tree for jtree
@@ -2255,7 +2002,7 @@
 
 def duplicate_file_check_rename(copyto):
     """
-    Checks if the destination for the file already exists and returns 
+    Checks if the destination for the file already exists and returns
     a non-conflicting name
     :param copyto: The destination path to check
     :type copyto: string
@@ -2285,11 +2032,11 @@
     """
     Adds datafile metadata to a dataset
     :param dataset_id: dataset who's directory to be written to
-    :type dataset: models.Model   
+    :type dataset: models.Model
     :param filepath: The full os path to the file
     :type filepath: string
     :param size: The file size in bytes
-    :type size: string    
+    :type size: string
     :rtype: The new datafile object
     """
 
@@ -2340,20 +2087,20 @@
         # 'party_keys': party_keys,
     })
     return HttpResponse(render_response_index(request, 'tardis_portal/rif-cs/template.xml', c), mimetype='application/xml')
-    
+
 @experiment_ownership_required
 def publish_experiment(request, experiment_id):
-    
+
     try:
         experiment = Experiment.objects.get(id=experiment_id)
-    except Experiment.DoesNotExist, e:    
+    except Experiment.DoesNotExist, e:
         return return_response_error(request)
-        
+
     if experiment.public:
         return return_response_error(request)
 
     if request.method == 'POST':  # If the form has been submitted...
-        
+
         publish_to_tardis_edu_au = False
         # right now the publish to TARDIS.edu.au central index feature is disabled
         # the publish action still works for making an experiment public and exposing rif-cs
@@ -2396,29 +2143,29 @@
             logger.debug(urllib2.urlopen(requestmp).read())
 
         print request.POST
-    
+
         profile = request.POST['profile']
-    
+
         save_rif_cs_profile(experiment, profile)
-    
+
         experiment.public = True
         experiment.save()
 
         c = Context({'user': request.user, 'experiment': experiment})
         return HttpResponseRedirect('/experiment/view/')
-            
+
     else:
-        
+
         # profiles = ExperimentParameter.objects.filter(
         #         parameterset__schema__namespace='http://monash.edu.au/rif-cs/profile/',
         #         name__name='profile').distinct()
-        # 
+        #
         # profile_list = list()
         # profile_list.append({'id': -1, 'value': 'default'})
-        # 
+        #
         # for profile in profiles:
         #     profile_list.append({'id': profile.id, 'value': profile.string_value })
-        
+
         profile_list = get_rif_cs_profile_list()
 
         c = Context({'user': request.user,
@@ -2427,30 +2174,30 @@
                 })
         return HttpResponse(render_response_index(request,
                             'tardis_portal/publish_experiment.html', c))
-                          
+
 def get_rif_cs_profile_list():
     #profile_dir = "/Users/steve/Dropbox/"
     profile_dir = settings.APP_ROOT + "tardis_portal/templates/tardis_portal/rif-cs/profiles/"
-    
+
     profile_list = list()
-    
+
     for f in os.listdir(profile_dir):
         valid = True
-        
+
         if not os.path.isfile(profile_dir + f):
             valid = False
-        
+
         if f.startswith('.'):
             valid = False
-        
+
         if not f.endswith('.xml'):
             valid = False
-            
+
         if valid:
             profile_list.append(f)
-    
+
     return profile_list
-                            
+
 def save_rif_cs_profile(experiment, profile):
     # save party experiment parameter
 
@@ -2464,7 +2211,7 @@
         name="profile")
 
     try:
-        parameterset = ExperimentParameterSet.objects.get(schema=schema, experiment=experiment)      
+        parameterset = ExperimentParameterSet.objects.get(schema=schema, experiment=experiment)
     except ExperimentParameterSet.DoesNotExist, e:
         parameterset = \
             ExperimentParameterSet(
@@ -2478,7 +2225,8 @@
         string_value=profile,
         numerical_value=None)
     ep.save()
-=======
+
+
 def search_equipment(request):
     if request.method == 'POST':
         form = EquipmentSearchForm(request.POST)
@@ -2504,5 +2252,4 @@
 
     c = Context({'form': form,
                  'searchDatafileSelectionForm': getNewSearchDatafileSelectionForm()})
-    return render_to_response('tardis_portal/search_equipment.html', c)
->>>>>>> 1c3b676b
+    return render_to_response('tardis_portal/search_equipment.html', c)