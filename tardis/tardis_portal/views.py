# -*- coding: utf-8 -*-
#
# Copyright (c) 2010-2011, Monash e-Research Centre
#   (Monash University, Australia)
# Copyright (c) 2010-2011, VeRSI Consortium
#   (Victorian eResearch Strategic Initiative, Australia)
# All rights reserved.
# Redistribution and use in source and binary forms, with or without
# modification, are permitted provided that the following conditions are met:
#
#    *  Redistributions of source code must retain the above copyright
#       notice, this list of conditions and the following disclaimer.
#    *  Redistributions in binary form must reproduce the above copyright
#       notice, this list of conditions and the following disclaimer in the
#       documentation and/or other materials provided with the distribution.
#    *  Neither the name of the VeRSI, the VeRSI Consortium members, nor the
#       names of its contributors may be used to endorse or promote products
#       derived from this software without specific prior written permission.
#
# THIS SOFTWARE IS PROVIDED BY THE REGENTS AND CONTRIBUTORS ``AS IS'' AND ANY
# EXPRESS OR IMPLIED WARRANTIES, INCLUDING, BUT NOT LIMITED TO, THE IMPLIED
# WARRANTIES OF MERCHANTABILITY AND FITNESS FOR A PARTICULAR PURPOSE ARE
# DISCLAIMED. IN NO EVENT SHALL THE REGENTS AND CONTRIBUTORS BE LIABLE FOR ANY
# DIRECT, INDIRECT, INCIDENTAL, SPECIAL, EXEMPLARY, OR CONSEQUENTIAL DAMAGES
# (INCLUDING, BUT NOT LIMITED TO, PROCUREMENT OF SUBSTITUTE GOODS OR SERVICES;
# LOSS OF USE, DATA, OR PROFITS; OR BUSINESS INTERRUPTION) HOWEVER CAUSED AND
# ON ANY THEORY OF LIABILITY, WHETHER IN CONTRACT, STRICT LIABILITY, OR TORT
# (INCLUDING NEGLIGENCE OR OTHERWISE) ARISING IN ANY WAY OUT OF THE USE OF THIS
# SOFTWARE, EVEN IF ADVISED OF THE POSSIBILITY OF SUCH DAMAGE.
#
"""
views.py

.. moduleauthor:: Steve Androulakis <steve.androulakis@monash.edu>
.. moduleauthor:: Gerson Galang <gerson.galang@versi.edu.au>
.. moduleauthor:: Ulrich Felzmaann <ulrich.felzmann@versi.edu.au>

"""
from celery.task import task
from tardis.tardis_portal.tasks import SaveExperiment, SendMail

from base64 import b64decode
import urllib2
from urllib import urlencode, urlopen
from os import path
import logging
import json
from operator import itemgetter

from django.template import Context
from django.conf import settings
from django.db import transaction
from django.db.models import Q
from django.shortcuts import render_to_response
from django.contrib.auth.models import User, Group, AnonymousUser
from django.http import HttpResponseRedirect, HttpResponse, HttpResponseForbidden
from django.contrib.auth.decorators import login_required, permission_required
from django.core.urlresolvers import reverse
from django.core.paginator import Paginator, InvalidPage, EmptyPage
from django.core.exceptions import PermissionDenied
from django.views.decorators.http import require_POST
from django.views.decorators.cache import never_cache

from tardis.urls import getTardisApps
from tardis.tardis_portal.ProcessExperiment import ProcessExperiment
from tardis.tardis_portal.forms import \
    createSearchDatafileForm, createSearchDatafileSelectionForm, \
    LoginForm, RegisterExperimentForm, createSearchExperimentForm, \
    ChangeGroupPermissionsForm, ChangeUserPermissionsForm, \
    ImportParamsForm, create_parameterset_edit_form, \
    save_datafile_edit_form, create_datafile_add_form,\
    save_datafile_add_form, MXDatafileSearchForm,\
    FullExperimentModel

from tardis_portal.forms import ExperimentForm

from tardis.tardis_portal.errors import UnsupportedSearchQueryTypeError
from tardis.tardis_portal.staging import add_datafile_to_dataset,\
    staging_traverse, write_uploaded_file_to_dataset,\
    get_full_staging_path
from tardis.tardis_portal.models import Experiment, ExperimentParameter, \
    DatafileParameter, DatasetParameter, ExperimentACL, Dataset_File, \
    DatafileParameterSet, ParameterName, GroupAdmin, Schema, \
    Dataset, ExperimentParameterSet, DatasetParameterSet, \
    UserProfile, UserAuthentication, Token

from tardis.tardis_portal import constants
from tardis.tardis_portal.auth.localdb_auth import django_user, django_group
from tardis.tardis_portal.auth.localdb_auth import auth_key as localdb_auth_key
from tardis.tardis_portal.auth import decorators as authz
from tardis.tardis_portal.auth import auth_service
from tardis.tardis_portal.shortcuts import render_response_index, \
    return_response_error, return_response_not_found, \
    render_response_search
from tardis.tardis_portal.metsparser import parseMets
from tardis.tardis_portal.creativecommonshandler import CreativeCommonsHandler
from tardis.tardis_portal.hacks import oracle_dbops_hack

from haystack.views import SearchView
from haystack.query import SearchQuerySet
from tardis.tardis_portal.search_query import FacetFixedSearchQuery
from tardis.tardis_portal.forms import RawSearchForm
from tardis.tardis_portal.search_backend import HighlightSearchBackend
from django.contrib.auth import logout as django_logout

logger = logging.getLogger(__name__)



def getNewSearchDatafileSelectionForm(initial=None):
    DatafileSelectionForm = createSearchDatafileSelectionForm(initial)
    return DatafileSelectionForm()


def logout(request):
    if 'datafileResults' in request.session:
        del request.session['datafileResults']
    
    c = Context({})
    return HttpResponse(render_response_index(request,
                        'tardis_portal/index.html', c))


def index(request):
    status = ''
    
    c = Context({'status': status})
    return HttpResponse(render_response_index(request,
                        'tardis_portal/index.html', c))


def site_settings(request):
    
    if request.method == 'POST':
        if 'username' in request.POST and 'password' in request.POST:
            
            user = auth_service.authenticate(request=request,
                                             authMethod=localdb_auth_key)
            if user is not None:
                if user.is_staff:
                    
                    x509 = open(settings.GRID_PROXY_FILE, 'r')
                    
                    c = Context({'baseurl': request.build_absolute_uri('/'),
                        'proxy': x509.read(), 'filestorepath':
                        settings.FILE_STORE_PATH})
                    return HttpResponse(render_response_index(request,
                            'tardis_portal/site_settings.xml', c),
                            mimetype='application/xml')
    
    return return_response_error(request)


@never_cache
def load_image(request, experiment_id, parameter):
    file_path = path.abspath(path.join(settings.FILE_STORE_PATH,
                                       str(experiment_id),
                                       parameter.string_value))
    
    from django.core.servers.basehttp import FileWrapper
    wrapper = FileWrapper(file(file_path))
    return HttpResponse(wrapper, mimetype=parameter.name.units)



def load_experiment_image(request, parameter_id):
    parameter = ExperimentParameter.objects.get(pk=parameter_id)
    experiment_id = parameter.parameterset.experiment.id
    if authz.has_experiment_access(request, experiment_id):
        return load_image(request, experiment_id, parameter)
    else:
        return return_response_error(request)


def load_dataset_image(request, parameter_id):
    parameter = DatafileParameter.objects.get(pk=parameter_id)
    dataset = parameter.parameterset.dataset
    experiment_id = dataset.experiment.id
    if  authz.has_dataset_access(request, dataset.id):
        return load_image(request, experiment_id, parameter)
    else:
        return return_response_error(request)


def load_datafile_image(request, parameter_id):
    parameter = DatafileParameter.objects.get(pk=parameter_id)
    dataset_file = parameter.parameterset.dataset_file
    experiment_id = dataset_file.dataset.experiment.id
    if authz.has_datafile_access(request, dataset_file.id):
        return load_image(request, experiment_id, parameter)
    else:
        return return_response_error(request)


@authz.experiment_access_required
def display_experiment_image(
    request, experiment_id, parameterset_id, parameter_name):
    
    # TODO handle not exist
    
    if not authz.has_experiment_access(request, experiment_id):
        return return_response_error(request)
    
    image = ExperimentParameter.objects.get(name__name=parameter_name,
                                            parameterset=parameterset_id)
    
    return HttpResponse(b64decode(image.string_value), mimetype='image/jpeg')


@authz.dataset_access_required
def display_dataset_image(
    request, dataset_id, parameterset_id, parameter_name):
    
    # TODO handle not exist
    
    if not authz.has_dataset_access(request, dataset_id):
        return return_response_error(request)
    
    image = DatasetParameter.objects.get(name__name=parameter_name,
                                         parameterset=parameterset_id)
    
    return HttpResponse(b64decode(image.string_value), mimetype='image/jpeg')


@authz.datafile_access_required
def display_datafile_image(
    request, dataset_file_id, parameterset_id, parameter_name):
    
    # TODO handle not exist
    
    if not authz.has_datafile_access(request, dataset_file_id):
        return return_response_error(request)
    
    image = DatafileParameter.objects.get(name__name=parameter_name,
                                          parameterset=parameterset_id)
    
    return HttpResponse(b64decode(image.string_value), mimetype='image/jpeg')


def about(request):
    
    c = Context({'subtitle': 'About',
                 'about_pressed': True,
                 'nav': [{'name': 'About', 'link': '/about/'}]})
    return HttpResponse(render_response_index(request,
                        'tardis_portal/about.html', c))


def experiment_index(request):
    
    experiments = None
    shared_experiments = None
    
    if request.user.is_authenticated():
        experiments = authz.get_owned_experiments(request)
        if experiments:
            experiments = experiments.order_by('-update_time')
        
        shared_experiments = authz.get_shared_experiments(request)
        if shared_experiments:
            shared_experiments = shared_experiments.order_by('-update_time')
    
    public_experiments = Experiment.objects.filter(public=True)
    if public_experiments:
        public_experiments = public_experiments.order_by('-update_time')
    
    c = Context({
        'experiments': experiments,
        'shared_experiments': shared_experiments,
        'public_experiments': public_experiments,
        'subtitle': 'Experiment Index',
        'bodyclass': 'list',
        'nav': [{'name': 'Data', 'link': '/experiment/view/'}],
        'next': '/experiment/view/',
        'data_pressed': True})
<<<<<<< HEAD

    # TODO actually change loaders to load this based on stuff
=======
    
>>>>>>> a0812fa0
    return HttpResponse(render_response_search(request,
                        'tardis_portal/experiment_index.html', c))


@authz.experiment_access_required
def view_experiment(request, experiment_id):
    
    """View an existing experiment.
    
    :param request: a HTTP Request instance
    :type request: :class:`django.http.HttpRequest`
    :param experiment_id: the ID of the experiment to be edited
    :type experiment_id: string
    :rtype: :class:`django.http.HttpResponse`
    
    """
    c = Context({})
    
    try:
        experiment = Experiment.safe.get(request, experiment_id)
    except PermissionDenied:
        return return_response_error(request)
    except Experiment.DoesNotExist:
        return return_response_not_found(request)
    
    c['experiment'] = experiment
    c['has_write_permissions'] = \
        authz.has_write_permissions(request, experiment_id)
    if request.user.is_authenticated():
        c['is_owner'] = authz.has_experiment_ownership(request, experiment_id)
    c['subtitle'] = experiment.title
    c['nav'] = [{'name': 'Data', 'link': '/experiment/view/'},
                {'name': experiment.title,
                 'link': experiment.get_absolute_url()}]
    
    if 'status' in request.POST:
        c['status'] = request.POST['status']
    if 'error' in request.POST:
        c['error'] = request.POST['error']
    if 'query' in request.GET:
        c['search_query'] = SearchQueryString(request.GET['query'])
    if  'search' in request.GET:
        c['search'] = request.GET['search']
    if  'load' in request.GET:
        c['load'] = request.GET['load']
    
    import sys
    appnames = []
    appurls = []
    for app in getTardisApps():
        try:
            appnames.append(sys.modules['%s.%s.settings'
                                        % (settings.TARDIS_APP_ROOT, app)].NAME)
            appurls.append('%s.%s.views.index' % (settings.TARDIS_APP_ROOT, app))
        except:
            pass
    
    c['apps'] = zip(appurls, appnames)
    
    return HttpResponse(render_response_index(request,
                        'tardis_portal/view_experiment.html', c))


@authz.experiment_access_required
def experiment_description(request, experiment_id):
    """View an existing experiment's description. To be loaded via ajax.
    
    :param request: a HTTP Request instance
    :type request: :class:`django.http.HttpRequest`
    :param experiment_id: the ID of the experiment to be edited
    :type experiment_id: string
    :rtype: :class:`django.http.HttpResponse`
    
    """
    c = Context({})
    
    try:
        experiment = Experiment.safe.get(request, experiment_id)
    except PermissionDenied:
        return return_response_error(request)
    except Experiment.DoesNotExist:
        return return_response_not_found(request)
    
    c['experiment'] = experiment
    c['subtitle'] = experiment.title
    c['nav'] = [{'name': 'Data', 'link': '/experiment/view/'},
                {'name': experiment.title,
                 'link': experiment.get_absolute_url()}]
    
    c['authors'] = experiment.author_experiment_set.all()
    
    c['datafiles'] = \
        Dataset_File.objects.filter(dataset__experiment=experiment_id)
    
    acl = ExperimentACL.objects.filter(pluginId=django_user,
                                       experiment=experiment,
                                       isOwner=True)
    
    # TODO: resolve usernames through UserProvider!
    # Right now there are exceptions every time for ldap users..
    c['owners'] = []
    for a in acl:
        try:
            c['owners'].append(User.objects.get(pk=str(a.entityId)))
        except User.DoesNotExist:
            #logger.exception('user for acl %i does not exist' % a.id)
            pass
    
    # calculate the sum of the datafile sizes
    size = 0
    for df in c['datafiles']:
        try:
            size = size + long(df.size)
        except:
            pass
    c['size'] = size
    
    c['has_read_or_owner_ACL'] = \
        authz.has_read_or_owner_ACL(request, experiment_id)
    
    c['has_write_permissions'] = \
        authz.has_write_permissions(request, experiment_id)
    
    if request.user.is_authenticated():
        c['is_owner'] = authz.has_experiment_ownership(request, experiment_id)
    
    c['protocol'] = []
    download_urls = experiment.get_download_urls()
    for key, value in download_urls.iteritems():
        c['protocol'] += [[key, value]]
    
    if 'status' in request.GET:
        c['status'] = request.GET['status']
    if 'error' in request.GET:
        c['error'] = request.GET['error']
    
    return HttpResponse(render_response_index(request,
                        'tardis_portal/ajax/experiment_description.html', c))
#
# Class to manage switching between space separated search queries and
# '+' separated search queries (for addition to urls
#
# TODO This would probably be better handled with filters
#
class SearchQueryString():
    
    def __init__(self, query_string):
        import re
        # remove extra spaces around colons
        stripped_query = re.sub('\s*?:\s*', ':', query_string)
        
        # create a list of terms which can be easily joined by
        # spaces or pluses
        self.query_terms = stripped_query.split()
    
    def __unicode__(self):
        return ' '.join(self.query_terms)
    
    def  url_safe_query(self):
        return '+'.join(self.query_terms)
    
    def query_string(self):
        return self.__unicode__()

@never_cache
@authz.experiment_access_required
def experiment_datasets(request, experiment_id):
    
    """View a listing of dataset of an existing experiment as ajax loaded tab.
    
    :param request: a HTTP Request instance
    :type request: :class:`django.http.HttpRequest`
    :param experiment_id: the ID of the experiment to be edited
    :type experiment_id: string
    :param template_name: the path of the template to render
    :type template_name: string
    :rtype: :class:`django.http.HttpResponse`
    
    """
    c = Context({'upload_complete_url':
                     reverse('tardis.tardis_portal.views.upload_complete'),
                 'searchDatafileSelectionForm':
                     getNewSearchDatafileSelectionForm(),
                 })
    
    try:
        experiment = Experiment.safe.get(request, experiment_id)
    except PermissionDenied:
        return return_response_error(request)
    except Experiment.DoesNotExist:
        return return_response_not_found(request)
    
    c['experiment'] = experiment
    if 'query' in request.GET:
        
        # We've been passed a query to get back highlighted results.
        # Only pass back matching datafiles
        #
        search_query = FacetFixedSearchQuery(backend=HighlightSearchBackend())
        sqs = SearchQuerySet(query=search_query)
        query = SearchQueryString(request.GET['query'])
        facet_counts = sqs.raw_search(query.query_string() + ' AND experiment_id_stored:%i' % (int(experiment_id)), end_offset=1).facet('dataset_id_stored').highlight().facet_counts()
        if facet_counts:
            dataset_id_facets = facet_counts['fields']['dataset_id_stored']
        else:
            dataset_id_facets = []
        
        c['highlighted_datasets'] = [ int(f[0]) for f in dataset_id_facets ]
        c['file_matched_datasets'] = []
        c['search_query'] = query
        
        # replace '+'s with spaces
    elif 'datafileResults' in request.session and 'search' in request.GET:
        c['highlighted_datasets'] = None
        c['highlighted_dataset_files'] = [r.pk for r in request.session['datafileResults']]
        c['file_matched_datasets'] = \
            list(set(r.dataset.pk for r in request.session['datafileResults']))
        c['search'] = True
    
    else:
        c['highlighted_datasets'] = None
        c['highlighted_dataset_files'] = None
        c['file_matched_datasets'] = None
    
    c['datasets'] = \
         Dataset.objects.filter(experiment=experiment_id)
    
    c['has_write_permissions'] = \
        authz.has_write_permissions(request, experiment_id)
    
    c['protocol'] = []
    download_urls = experiment.get_download_urls()
    for key, value in download_urls.iteritems():
        c['protocol'] += [[key, value]]
    
    if 'status' in request.GET:
        c['status'] = request.GET['status']
    if 'error' in request.GET:
        c['error'] = request.GET['error']
    
    return HttpResponse(render_response_index(request,
                        'tardis_portal/ajax/experiment_datasets.html', c))


@authz.dataset_access_required
def retrieve_dataset_metadata(request, dataset_id):
    dataset = Dataset.objects.get(pk=dataset_id)
    has_write_permissions = \
        authz.has_write_permissions(request, dataset.experiment.id)
    
    c = Context({'dataset': dataset, })
    c['has_write_permissions'] = has_write_permissions
    return HttpResponse(render_response_index(request,
                        'tardis_portal/ajax/dataset_metadata.html', c))


@never_cache
@authz.experiment_access_required
def retrieve_experiment_metadata(request, experiment_id):
    experiment = Experiment.objects.get(pk=experiment_id)
    has_write_permissions = \
        authz.has_write_permissions(request, experiment_id)
    
    c = Context({'experiment': experiment, })
    c['has_write_permissions'] = has_write_permissions
    return HttpResponse(render_response_index(request,
                        'tardis_portal/ajax/experiment_metadata.html', c))

@permission_required('tardis_portal.add_experiment')
@login_required
def create_experiment(request,
                      template_name='tardis_portal/create_experiment.html'):
    
    """Create a new experiment view.
    
    :param request: a HTTP Request instance
    :type request: :class:`django.http.HttpRequest`
    :param template_name: the path of the template to render
    :type template_name: string
    :rtype: :class:`django.http.HttpResponse`
    
    """
    
    c = Context({
        'subtitle': 'Create Experiment',
        'user_id': request.user.id,
        })
    
    staging = get_full_staging_path(
                                request.user.username)
    if staging:
        c['directory_listing'] = staging_traverse(staging)
        c['staging_mount_prefix'] = settings.STAGING_MOUNT_PREFIX
<<<<<<< HEAD
        c['staging_mount_user_suffix_enable'] = settings.STAGING_MOUNT_USER_SUFFIX_ENABLE

=======
    
    ef = None
    form = ExperimentForm(extra=1)
>>>>>>> a0812fa0
    if request.method == 'POST':
        ef = ExperimentForm(request.POST, request.FILES)
        if ef.is_valid():
            SaveExperiment.delay(post=request.POST,
                files=request.FILES,
                user=request.user)
        
            return HttpResponseRedirect(reverse(
                'tardis.tardis_portal.views.experiment_index')\
                + "#created")
    
        else:
            form = ef
            c['status'] = "Please fill out all required fields"
            c["error"] = 'true'
    
    c['form'] = form
    c['default_institution'] = settings.DEFAULT_INSTITUTION
    c['username'] = request.user.username
    return HttpResponse(render_response_index(request, template_name, c))

@never_cache
@authz.experiment_access_required
def metsexport_experiment(request, experiment_id):
    
    from os.path import basename
    from django.core.servers.basehttp import FileWrapper
    from tardis.tardis_portal.metsexporter import MetsExporter
    exporter = MetsExporter()
    filename = exporter.export(experiment_id)
    response = HttpResponse(FileWrapper(file(filename)),
                            mimetype='application')
    response['Content-Disposition'] = \
        'attachment; filename="%s"' % basename(filename)
    return response


@login_required
@permission_required('tardis_portal.change_experiment')
@authz.write_permissions_required
def edit_experiment(request, experiment_id,
                      template_name="tardis_portal/create_experiment.html"):
    """Edit an existing experiment.
    
    :param request: a HTTP Request instance
    :type request: :class:`django.http.HttpRequest`
    :param experiment_id: the ID of the experiment to be edited
    :type experiment_id: string
    :param template_name: the path of the template to render
    :type template_name: string
    :rtype: :class:`django.http.HttpResponse`
    
    """
    experiment = Experiment.objects.get(id=experiment_id)
    
    c = Context({'subtitle': 'Edit Experiment',
                 'user_id': request.user.id,
                 'experiment_id': experiment_id,
              })
    
    staging = get_full_staging_path(
                                request.user.username)
    if staging:
        c['directory_listing'] = staging_traverse(staging)
        c['staging_mount_prefix'] = settings.STAGING_MOUNT_PREFIX
<<<<<<< HEAD
        c['staging_mount_user_suffix_enable'] = settings.STAGING_MOUNT_USER_SUFFIX_ENABLE

=======
    
    form = None
>>>>>>> a0812fa0
    if request.method == 'POST':
        form = ExperimentForm(request.POST, request.FILES,
                                      instance=experiment, extra=0)
        if form.is_valid():
            SaveExperiment.delay(post=request.POST,
                files=request.FILES,
                user=request.user,
                instance=experiment,
                extra=0)

            return HttpResponseRedirect(reverse(
                'tardis.tardis_portal.views.experiment_index')\
                + "#created")

        c['status'] = "Please fill out all required fields"
        c["error"] = 'true'

    else:
        form = ExperimentForm(instance=experiment, extra=0)

    c['form'] = form
    c['default_institution'] = settings.DEFAULT_INSTITUTION
    c['username'] = request.user.username
    return HttpResponse(render_response_index(request, template_name, c))


# todo complete....
def login(request):
    from tardis.tardis_portal.auth import login, auth_service
    
    if type(request.user) is not AnonymousUser:
        # redirect the user to the home page if he is trying to go to the
        # login page
        return HttpResponseRedirect('/')
    
    # TODO: put me in SETTINGS
    if 'username' in request.POST and \
            'password' in request.POST:
        authMethod = request.POST['authMethod']
        
        if 'next' not in request.GET:
            next = '/'
        else:
            next = request.GET['next']
        
        user = auth_service.authenticate(
            authMethod=authMethod, request=request)
        
        if user:
            user.backend = 'django.contrib.auth.backends.ModelBackend'
            login(request, user)
            return HttpResponseRedirect(next)
        
        c = Context({'status': "Sorry, username and password don't match.",
                     'error': True,
                     'loginForm': LoginForm()})
        return HttpResponseForbidden( \
                render_response_index(request, 'tardis_portal/login.html', c))
    
    c = Context({'loginForm': LoginForm()})
    
    return HttpResponse(render_response_index(request,
                        'tardis_portal/login.html', c))


@permission_required('tardis_portal.change_userauthentication')
@login_required()
def manage_auth_methods(request):
    '''Manage the user's authentication methods using AJAX.'''
    from tardis.tardis_portal.auth.authentication import add_auth_method, \
        merge_auth_method, remove_auth_method, edit_auth_method, \
        list_auth_methods
    
    if request.method == 'POST':
        operation = request.POST['operation']
        if operation == 'addAuth':
            return add_auth_method(request)
        elif operation == 'mergeAuth':
            return merge_auth_method(request)
        elif operation == 'removeAuth':
            return remove_auth_method(request)
        else:
            return edit_auth_method(request)
    else:
        # if GET, we'll just give the initial list of auth methods for the user
        return list_auth_methods(request)


# TODO removed username from arguments
@transaction.commit_on_success
def _registerExperimentDocument(filename, created_by, expid=None,
                                owners=[], username=None):
    '''
    Register the experiment document and return the experiment id.
    
    :param filename: path of the document to parse (METS or notMETS)
    :type filename: string
    :param created_by: a User instance
    :type created_by: :py:class:`django.contrib.auth.models.User`
    :param expid: the experiment ID to use
    :type expid: int
    :param owners: a list of owners
    :type owner: list
    :param username: **UNUSED**
    :rtype: int
    
    '''
<<<<<<< HEAD

=======
>>>>>>> a0812fa0
    
    f = open(filename)
    firstline = f.readline()
    f.close()
    
    if firstline.startswith('<experiment'):
        logger.debug('processing simple xml')
        processExperiment = ProcessExperiment()
        eid = processExperiment.process_simple(filename, created_by, expid)
    
    else:
        logger.debug('processing METS')
        eid = parseMets(filename, created_by, expid)
    
    auth_key = ''
    try:
        auth_key = settings.DEFAULT_AUTH
    except AttributeError:
        logger.error('no default authentication for experiment ownership set (settings.DEFAULT_AUTH)')
    
    force_user_create = False
    try:
        force_user_create = settings.DEFAULT_AUTH_FORCE_USER_CREATE
    except AttributeError:
        pass
    
    if auth_key:
        for owner in owners:
            # for each PI
            if not owner:
                continue
            
            owner_username = None
            if '@' in owner:
                owner_username = auth_service.getUsernameByEmail(auth_key,
                                    owner)
            if not owner_username:
                owner_username = owner
            
            owner_user = auth_service.getUser(auth_key, owner_username,
                      force_user_create=force_user_create)
            # if exist, create ACL
            if owner_user:
                logger.debug('registering owner: ' + owner)
                e = Experiment.objects.get(pk=eid)
                
                acl = ExperimentACL(experiment=e,
                                    pluginId=django_user,
                                    entityId=str(owner_user.id),
                                    canRead=True,
                                    canWrite=True,
                                    canDelete=True,
                                    isOwner=True,
                                    aclOwnershipType=ExperimentACL.OWNER_OWNED)
                acl.save()
    
    return eid


# web service
def register_experiment_ws_xmldata(request):
    
    status = ''
    if request.method == 'POST':  # If the form has been submitted...
        
        # A form bound to the POST data
        form = RegisterExperimentForm(request.POST, request.FILES)
        if form.is_valid():  # All validation rules pass
            
            xmldata = request.FILES['xmldata']
            username = form.cleaned_data['username']
            origin_id = form.cleaned_data['originid']
            from_url = form.cleaned_data['from_url']
            
            user = auth_service.authenticate(request=request,
                                             authMethod=localdb_auth_key)
            if user:
                if not user.is_active:
                    return return_response_error(request)
            else:
                return return_response_error(request)
            
            e = Experiment(
                title='Placeholder Title',
                approved=True,
                created_by=user,
                )
            e.save()
<<<<<<< HEAD
            local_id = e.id

=======
            eid = e.id
            
>>>>>>> a0812fa0
            filename = path.join(e.get_or_create_directory(),
                                 'mets_upload.xml')
            f = open(filename, 'wb+')
            for chunk in xmldata.chunks():
                f.write(chunk)
            f.close()
            
            logger.info('=== processing experiment: START')
            owners = request.POST.getlist('experiment_owner')
            try:
                _registerExperimentDocument(filename=filename,
                                            created_by=user,
                                            expid=local_id,
                                            owners=owners,
                                            username=username)
                logger.info('=== processing experiment %s: DONE' % local_id)
            except:
                logger.exception('=== processing experiment %s: FAILED!' % local_id)
                return return_response_error(request)
            
            if from_url:
<<<<<<< HEAD
                logger.info('Sending received_remote signal')
                from tardis.tardis_portal.signals import received_remote
                received_remote.send(sender=Experiment,
                        instance=e,
                        uid=origin_id,
                        from_url=from_url)

            response = HttpResponse(str(local_id), status=200)
=======
                logger.debug('=== sending file request')
                try:
                    file_transfer_url = from_url + '/file_transfer/'
                    data = urlencode({
                            'originid': str(originid),
                            'eid': str(eid),
                            'site_settings_url':
                                request.build_absolute_uri(
                                    '/site-settings.xml/'),
                            })
                    urlopen(file_transfer_url, data)
                    logger.info('=== file-transfer request submitted to %s'
                                % file_transfer_url)
                except:
                    logger.exception('=== file-transfer request to %s FAILED!'
                                     % file_transfer_url)
            
            response = HttpResponse(str(eid), status=200)
>>>>>>> a0812fa0
            response['Location'] = request.build_absolute_uri(
                '/experiment/view/' + str(local_id))
            return response
    else:
        form = RegisterExperimentForm()  # An unbound form
    
    c = Context({
        'form': form,
        'status': status,
        'subtitle': 'Register Experiment',
        'searchDatafileSelectionForm': getNewSearchDatafileSelectionForm()})
    return HttpResponse(render_response_index(request,
                        'tardis_portal/register_experiment.html', c))


@never_cache
@authz.datafile_access_required
def retrieve_parameters(request, dataset_file_id):
    
    parametersets = DatafileParameterSet.objects.all()
    parametersets = parametersets.filter(dataset_file__pk=dataset_file_id)
    
    experiment_id = Dataset_File.objects.get(id=dataset_file_id).\
        dataset.experiment.id
    
    has_write_permissions = \
        authz.has_write_permissions(request, experiment_id)
    
    c = Context({'parametersets': parametersets,
                 'has_write_permissions': has_write_permissions})
    
    return HttpResponse(render_response_index(request,
                        'tardis_portal/ajax/parameters.html', c))


@never_cache
@authz.dataset_access_required
<<<<<<< HEAD
def retrieve_datafile_list(request, dataset_id, template_name='tardis_portal/ajax/datafile_list.html'):

=======
def retrieve_datafile_list(request, dataset_id):
    
>>>>>>> a0812fa0
    params = {}
    
    query = None
    highlighted_dsf_pks = []
    
    if 'query' in request.GET:
        search_query = FacetFixedSearchQuery(backend=HighlightSearchBackend())
        sqs = SearchQuerySet(query=search_query)
        query =  SearchQueryString(request.GET['query'])
        results = sqs.raw_search(query.query_string() + ' AND dataset_id_stored:%i' % (int(dataset_id))).load_all()
        highlighted_dsf_pks = [int(r.pk) for r in results if r.model_name == 'dataset_file' and r.dataset_id_stored == int(dataset_id)]
        
        params['query'] = query.query_string()
    
    elif 'datafileResults' in request.session and 'search' in request.GET:
        highlighted_dsf_pks = [r.pk for r in request.session['datafileResults']]
    
    dataset_results = \
        Dataset_File.objects.filter(
            dataset__pk=dataset_id,
        ).order_by('filename')
    
    if request.GET.get('limit', False) and len(highlighted_dsf_pks):
        dataset_results = \
        dataset_results.filter(pk__in=highlighted_dsf_pks)
        params['limit'] = request.GET['limit']
    
    filename_search = None
    
    if 'filename' in request.GET and len(request.GET['filename']):
        filename_search = request.GET['filename']
        dataset_results = \
            dataset_results.filter(url__icontains=filename_search)
        
        params['filename'] = filename_search
    
    # pagination was removed by someone in the interface but not here.
    # need to fix.
    pgresults = 100
    
    paginator = Paginator(dataset_results, pgresults)
    
    try:
        page = int(request.GET.get('page', '1'))
    except ValueError:
        page = 1
    
    # If page request (9999) is out of range, deliver last page of results.
    
    try:
        dataset = paginator.page(page)
    except (EmptyPage, InvalidPage):
        dataset = paginator.page(paginator.num_pages)
    
    is_owner = False
    has_write_permissions = False
    
    if request.user.is_authenticated():
        experiment_id = Experiment.objects.get(dataset__id=dataset_id).id
        is_owner = authz.has_experiment_ownership(request, experiment_id)
        
        has_write_permissions = \
            authz.has_write_permissions(request, experiment_id)
    
    immutable = Dataset.objects.get(id=dataset_id).immutable
    
    params = urlencode(params)
    
    c = Context({
        'dataset': dataset,
        'paginator': paginator,
        'immutable': immutable,
        'dataset_id': dataset_id,
        'filename_search': filename_search,
        'is_owner': is_owner,
        'highlighted_dataset_files': highlighted_dsf_pks,
        'has_write_permissions': has_write_permissions,
        'search_query' : query,
        'params' : params
        
        })
    return HttpResponse(render_response_index(request, template_name, c))


@login_required()
def control_panel(request):
    
    experiments = Experiment.safe.owned(request)
    if experiments:
        experiments = experiments.order_by('title')
    
    c = Context({'experiments': experiments,
                 'subtitle': 'Experiment Control Panel'})
    
    return HttpResponse(render_response_index(request,
                        'tardis_portal/control_panel.html', c))


@oracle_dbops_hack
def search_experiment(request):
    
    """Either show the search experiment form or the result of the search
    experiment query.
    
    """
    
    if len(request.GET) == 0:
        return __forwardToSearchExperimentFormPage(request)
    
    form = __getSearchExperimentForm(request)
    experiments = __processExperimentParameters(request, form)
    
    # check if the submitted form is valid
    if experiments is not None:
        bodyclass = 'list'
    else:
        return __forwardToSearchExperimentFormPage(request)
    
    # remove information from previous searches from session
    if 'datafileResults' in request.session:
        del request.session['datafileResults']
    
    results = []
    for e in experiments:
        result = {}
        result['sr'] = e
        result['dataset_hit'] = False
        result['dataset_file_hit'] = False
        result['experiment_hit'] = True
        results.append(result)
    c = Context({'header': 'Search Experiment',
                 'experiments': results,
                 'bodyclass': bodyclass})
    url = 'tardis_portal/search_experiment_results.html'
    return HttpResponse(render_response_search(request, url, c))


def search_quick(request):
    get = False
    experiments = Experiment.objects.all().order_by('title')
    
    if 'results' in request.GET:
        get = True
        if 'quicksearch' in request.GET \
            and len(request.GET['quicksearch']) > 0:
            experiments = \
                experiments.filter(
                title__icontains=request.GET['quicksearch']) | \
                experiments.filter(
                institution_name__icontains=request.GET['quicksearch']) | \
                experiments.filter(
                author_experiment__author__name__icontains=request.GET[
                'quicksearch']) | \
                experiments.filter(
                pdbid__pdbid__icontains=request.GET['quicksearch'])
            
            experiments = experiments.distinct()
            
            logger.debug(experiments)
    
    c = Context({'submitted': get, 'experiments': experiments,
                'subtitle': 'Search Experiments'})
    return HttpResponse(render_response_index(request,
                        'tardis_portal/search_experiment.html', c))


def __getFilteredDatafiles(request, searchQueryType, searchFilterData):
    """Filter the list of datafiles for the provided searchQueryType using the
    cleaned up searchFilterData.
    
    Arguments:
    request -- the HTTP request
    searchQueryType -- the type of query, 'mx' or 'saxs'
    searchFilterData -- the cleaned up search form data
    
    Returns:
    A list of datafiles as a result of the query or None if the provided search
      request is invalid
    
    """
    
    datafile_results = authz.get_accessible_datafiles_for_user(request)
    logger.info('__getFilteredDatafiles: searchFilterData {0}'.
        format(searchFilterData))
    
    # there's no need to do any filtering if we didn't find any
    # datafiles that the user has access to
    if not datafile_results:
        logger.info("""__getFilteredDatafiles: user {0} doesn\'t have
                    access to any experiments""".format(request.user))
        return datafile_results
    
    datafile_results = \
        datafile_results.filter(
datafileparameterset__datafileparameter__name__schema__namespace__in=Schema
    .getNamespaces(
        Schema.DATAFILE, searchQueryType)).distinct()
    
    # if filename is searchable which i think will always be the case...
    if searchFilterData['filename'] != '':
        datafile_results = \
            datafile_results.filter(
            filename__icontains=searchFilterData['filename'])
    # TODO: might need to cache the result of this later on
    
    # get all the datafile parameters for the given schema
    parameters = [p for p in
        ParameterName.objects.filter(
        schema__namespace__in=Schema.getNamespaces(Schema.DATAFILE,
        searchQueryType))]
    
    datafile_results = __filterParameters(parameters, datafile_results,
            searchFilterData, 'datafileparameterset__datafileparameter')
    
    # get all the dataset parameters for given schema
    parameters = [p for p in
        ParameterName.objects.filter(
        schema__namespace__in=Schema.getNamespaces(Schema.DATASET,
        searchQueryType))]
    
    datafile_results = __filterParameters(parameters, datafile_results,
            searchFilterData, 'dataset__datasetparameterset__datasetparameter')
    
    # let's sort it in the end
    
    if datafile_results:
        datafile_results = datafile_results.order_by('filename')
    logger.debug("results: {0}".format(datafile_results))
    return datafile_results


def __getFilteredExperiments(request, searchFilterData):
    """Filter the list of experiments using the cleaned up searchFilterData.
    
    Arguments:
    request -- the HTTP request
    searchFilterData -- the cleaned up search experiment form data
    
    Returns:
    A list of experiments as a result of the query or None if the provided
      search request is invalid
    
    """
    
    experiments = authz.get_accessible_experiments(request)
    
    if experiments is None:
        return []
    
    # search for the default experiment fields
    if searchFilterData['title'] != '':
        experiments = \
            experiments.filter(title__icontains=searchFilterData['title'])
    
    if searchFilterData['description'] != '':
        experiments = \
            experiments.filter(
            description__icontains=searchFilterData['description'])
    
    if searchFilterData['institutionName'] != '':
        experiments = \
            experiments.filter(
            institution_name__icontains=searchFilterData['institutionName'])
    
    if searchFilterData['creator'] != '':
        experiments = \
            experiments.filter(
            author_experiment__author__icontains=searchFilterData['creator'])
    
    date = searchFilterData['date']
    if not date == None:
        experiments = \
            experiments.filter(start_time__lt=date, end_time__gt=date)
    
    # get all the experiment parameters
    exp_schema_namespaces = Schema.getNamespaces(Schema.EXPERIMENT)
    parameters = ParameterName.objects.filter(
        schema__namespace__in=exp_schema_namespaces, is_searchable=True)
    
    experiments = __filterParameters(parameters, experiments,
            searchFilterData, 'experimentparameterset__experimentparameter')
    
    # let's sort it in the end
    experiments = experiments.order_by('title')
    
    return experiments


def __filterParameters(parameters, datafile_results,
                       searchFilterData, paramType):
    """Go through each parameter and apply it as a filter (together with its
    specified comparator) on the provided list of datafiles.
    
    :param parameters: list of ParameterNames model
    :type parameters: list containing
       :py:class:`tardis.tardis_portal.models.ParameterNames`
    :param datafile_results: list of datafile to apply the filter
    :param searchFilterData: the cleaned up search form data
    :param paramType: either ``datafile`` or ``dataset``
    :type paramType: :py:class:`tardis.tardis_portal.models.Dataset` or
       :py:class:`tardis.tardis_portal.models.Dataset_File`
    
    :returns: A list of datafiles as a result of the query or None if the
      provided search request is invalid
    
    """
    
    for parameter in parameters:
        fieldName = parameter.getUniqueShortName()
        kwargs = {paramType + '__name__id': parameter.id}
        try:
            
            # if parameter is a string...
            if not parameter.data_type == ParameterName.NUMERIC:
                if searchFilterData[fieldName] != '':
                    # let's check if this is a field that's specified to be
                    # displayed as a dropdown menu in the form
                    if parameter.choices != '':
                        if searchFilterData[fieldName] != '-':
                            kwargs[paramType + '__string_value__iexact'] = \
                                searchFilterData[fieldName]
                    else:
                        if parameter.comparison_type == \
                                ParameterName.EXACT_VALUE_COMPARISON:
                            kwargs[paramType + '__string_value__iexact'] = \
                                searchFilterData[fieldName]
                        elif parameter.comparison_type == \
                                ParameterName.CONTAINS_COMPARISON:
                            # we'll implement exact comparison as 'icontains'
                            # for now
                            kwargs[paramType + '__string_value__icontains'] = \
                                searchFilterData[fieldName]
                        else:
                            # if comparison_type on a string is a comparison
                            # type that can only be applied to a numeric value,
                            # we'll default to just using 'icontains'
                            # comparison
                            kwargs[paramType + '__string_value__icontains'] = \
                                searchFilterData[fieldName]
                else:
                    pass
            else:  # parameter.isNumeric():
                if parameter.comparison_type == \
                        ParameterName.RANGE_COMPARISON:
                    fromParam = searchFilterData[fieldName + 'From']
                    toParam = searchFilterData[fieldName + 'To']
                    if fromParam is None and toParam is None:
                        pass
                    else:
                        # if parameters are provided and we want to do a range
                        # comparison
                        # note that we're using '1' as the lower range as using
                        # '0' in the filter would return all the data
                        # TODO: investigate on why the oddness above is
                        #       happening
                        # TODO: we should probably move the static value here
                        #       to the constants module
                        kwargs[paramType + '__numerical_value__range'] = \
                            (fromParam is None and
                             constants.FORM_RANGE_LOWEST_NUM or fromParam,
                             toParam is not None and toParam or
                             constants.FORM_RANGE_HIGHEST_NUM)
                
                elif searchFilterData[fieldName] is not None:
                    
                    # if parameter is an number and we want to handle other
                    # type of number comparisons
                    if parameter.comparison_type == \
                            ParameterName.EXACT_VALUE_COMPARISON:
                        kwargs[paramType + '__numerical_value__exact'] = \
                            searchFilterData[fieldName]
                    
                    # TODO: is this really how not equal should be declared?
                    # elif parameter.comparison_type ==
                    #       ParameterName.NOT_EQUAL_COMPARISON:
                    #   datafile_results = \
                    #       datafile_results.filter(
                    #  datafileparameter__name__name__icontains=parameter.name)
                    #       .filter(
                    #  ~Q(datafileparameter__numerical_value=searchFilterData[
                    #       parameter.name]))
                    
                    elif parameter.comparison_type == \
                            ParameterName.GREATER_THAN_COMPARISON:
                        kwargs[paramType + '__numerical_value__gt'] = \
                            searchFilterData[fieldName]
                    elif parameter.comparison_type == \
                            ParameterName.GREATER_THAN_EQUAL_COMPARISON:
                        kwargs[paramType + '__numerical_value__gte'] = \
                            searchFilterData[fieldName]
                    elif parameter.comparison_type == \
                            ParameterName.LESS_THAN_COMPARISON:
                        kwargs[paramType + '__numerical_value__lt'] = \
                            searchFilterData[fieldName]
                    elif parameter.comparison_type == \
                            ParameterName.LESS_THAN_EQUAL_COMPARISON:
                        kwargs[paramType + '__numerical_value__lte'] = \
                            searchFilterData[fieldName]
                    else:
                        # if comparison_type on a numeric is a comparison type
                        # that can only be applied to a string value, we'll
                        # default to just using 'exact' comparison
                        kwargs[paramType + '__numerical_value__exact'] = \
                            searchFilterData[fieldName]
                else:
                    # ignore...
                    pass
            
            # we will only update datafile_results if we have an additional
            # filter (based on the 'passed' condition) in addition to the
            # initial value of kwargs
            if len(kwargs) > 1:
                logger.debug(kwargs)
                datafile_results = datafile_results.filter(**kwargs)
        except KeyError:
            pass
    
    return datafile_results


def __forwardToSearchDatafileFormPage(request, searchQueryType,
        searchForm=None):
    """Forward to the search data file form page."""
    
    # TODO: remove this later on when we have a more generic search form
    if searchQueryType == 'mx':
        url = 'tardis_portal/search_datafile_form_mx.html'
        searchForm = MXDatafileSearchForm()
        c = Context({'header': 'Search Datafile',
                     'searchForm': searchForm})
        return HttpResponse(render_response_search(request, url, c))
    
    url = 'tardis_portal/search_datafile_form.html'
    if not searchForm:
        #if searchQueryType == 'saxs':
        SearchDatafileForm = createSearchDatafileForm(searchQueryType)
        searchForm = SearchDatafileForm()
        #else:
        #    # TODO: what do we need to do if the user didn't provide a page to
        #            display?
        #    pass
    
    from itertools import groupby
    
    # sort the fields in the form as it will make grouping the related fields
    # together in the next step easier
    sortedSearchForm = sorted(searchForm, lambda x, y: cmp(x.name, y.name))
    
    # modifiedSearchForm will be used to customise how the range type of fields
    # will be displayed. range type of fields will be displayed side by side.
    modifiedSearchForm = [list(g) for k, g in groupby(
        sortedSearchForm, lambda x: x.name.rsplit('To')[0].rsplit('From')[0])]
    
    # the searchForm will be used by custom written templates whereas the
    # modifiedSearchForm will be used by the 'generic template' that the
    # dynamic search datafiles form uses.
    c = Context({'header': 'Search Datafile',
                 'searchForm': searchForm,
                 'modifiedSearchForm': modifiedSearchForm})
    return HttpResponse(render_response_search(request, url, c))


def __forwardToSearchExperimentFormPage(request):
    """Forward to the search experiment form page."""
    
    searchForm = __getSearchExperimentForm(request)
    
    c = Context({'searchForm': searchForm})
    url = 'tardis_portal/search_experiment_form.html'
    return HttpResponse(render_response_search(request, url, c))


def __getSearchDatafileForm(request, searchQueryType):
    """Create the search datafile form based on the HTTP GET request.
    
    :param request: a HTTP Request instance
    :type request: :class:`django.http.HttpRequest`
    :param searchQueryType: The search query type: 'mx' or 'saxs'
    :raises:
       :py:class:`tardis.tardis_portal.errors.UnsupportedSearchQueryTypeError`
       is the provided searchQueryType is not supported.
    :returns: The supported search datafile form
    
    """
    
    try:
        SearchDatafileForm = createSearchDatafileForm(searchQueryType)
        form = SearchDatafileForm(request.GET)
        return form
    except UnsupportedSearchQueryTypeError, e:
        raise e


def __getSearchExperimentForm(request):
    """Create the search experiment form.
    
    :param request: a HTTP Request instance
    :type request: :class:`django.http.HttpRequest`
    :returns: The search experiment form.
    
    """
    
    SearchExperimentForm = createSearchExperimentForm()
    form = SearchExperimentForm(request.GET)
    return form


def __processDatafileParameters(request, searchQueryType, form):
    """Validate the provided datafile search request and return search results.
    
    :param request: a HTTP Request instance
    :type request: :class:`django.http.HttpRequest`
    :param searchQueryType: The search query type
    :param form: The search form to use
    :raises:
       :py:class:`tardis.tardis_portal.errors.SearchQueryTypeUnprovidedError`
       if searchQueryType is not in the HTTP GET request
    :raises:
       :py:class:`tardis.tardis_portal.errors.UnsupportedSearchQueryTypeError`
       is the provided searchQueryType is not supported
    :returns: A list of datafiles as a result of the query or None if the
       provided search request is invalid.
    :rtype: list of :py:class:`tardis.tardis_portal.models.Dataset_Files` or
       None
    
    """
    
    if form.is_valid():
        
        datafile_results = __getFilteredDatafiles(request,
            searchQueryType, form.cleaned_data)
        
        # let's cache the query with all the filters in the session so
        # we won't have to keep running the query all the time it is needed
        # by the paginator
        request.session['datafileResults'] = datafile_results
        return datafile_results
    else:
        return None


def __processExperimentParameters(request, form):
    """Validate the provided experiment search request and return search
    results.
    
    :param request: a HTTP Request instance
    :type request: :class:`django.http.HttpRequest`
    :param form: The search form to use
    :returns: A list of experiments as a result of the query or None if the
      provided search request is invalid.
    
    """
    
    if form.is_valid():
        experiments = __getFilteredExperiments(request, form.cleaned_data)
        # let's cache the query with all the filters in the session so
        # we won't have to keep running the query all the time it is needed
        # by the paginator
        request.session['experiments'] = experiments
        return experiments
    else:
        return None


def search_datafile(request):
    """Either show the search datafile form or the result of the search
    datafile query.
    
    """
    
    if 'type' in request.GET:
        searchQueryType = request.GET.get('type')
    else:
        # for now we'll default to MX if nothing is provided
        # TODO: should we forward the page to experiment search page if
        #       nothing is provided in the future?
        searchQueryType = 'mx'
    logger.info('search_datafile: searchQueryType {0}'.format(searchQueryType))
    # TODO: check if going to /search/datafile will flag an error in unit test
    bodyclass = None
    
    if 'page' not in request.GET and 'type' in request.GET and \
            len(request.GET) > 1:
        # display the 1st page of the results
        
        form = __getSearchDatafileForm(request, searchQueryType)
        datafile_results = __processDatafileParameters(
            request, searchQueryType, form)
        if datafile_results is not None:
            bodyclass = 'list'
        else:
            return __forwardToSearchDatafileFormPage(
                request, searchQueryType, form)
    
    else:
        if 'page' in request.GET:
            # succeeding pages of pagination
            if 'datafileResults' in request.session:
                datafile_results = request.session['datafileResults']
            else:
                form = __getSearchDatafileForm(request, searchQueryType)
                datafile_results = __processDatafileParameters(request,
                    searchQueryType, form)
                if datafile_results is not None:
                    bodyclass = 'list'
                else:
                    return __forwardToSearchDatafileFormPage(request,
                        searchQueryType, form)
        else:
            # display the form
            if 'datafileResults' in request.session:
                del request.session['datafileResults']
            return __forwardToSearchDatafileFormPage(request, searchQueryType)
    
    # process the files to be displayed by the paginator...
    #paginator = Paginator(datafile_results,
    #                      constants.DATAFILE_RESULTS_PER_PAGE)
    
    #try:
    #    page = int(request.GET.get('page', '1'))
    #except ValueError:
    #    page = 1
    
    # If page request (9999) is out of :range, deliver last page of results.
    #try:
    #    datafiles = paginator.page(page)
    #except (EmptyPage, InvalidPage):
    #    datafiles = paginator.page(paginator.num_pages)
    
    import re
    cleanedUpQueryString = re.sub('&page=\d+', '',
        request.META['QUERY_STRING'])
    
    # get experiments associated with datafiles
    if datafile_results:
        experiment_pks = list(set(datafile_results.values_list('dataset__experiment', flat=True)))
        experiments = Experiment.safe.in_bulk(experiment_pks)
    else:
        experiments = {}
    
    results = []
    for key, e in experiments.items():
        result = {}
        result['sr'] = e
        result['dataset_hit'] = False
        result['dataset_file_hit'] = True
        result['experiment_hit'] = False
        results.append(result)
    
    c = Context({
        'experiments': results,
        'datafiles': datafile_results,
        #'paginator': paginator,
        'query_string': cleanedUpQueryString,
        'subtitle': 'Search Datafiles',
        'nav': [{'name': 'Search Datafile', 'link': '/search/datafile/'}],
        'bodyclass': bodyclass,
        'search_pressed': True,
        'searchDatafileSelectionForm': getNewSearchDatafileSelectionForm()})
    url = 'tardis_portal/search_experiment_results.html'
    return HttpResponse(render_response_search(request, url, c))


@never_cache
@login_required()
def retrieve_user_list(request):
    # TODO: Hook this up to authservice.searchUsers() to actually get
    # autocompletion data directly from auth backends.
    # The following local DB query would be moved to auth.localdb_auth.SearchUsers.
    query = request.GET.get('q', '')
    limit = int(request.GET.get('limit', '10'))
    
    # Search all user fields and also the UserAuthentication username.
    q = Q(username__icontains=query)   | \
        Q(email__icontains=query) | \
        Q(userprofile__userauthentication__username__icontains=query)
    
    # Tokenize query string so "Bob Sm" matches (first_name~=Bob & last_name~=Smith).
    tokens = query.split()
    if len(tokens) < 2:
        q |= Q(first_name__icontains=query.strip())
        q |= Q(last_name__icontains=query.strip())
    else:
        q |= Q(first_name__icontains=' '.join(tokens[:-1])) & Q(last_name__icontains=tokens[-1])
    
    q_tokenuser = Q(username=settings.TOKEN_USERNAME)
    users_query = User.objects.exclude(q_tokenuser).filter(q).distinct().select_related('userprofile')
    
    # HACK FOR ORACLE - QUERY GENERATED DOES NOT WORK WITH LIMIT SO USING ITERATOR INSTEAD
    from itertools import islice
    first_n_users = list(islice(users_query, limit))
    
    user_auths = list(UserAuthentication.objects.filter(userProfile__user__in=first_n_users))
    auth_methods = dict( (ap[0], ap[1]) for ap in settings.AUTH_PROVIDERS)
    """
    users = [ {
        "username": "ksr",
        "first_name": "Kieran",
        "last_name": "Spear",
        "email": "email@address.com",
        "auth_methods": [ "ksr:vbl:VBL", "ksr:localdb:Local DB" ]
    } , ... ]
    """
    users = []
    for u in users_query:
        fields = ('first_name', 'last_name', 'username', 'email')
        # Convert attributes to dictionary keys and make sure all values
        # are strings.
        user = dict( [ (k, str(getattr(u, k))) for k in fields ] )
        try:
            user['auth_methods'] = [ '%s:%s:%s' % \
                    (ua.username, ua.authenticationMethod, \
                    auth_methods[ua.authenticationMethod]) \
                    for ua in user_auths if ua.userProfile == u.get_profile() ]
        except UserProfile.DoesNotExist:
            user['auth_methods'] = []
        
        if not user['auth_methods']:
            user['auth_methods'] = [ '%s:localdb:%s' % \
                    (u.username, auth_methods['localdb']) ]
        users.append(user)
    
    users.sort(key=itemgetter('first_name'))
    return HttpResponse(json.dumps(users))


@never_cache
@login_required()
def retrieve_group_list(request):
    
    grouplist = ' ~ '.join(map(str, Group.objects.all().order_by('name')))
    return HttpResponse(grouplist)

def retrieve_field_list(request):
    
    from tardis.tardis_portal.search_indexes import DatasetFileIndex
    
    # Get all of the fields in the indexes
    #
    # TODO: these should be onl read from registered indexes
    #
    allFields = DatasetFileIndex.fields.items()
    
    users = User.objects.all()
    
    usernames = [u.first_name + ' ' + u.last_name + ':username' for u in users]
    
    # Collect all of the indexed (searchable) fields, except
    # for the main search document ('text')
    searchableFields = ([key + ':search_field' for key,f in allFields if f.indexed == True and key != 'text' ])
    
    auto_list = usernames + searchableFields
    
    fieldList = '+'.join([str(fn) for fn in auto_list])
    return HttpResponse(fieldList)

@never_cache
@authz.experiment_ownership_required
def retrieve_access_list_user(request, experiment_id):
    from tardis.tardis_portal.forms import AddUserPermissionsForm
    user_acls = Experiment.safe.user_acls(request, experiment_id)
    
    c = Context({ 'user_acls': user_acls, 'experiment_id': experiment_id,
                 'addUserPermissionsForm': AddUserPermissionsForm() })
    return HttpResponse(render_response_index(request,
                        'tardis_portal/ajax/access_list_user.html', c))


@never_cache
@authz.experiment_ownership_required
def retrieve_access_list_group(request, experiment_id):
    
    from tardis.tardis_portal.forms import AddGroupPermissionsForm
    
    user_owned_groups = Experiment.safe.user_owned_groups(request,
                                                          experiment_id)
    system_owned_groups = Experiment.safe.system_owned_groups(request,
                                                            experiment_id)
    
    c = Context({'user_owned_groups': user_owned_groups,
                 'system_owned_groups': system_owned_groups,
                 'experiment_id': experiment_id,
                 'addGroupPermissionsForm': AddGroupPermissionsForm()})
    return HttpResponse(render_response_index(request,
                        'tardis_portal/ajax/access_list_group.html', c))


@never_cache
@authz.experiment_ownership_required
def retrieve_access_list_external(request, experiment_id):
    
    groups = Experiment.safe.external_users(request, experiment_id)
    c = Context({'groups': groups, 'experiment_id': experiment_id})
    return HttpResponse(render_response_index(request,
                        'tardis_portal/ajax/access_list_external.html', c))

@never_cache
@authz.experiment_ownership_required
def retrieve_access_list_tokens(request, experiment_id):
    tokens = Token.objects.filter(experiment=experiment_id)
    tokens = [{'expiry_date': token.expiry_date,
                 'user': token.user,
                 'url': request.build_absolute_uri(token.get_absolute_url()),
                 'id': token.id,
                 'experiment_id': experiment_id,
              } for token in tokens]
    c = Context({'tokens': tokens})
    return HttpResponse(render_response_index(request,
        'tardis_portal/ajax/access_list_tokens.html', c))


@never_cache
@authz.group_ownership_required
def retrieve_group_userlist(request, group_id):
    
    from tardis.tardis_portal.forms import ManageGroupPermissionsForm
    users = User.objects.filter(groups__id=group_id)
    c = Context({'users': users, 'group_id': group_id,
                 'manageGroupPermissionsForm': ManageGroupPermissionsForm()})
    return HttpResponse(render_response_index(request,
                        'tardis_portal/ajax/group_user_list.html', c))


@never_cache
@permission_required('auth.change_group')
@login_required()
def manage_groups(request):
    
    groups = Group.objects.filter(groupadmin__user=request.user)
    c = Context({'groups': groups})
    return HttpResponse(render_response_index(request,
                        'tardis_portal/manage_group_members.html', c))


@never_cache
@authz.group_ownership_required
def add_user_to_group(request, group_id, username):
    
    if username == settings.TOKEN_USERNAME:
        return HttpResponse('User does not exist: %s' % username)
    
    authMethod = localdb_auth_key
    isAdmin = False
    
    if 'isAdmin' in request.GET:
        if request.GET['isAdmin'] == 'true':
            isAdmin = True
    
    try:
        authMethod = request.GET['authMethod']
        if authMethod == localdb_auth_key:
            user = User.objects.get(username=username)
        else:
            user = UserAuthentication.objects.get(username=username,
                authenticationMethod=authMethod).userProfile.user
    except User.DoesNotExist:
        return return_response_error(request)
    except UserAuthentication.DoesNotExist:
        return return_response_error(request)
    
    try:
        group = Group.objects.get(pk=group_id)
    except Group.DoesNotExist:
        return HttpResponse('Group does not exist.')
    
    if user.groups.filter(name=group.name).count() > 0:
        return HttpResponse('User %s is already member of that group.'
                            % username)
    
    user.groups.add(group)
    user.save()
    
    if isAdmin:
        groupadmin = GroupAdmin(user=user, group=group)
        groupadmin.save()
    
    c = Context({'user': user, 'group_id': group_id, 'isAdmin': isAdmin})
    return HttpResponse(render_response_index(request,
         'tardis_portal/ajax/add_user_to_group_result.html', c))


@never_cache
@authz.group_ownership_required
def remove_user_from_group(request, group_id, username):
    
    try:
        user = User.objects.get(username=username)
    except User.DoesNotExist:
        return HttpResponse('User %s does not exist.' % username)
    try:
        group = Group.objects.get(pk=group_id)
    except Group.DoesNotExist:
        return HttpResponse('Group does not exist.')
    
    if user.groups.filter(name=group.name).count() == 0:
        return HttpResponse('User %s is not member of that group.'
                            % username)
    
    if request.user == user:
        return HttpResponse('You cannot remove yourself from that group.')
    
    user.groups.remove(group)
    user.save()
    
    try:
        groupadmin = GroupAdmin.objects.filter(user=user, group=group)
        groupadmin.delete()
    except GroupAdmin.DoesNotExist:
        pass
    
    return HttpResponse('OK')


@never_cache
@transaction.commit_on_success
@authz.experiment_ownership_required
def add_experiment_access_user(request, experiment_id, username):
    
    canRead = False
    canWrite = False
    canDelete = False
    
    if 'canRead' in request.GET:
        if request.GET['canRead'] == 'true':
            canRead = True
    
    if 'canWrite' in request.GET:
        if request.GET['canWrite'] == 'true':
            canWrite = True
    
    if 'canDelete' in request.GET:
        if request.GET['canDelete'] == 'true':
            canDelete = True
    
    authMethod = request.GET['authMethod']
    user = auth_service.getUser(authMethod, username)
    if user is None or username == settings.TOKEN_USERNAME:
        return HttpResponse('User %s does not exist.' % (username))
    
    try:
        experiment = Experiment.objects.get(pk=experiment_id)
    except Experiment.DoesNotExist:
        return HttpResponse('Experiment (id=%d) does not exist.'
            % (experiment.id))
    
    acl = ExperimentACL.objects.filter(
        experiment=experiment,
        pluginId=django_user,
        entityId=str(user.id),
        aclOwnershipType=ExperimentACL.OWNER_OWNED)
    
    if acl.count() == 0:
        acl = ExperimentACL(experiment=experiment,
                            pluginId=django_user,
                            entityId=str(user.id),
                            canRead=canRead,
                            canWrite=canWrite,
                            canDelete=canDelete,
                            aclOwnershipType=ExperimentACL.OWNER_OWNED)
        
        acl.save()
        c = Context({'authMethod': authMethod,
                     'user': user,
                     'user_acl': acl,
                     'username': username,
                     'experiment_id': experiment_id})
        
        return HttpResponse(render_response_index(request,
            'tardis_portal/ajax/add_user_result.html', c))
    
    return HttpResponse('User already has experiment access.')


@never_cache
@authz.experiment_ownership_required
def remove_experiment_access_user(request, experiment_id, username):
    try:
        user = User.objects.get(username=username)
    except User.DoesNotExist:
        return HttpResponse('User %s does not exist' % username)
    
    try:
        experiment = Experiment.objects.get(pk=experiment_id)
    except Experiment.DoesNotExist:
        return HttpResponse('Experiment does not exist')
    
    acl = ExperimentACL.objects.filter(
        experiment=experiment,
        pluginId=django_user,
        entityId=str(user.id),
        aclOwnershipType=ExperimentACL.OWNER_OWNED)
    
    if acl.count() == 1:
        if int(acl[0].entityId) == request.user.id:
            return HttpResponse('Cannot remove your own user access.')
        
        acl[0].delete()
        return HttpResponse('OK')
    elif acl.count() == 0:
        return HttpResponse(
            'The user %s does not have access to this experiment.' % username)
    else:
        return HttpResponse('Multiple ACLs found')


@never_cache
@authz.experiment_ownership_required
def change_user_permissions(request, experiment_id, username):
    
    try:
        user = User.objects.get(username=username)
    except User.DoesNotExist:
        return return_response_error(request)
    
    try:
        experiment = Experiment.objects.get(pk=experiment_id)
    except Experiment.DoesNotExist:
        return return_response_error(request)
    
    try:
        acl = ExperimentACL.objects.get(
            experiment=experiment,
            pluginId=django_user,
            entityId=str(user.id),
            aclOwnershipType=ExperimentACL.OWNER_OWNED)
    except ExperimentACL.DoesNotExist:
        return return_response_error(request)
    
    if request.method == 'POST':
        form = ChangeUserPermissionsForm(request.POST, instance=acl)
        
        if form.is_valid:
            form.save()
            url = reverse('tardis.tardis_portal.views.control_panel')
            return HttpResponseRedirect(url)
    
    else:
        form = ChangeUserPermissionsForm(instance=acl)
        c = Context({'form': form,
                     'header':
                         "Change User Permissions for '%s'" % user.username})
    
    return HttpResponse(render_response_index(request,
                            'tardis_portal/form_template.html', c))


@never_cache
@authz.experiment_ownership_required
def change_group_permissions(request, experiment_id, group_id):
    
    try:
        group = Group.objects.get(pk=group_id)
    except Group.DoesNotExist:
        return return_response_error(request)
    
    try:
        experiment = Experiment.objects.get(pk=experiment_id)
    except Experiment.DoesNotExist:
        return return_response_error(request)
    
    try:
        acl = ExperimentACL.objects.get(
            experiment=experiment,
            pluginId=django_group,
            entityId=str(group.id),
            aclOwnershipType=ExperimentACL.OWNER_OWNED)
    except ExperimentACL.DoesNotExist:
        return return_response_error(request)
    
    if request.method == 'POST':
        form = ChangeGroupPermissionsForm(request.POST)
        
        if form.is_valid():
            acl.canRead = form.cleaned_data['canRead']
            acl.canWrite = form.cleaned_data['canWrite']
            acl.canDelete = form.cleaned_data['canDelete']
            acl.effectiveDate = form.cleaned_data['effectiveDate']
            acl.expiryDate = form.cleaned_data['expiryDate']
            acl.save()
            return HttpResponseRedirect('/experiment/control_panel/')
    
    else:
        form = ChangeGroupPermissionsForm(
            initial={'canRead': acl.canRead,
                     'canWrite': acl.canWrite,
                     'canDelete': acl.canDelete,
                     'effectiveDate': acl.effectiveDate,
                     'expiryDate': acl.expiryDate})
    
    c = Context({'form': form,
                 'header': "Change Group Permissions for '%s'" % group.name})
    
    return HttpResponse(render_response_index(request,
                            'tardis_portal/form_template.html', c))


@never_cache
@transaction.commit_manually
@authz.experiment_ownership_required
def add_experiment_access_group(request, experiment_id, groupname):
    
    create = False
    canRead = False
    canWrite = False
    canDelete = False
    authMethod = localdb_auth_key
    admin = None
    
    if 'canRead' in request.GET:
        if request.GET['canRead'] == 'true':
            canRead = True
    
    if 'canWrite' in request.GET:
        if request.GET['canWrite'] == 'true':
            canWrite = True

#    if 'canDelete' in request.GET:
#        if request.GET['canDelete'] == 'true':
#            canDelete = True
    
    if 'admin' in request.GET:
        admin = request.GET['admin']
    
    if 'create' in request.GET:
        if request.GET['create'] == 'true':
            create = True
    
    try:
        experiment = Experiment.objects.get(pk=experiment_id)
    except Experiment.DoesNotExist:
        transaction.rollback()
        return HttpResponse('Experiment (id=%d) does not exist' %
                            (experiment_id))
    
    if create:
        try:
            group = Group(name=groupname)
            group.save()
        except:
            transaction.rollback()
            return HttpResponse('Could not create group %s ' \
            '(It is likely that it already exists)' % (groupname))
    else:
        try:
            group = Group.objects.get(name=groupname)
        except Group.DoesNotExist:
            transaction.rollback()
            return HttpResponse('Group %s does not exist' % (groupname))
    
    acl = ExperimentACL.objects.filter(
        experiment=experiment,
        pluginId=django_group,
        entityId=str(group.id),
        aclOwnershipType=ExperimentACL.OWNER_OWNED)
    
    if acl.count() > 0:
        # An ACL already exists for this experiment/group.
        transaction.rollback()
        return HttpResponse('Could not create group %s ' \
            '(It is likely that it already exists)' % (groupname))
    
    acl = ExperimentACL(experiment=experiment,
                        pluginId=django_group,
                        entityId=str(group.id),
                        canRead=canRead,
                        canWrite=canWrite,
                        canDelete=canDelete,
                        aclOwnershipType=ExperimentACL.OWNER_OWNED)
    acl.save()
    
    adminuser = None
    if admin:
        if admin == settings.TOKEN_USERNAME:
            transaction.rollback()
            return HttpResponse('User %s does not exist' % (settings.TOKEN_USERNAME))
        try:
            authMethod = request.GET['authMethod']
            if authMethod == localdb_auth_key:
                adminuser = User.objects.get(username=admin)
            else:
                adminuser = UserAuthentication.objects.get(username=admin,
                    authenticationMethod=authMethod).userProfile.user
        
        except User.DoesNotExist:
            transaction.rollback()
            return HttpResponse('User %s does not exist' % (admin))
        except UserAuthentication.DoesNotExist:
            transaction.rollback()
            return HttpResponse('User %s does not exist' % (admin))
        
        # create admin for this group and add it to the group
        groupadmin = GroupAdmin(user=adminuser, group=group)
        groupadmin.save()
        
        adminuser.groups.add(group)
        adminuser.save()
    
    # add the current user as admin as well for newly created groups
    if create and not request.user == adminuser:
        user = request.user
        
        groupadmin = GroupAdmin(user=user, group=group)
        groupadmin.save()
        
        user.groups.add(group)
        user.save()
    
    c = Context({'group': group,
                 'experiment_id': experiment_id})
    response = HttpResponse(render_response_index(request,
        'tardis_portal/ajax/add_group_result.html', c))
    transaction.commit()
    return response


@never_cache
@authz.experiment_ownership_required
def remove_experiment_access_group(request, experiment_id, group_id):
    
    try:
        group = Group.objects.get(pk=group_id)
    except Group.DoesNotExist:
        return HttpResponse('Group does not exist')
    
    try:
        experiment = Experiment.objects.get(pk=experiment_id)
    except Experiment.DoesNotExist:
        return HttpResponse('Experiment does not exist')
    
    acl = ExperimentACL.objects.filter(
        experiment=experiment,
        pluginId=django_group,
        entityId=str(group.id),
        aclOwnershipType=ExperimentACL.OWNER_OWNED)
    
    if acl.count() == 1:
        acl[0].delete()
        return HttpResponse('OK')
    elif acl.count() == 0:
        return HttpResponse('No ACL available.'
                            'It is likely the group doesnt have access to'
                            'this experiment.')
    else:
        return HttpResponse('Multiple ACLs found')
    
    return HttpResponse('')


def stats(request):
    
    # stats
    public_datafiles = 0
    #public_datafiles = Dataset_File.objects.filter()
    public_experiments = Experiment.objects.filter()
    
    size = 0
#    for df in public_datafiles:
#        try:
#            size = size + long(df.size)
#        except:
#            pass
    
    public_datafile_size = size
    
    # using count() is more efficient than using len() on a query set
    c = Context({'public_datafiles': public_datafiles,
                'public_experiments': public_experiments.count(),
                'public_datafile_size': public_datafile_size})
    return HttpResponse(render_response_index(request,
                        'tardis_portal/stats.html', c))


def import_params(request):
    if request.method == 'POST':  # If the form has been submitted...
        
        # A form bound to the POST data
        form = ImportParamsForm(request.POST, request.FILES)
        if form.is_valid():  # All validation rules pass
            
            params = request.FILES['params']
            username = form.cleaned_data['username']
            password = form.cleaned_data['password']
            
            from django.contrib.auth import authenticate
            user = authenticate(username=username, password=password)
            if user is not None:
                if not user.is_active or not user.is_staff:
                    return return_response_error(request)
            else:
                return return_response_error(request)
            
            i = 0
            for line in params:
                if i == 0:
                    prefix = line
                    logger.debug(prefix)
                elif i == 1:
                    schema = line
                    logger.debug(schema)
                    
                    try:
                        Schema.objects.get(namespace=schema)
                        return HttpResponse('Schema already exists.')
                    except Schema.DoesNotExist:
                        schema_db = Schema(namespace=schema)
                        # TODO: add the extra info that the Schema instance
                        #       needs
                        schema_db.save()
                else:
                    part = line.split('^')
                    if len(part) == 4:
                        
                        is_numeric = False
                        if part[3].strip(' \n\r') == 'True':
                            is_numeric = True
                        if is_numeric:
                            pn = ParameterName(schema=schema_db,
                                               name=part[0], full_name=part[1],
                                               units=part[2],
                                               data_type=ParameterName.NUMERIC)
                        else:
                            
                            pn = ParameterName(schema=schema_db,
                                               name=part[0], full_name=part[1],
                                               units=part[2],
                                               data_type=ParameterName.STRING)
                        pn.save()
                
                i = i + 1
            
            return HttpResponse('OK')
    else:
        form = ImportParamsForm()
    
    c = Context({'form': form, 'header': 'Import Parameters'})
    return HttpResponse(render_response_index(request,
                        'tardis_portal/form_template.html', c))


def upload_complete(request,
                    template_name='tardis_portal/upload_complete.html'):
    """
    The ajax-loaded result of a file being uploaded
    
    :param request: a HTTP Request instance
    :type request: :class:`django.http.HttpRequest`
    :param template_name: the path of the template to render
    :type template_name: string
    :rtype: :class:`django.http.HttpResponse`
    """
    
    c = Context({
        'numberOfFiles': request.POST['filesUploaded'],
        'bytes': request.POST['allBytesLoaded'],
        'speed': request.POST['speed'],
        'errorCount': request.POST['errorCount'],
        })
    return render_to_response(template_name, c)


@authz.upload_auth
@authz.dataset_write_permissions_required
def upload(request, dataset_id):
    """
    Uploads a datafile to the store and datafile metadata
    
    :param request: a HTTP Request instance
    :type request: :class:`django.http.HttpRequest`
    :param dataset_id: the dataset_id
    :type dataset_id: integer
    :returns: boolean true if successful
    :rtype: bool
    """
    
    dataset = Dataset.objects.get(id=dataset_id)
    
    logger.debug('called upload')
    if request.method == 'POST':
        logger.debug('got POST')
        if request.FILES:
            
            uploaded_file_post = request.FILES['Filedata']
            
            filepath = write_uploaded_file_to_dataset(dataset,
                    uploaded_file_post)
            
            add_datafile_to_dataset(dataset, filepath,
                                    uploaded_file_post.size)
    
    return HttpResponse('True')

@authz.dataset_write_permissions_required
def upload_files(request, dataset_id,
                 template_name='tardis_portal/ajax/upload_files.html'):
    """
    Creates an Uploadify 'create files' button with a dataset
    destination. `A workaround for a JQuery Dialog conflict\
    <http://www.uploadify.com/forums/discussion/3348/
        uploadify-in-jquery-ui-dialog-modal-causes-double-queue-item/p1>`_
    
    :param request: a HTTP Request instance
    :type request: :class:`django.http.HttpRequest`
    :param template_name: the path of the template to render
    :param dataset_id: the dataset_id
    :type dataset_id: integer
    :returns: A view containing an Uploadify *create files* button
    """
    if 'message' in request.GET:
        message = request.GET['message']
    else:
        message = "Upload Files to Dataset"
    url = reverse('tardis.tardis_portal.views.upload_complete')
    c = Context({'upload_complete_url': url,
                 'dataset_id': dataset_id,
                 'message': message,
                 'session_id': request.session.session_key
                 })
    return render_to_response(template_name, c)


@login_required
def edit_experiment_par(request, parameterset_id):
    parameterset = ExperimentParameterSet.objects.get(id=parameterset_id)
    if authz.has_write_permissions(request, parameterset.experiment.id):
        return edit_parameters(request, parameterset, otype="experiment")
    else:
        return return_response_error(request)


@login_required
def edit_dataset_par(request, parameterset_id):
    parameterset = DatasetParameterSet.objects.get(id=parameterset_id)
    if authz.has_write_permissions(request,
                                   parameterset.dataset.experiment.id):
        return edit_parameters(request, parameterset, otype="dataset")
    else:
        return return_response_error(request)


@login_required
def edit_datafile_par(request, parameterset_id):
    parameterset = DatafileParameterSet.objects.get(id=parameterset_id)
    if authz.has_write_permissions(request,
                            parameterset.dataset_file.dataset.experiment.id):
        return edit_parameters(request, parameterset, otype="datafile")
    else:
        return return_response_error(request)


def edit_parameters(request, parameterset, otype):
    
    parameternames = ParameterName.objects.filter(
        schema__namespace=parameterset.schema.namespace)
    success = False
    valid = True
    
    if request.method == 'POST':
        
        class DynamicForm(create_parameterset_edit_form(
            parameterset, request=request)):
            pass
        
        form = DynamicForm(request.POST)
        
        if form.is_valid():
            save_datafile_edit_form(parameterset, request)
            
            success = True
        else:
            valid = False
    
    else:
        
        class DynamicForm(create_parameterset_edit_form(
            parameterset)):
            pass
        
        form = DynamicForm()
    
    c = Context({
        'schema': parameterset.schema,
        'form': form,
        'parameternames': parameternames,
        'type': otype,
        'success': success,
        'parameterset_id': parameterset.id,
        'valid': valid,
    })
    
    return HttpResponse(render_response_index(request,
                        'tardis_portal/ajax/parameteredit.html', c))


@login_required
def add_datafile_par(request, datafile_id):
    parentObject = Dataset_File.objects.get(id=datafile_id)
    if authz.has_write_permissions(request,
                                   parentObject.dataset.experiment.id):
        return add_par(request, parentObject, otype="datafile",
                stype=Schema.DATAFILE)
    else:
        return return_response_error(request)


@login_required
def add_dataset_par(request, dataset_id):
    parentObject = Dataset.objects.get(id=dataset_id)
    if authz.has_write_permissions(request, parentObject.experiment.id):
        return add_par(request, parentObject, otype="dataset",
                stype=Schema.DATASET)
    else:
        return return_response_error(request)


@login_required
def add_experiment_par(request, experiment_id):
    parentObject = Experiment.objects.get(id=experiment_id)
    if authz.has_write_permissions(request, parentObject.id):
        return add_par(request, parentObject, otype="experiment",
                stype=Schema.EXPERIMENT)
    else:
        return return_response_error(request)


def add_par(request, parentObject, otype, stype):
    
    all_schema = Schema.objects.filter(type=stype, immutable=False)
    
    if 'schema_id' in request.GET:
        schema_id = request.GET['schema_id']
    else:
        schema_id = all_schema[0].id
    
    schema = Schema.objects.get(id=schema_id)
    
    parameternames = ParameterName.objects.filter(
        schema__namespace=schema.namespace)
    
    success = False
    valid = True
    
    if request.method == 'POST':
        
        class DynamicForm(create_datafile_add_form(
            schema.namespace, parentObject, request=request)):
            pass
        
        form = DynamicForm(request.POST)
        
        if form.is_valid():
            save_datafile_add_form(schema.namespace, parentObject, request)
            
            success = True
        else:
            valid = False
    
    else:
        
        class DynamicForm(create_datafile_add_form(
            schema.namespace, parentObject)):
            pass
        
        form = DynamicForm()
    
    c = Context({
        'schema': schema,
        'form': form,
        'parameternames': parameternames,
        'type': otype,
        'success': success,
        'valid': valid,
        'parentObject': parentObject,
        'all_schema': all_schema,
        'schema_id': schema.id,
    })
    
    return HttpResponse(render_response_index(request,
                        'tardis_portal/ajax/parameteradd.html', c))

class ExperimentSearchView(SearchView):
    def __name__(self):
        return "ExperimentSearchView"
    
    def extra_context(self):
        extra = super(ExperimentSearchView, self).extra_context()
        # Results may contain Experiments, Datasets and Dataset_Files.
        # Group them into experiments, noting whether or not the search
        # hits were in the Dataset(s) or Dataset_File(s)
        results = self.results
        facets =  results.facet_counts()
        if facets:
            experiment_facets = facets['fields']['experiment_id_stored']
            experiment_ids = [ int(f[0]) for f in experiment_facets if int(f[1]) > 0 ]
        else:
            experiment_ids = []
        
        
        access_list = []
        
        if self.request.user.is_authenticated():
            access_list.extend([e.pk for e in authz.get_accessible_experiments(self.request)])
        
        access_list.extend([e.pk for e in Experiment.objects.filter(public=True)])
        
        ids = list(set(experiment_ids) & set(access_list))
        experiments = Experiment.objects.filter(pk__in=ids).order_by('-update_time')
        
        results = []
        for e in experiments:
            result = {}
            result['sr'] = e
            result['dataset_hit'] = False
            result['dataset_file_hit'] = False
            result['experiment_hit'] = False
            results.append(result)
        
        extra['experiments'] = results
        return extra
    
    # override SearchView's method in order to
    # return a ResponseContext
    def create_response(self):
        (paginator, page) = self.build_page()
        
        # Remove unnecessary whitespace
        # TODO this should just be done in the form clean...
        query = SearchQueryString(self.query)
        context = {
                'search_query': query,
                'form': self.form,
                'page': page,
                'paginator' : paginator,
                }
        context.update(self.extra_context())
        
        return render_response_index(self.request, self.template, context)


@login_required
def single_search(request):
    search_query = FacetFixedSearchQuery(backend=HighlightSearchBackend())
    sqs = SearchQuerySet(query=search_query)
    sqs.highlight()
    
    return ExperimentSearchView(
            template = 'search/search.html',
            searchqueryset=sqs,
            form_class=RawSearchForm,
            ).__call__(request)


@never_cache
@authz.experiment_ownership_required
def publish_experiment(request, experiment_id):
    """
    Make the experiment open to public access.
    Sets off a chain of PublishProvider modules for
    extra publish functionality.
    
    :param request: a HTTP Request instance
    :type request: :class:`django.http.HttpRequest`
    :param experiment_id: the ID of the experiment to be published
    :type experiment_id: string
    
    """
    import os
    
    experiment = Experiment.objects.get(id=experiment_id)
    username = request.user.username
    
    if request.method == 'POST':  # If the form has been submitted...
        
        legal = True
        success = True
        messages = []
        
        context_dict = {}
        context_dict['publish_result'] = "submitted"
        
        passed_ands = False
        
        opt_out_ands = False
        if 'ands_register' in request.POST:
            opt_out_ands = True
        
        has_ands_registered = True
        if 'monash_ands' in getTardisApps():
            from tardis.apps.monash_ands.MonashANDSService\
                import MonashANDSService
            
            monashandsService = MonashANDSService(experiment_id)
            
            has_ands_registered = monashandsService.has_registration_record()
        
        passed_ands = has_ands_registered or opt_out_ands
        
        if passed_ands == False:
            success = False
            messages.append('You must opt out of ANDS registration, or' + \
                ' register with ANDS')
        
        if  not 'legal' in request.POST:
            logger.debug('Legal agreement for exp: ' + experiment_id +
            ' not accepted.')
            legal = False
        
        if legal and success:
            experiment.public = True
            experiment.save()
        
        # set dictionary to legal status and publish success result
        context_dict['legal'] = legal
        context_dict['success'] = success
        context_dict['messages'] = messages
    
    else:
        
        has_ands_registered = True
        
        if 'monash_ands' in getTardisApps():
            from tardis.apps.monash_ands.MonashANDSService\
                import MonashANDSService
            
            monashandsService = MonashANDSService(experiment_id)
            
            if not monashandsService.has_registration_record():
                has_ands_registered = False
        
        TARDIS_ROOT = os.path.abspath(\
        os.path.join(os.path.dirname(__file__)))
        
        legalpath = os.path.join(TARDIS_ROOT,
                      "legal.txt")
        
        # if legal file isn't found then we can't proceed
        try:
            legalfile = open(legalpath, 'r')
        except IOError:
            logger.error('legal.txt not found. Publication halted.')
            return return_response_error(request)
        
        legaltext = legalfile.read()
        legalfile.close()
        
        cch = CreativeCommonsHandler(experiment_id=experiment_id, create=False)
        
        context_dict = \
        {'username': username,
        'experiment': experiment,
        'legaltext': legaltext,
        'has_cc_license': cch.has_cc_license(),
        'has_ands_registered': has_ands_registered,
        }
    
    c = Context(context_dict)
    return HttpResponse(render_response_index(request,
                        'tardis_portal/publish_experiment.html', c))


@authz.experiment_ownership_required
def choose_license(request, experiment_id):
    experiment = Experiment.objects.get(id=experiment_id)
    context_dict = {'submit': False,
        'experiment': experiment}
    if request.method == 'POST':
        cch = CreativeCommonsHandler(experiment_id=experiment_id)
        cch.save_license(request)
        context_dict['submit'] = True
    
    c = Context(context_dict)
    return HttpResponse(render_response_index(request,
                        'tardis_portal/choose_license.html', c))


@require_POST
@authz.experiment_ownership_required
def create_token(request, experiment_id):
    experiment = Experiment.objects.get(id=experiment_id)
    token = Token(experiment=experiment, user=request.user)
    token.save_with_random_token()
    logger.info('created token: %s' % token)
    return HttpResponse('{"success": true}', mimetype='application/json');


@require_POST
def token_delete(request, token_id):
    token = Token.objects.get(id=token_id)
    if authz.has_experiment_ownership(request, token.experiment_id):
        token.delete()
        return HttpResponse('{"success": true}', mimetype='application/json');


def token_login(request, token):
    django_logout(request)
    
    from tardis.tardis_portal.auth import login, token_auth
    logger.debug('token login')
    
    user = token_auth.authenticate(request, token)
    if not user:
        return return_response_error(request)
    login(request, user)
    experiment = Experiment.objects.get(token__token=token)
    return HttpResponseRedirect(experiment.get_absolute_url())

@authz.experiment_access_required
def view_rifcs(request, experiment_id):
    """View the rif-cs of an existing experiment.
    
    :param request: a HTTP Request instance
    :type request: :class:`django.http.HttpRequest`
    :param experiment_id: the ID of the experiment to be viewed
    :type experiment_id: string
    :rtype: :class:`django.http.HttpResponse`
    
    """
    try:
        experiment = Experiment.safe.get(request, experiment_id)
    except PermissionDenied:
        return return_response_error(request)
    except Experiment.DoesNotExist:
        return return_response_not_found(request)
    
    try:
        rifcs_provs = settings.RIFCS_PROVIDERS
    except AttributeError:
        rifcs_provs = ()
    
    from tardis.tardis_portal.publish.publishservice import PublishService
    pservice = PublishService(rifcs_provs, experiment)
    context = pservice.get_context()
    if context is None:
        # return error page or something
        return return_response_error(request)
    
    template = pservice.get_template()
    return HttpResponse(render_response_index(request,
                        template, context), mimetype="text/xml")

<|MERGE_RESOLUTION|>--- conflicted
+++ resolved
@@ -72,7 +72,7 @@
     save_datafile_add_form, MXDatafileSearchForm,\
     FullExperimentModel
 
-from tardis_portal.forms import ExperimentForm
+from tardis.tardis_portal.forms import ExperimentForm
 
 from tardis.tardis_portal.errors import UnsupportedSearchQueryTypeError
 from tardis.tardis_portal.staging import add_datafile_to_dataset,\
@@ -273,12 +273,9 @@
         'nav': [{'name': 'Data', 'link': '/experiment/view/'}],
         'next': '/experiment/view/',
         'data_pressed': True})
-<<<<<<< HEAD
 
     # TODO actually change loaders to load this based on stuff
-=======
-    
->>>>>>> a0812fa0
+    
     return HttpResponse(render_response_search(request,
                         'tardis_portal/experiment_index.html', c))
 
@@ -572,14 +569,10 @@
     if staging:
         c['directory_listing'] = staging_traverse(staging)
         c['staging_mount_prefix'] = settings.STAGING_MOUNT_PREFIX
-<<<<<<< HEAD
         c['staging_mount_user_suffix_enable'] = settings.STAGING_MOUNT_USER_SUFFIX_ENABLE
 
-=======
-    
     ef = None
     form = ExperimentForm(extra=1)
->>>>>>> a0812fa0
     if request.method == 'POST':
         ef = ExperimentForm(request.POST, request.FILES)
         if ef.is_valid():
@@ -645,13 +638,9 @@
     if staging:
         c['directory_listing'] = staging_traverse(staging)
         c['staging_mount_prefix'] = settings.STAGING_MOUNT_PREFIX
-<<<<<<< HEAD
         c['staging_mount_user_suffix_enable'] = settings.STAGING_MOUNT_USER_SUFFIX_ENABLE
 
-=======
-    
     form = None
->>>>>>> a0812fa0
     if request.method == 'POST':
         form = ExperimentForm(request.POST, request.FILES,
                                       instance=experiment, extra=0)
@@ -759,11 +748,6 @@
     :rtype: int
     
     '''
-<<<<<<< HEAD
-
-=======
->>>>>>> a0812fa0
-    
     f = open(filename)
     firstline = f.readline()
     f.close()
@@ -851,13 +835,9 @@
                 created_by=user,
                 )
             e.save()
-<<<<<<< HEAD
             local_id = e.id
-
-=======
             eid = e.id
             
->>>>>>> a0812fa0
             filename = path.join(e.get_or_create_directory(),
                                  'mets_upload.xml')
             f = open(filename, 'wb+')
@@ -879,7 +859,6 @@
                 return return_response_error(request)
             
             if from_url:
-<<<<<<< HEAD
                 logger.info('Sending received_remote signal')
                 from tardis.tardis_portal.signals import received_remote
                 received_remote.send(sender=Experiment,
@@ -888,26 +867,7 @@
                         from_url=from_url)
 
             response = HttpResponse(str(local_id), status=200)
-=======
-                logger.debug('=== sending file request')
-                try:
-                    file_transfer_url = from_url + '/file_transfer/'
-                    data = urlencode({
-                            'originid': str(originid),
-                            'eid': str(eid),
-                            'site_settings_url':
-                                request.build_absolute_uri(
-                                    '/site-settings.xml/'),
-                            })
-                    urlopen(file_transfer_url, data)
-                    logger.info('=== file-transfer request submitted to %s'
-                                % file_transfer_url)
-                except:
-                    logger.exception('=== file-transfer request to %s FAILED!'
-                                     % file_transfer_url)
             
-            response = HttpResponse(str(eid), status=200)
->>>>>>> a0812fa0
             response['Location'] = request.build_absolute_uri(
                 '/experiment/view/' + str(local_id))
             return response
@@ -945,13 +905,7 @@
 
 @never_cache
 @authz.dataset_access_required
-<<<<<<< HEAD
 def retrieve_datafile_list(request, dataset_id, template_name='tardis_portal/ajax/datafile_list.html'):
-
-=======
-def retrieve_datafile_list(request, dataset_id):
-    
->>>>>>> a0812fa0
     params = {}
     
     query = None
