--- conflicted
+++ resolved
@@ -424,29 +424,8 @@
     return HttpResponse(render_response_index(request, template_name, c))
 
 def _add_protocols_and_organizations(request, experiment, c):
-<<<<<<< HEAD
     """Add the protocol, format and organization details for
     archive requests."""
-
-    c['protocol'] = []
-    download_urls = experiment.get_download_urls()
-    for key, value in download_urls.iteritems():
-        c['protocol'] += [[key, value]]
-    # For now, just use the most preferred format as default
-    c['default_format'] = getattr(settings,
-                                  'DEFAULT_ARCHIVE_FORMATS',
-                                  ['zip', 'tar'])[0]
-
-    from tardis.tardis_portal.download import get_download_organizations
-    c['organization'] = ['classic'] + get_download_organizations()
-    c['default_organization'] = getattr(settings,
-                                        'DEFAULT_ARCHIVE_ORGANIZATION',
-                                        'classic')
-=======
-    """Add the protocol, format and organization details for 
-    archive requests.  Since the MacOSX archiver can't cope with 
-    streaming ZIP, the best way to avoid 'user disappointment' 
-    is to not offer ZIP."""
 
     if getattr(settings, 'USER_AGENT_SENSING', False) and \
             request.user_agent:
@@ -472,7 +451,6 @@
     c['organization'] = ['classic'] + get_download_organizations()
     c['default_organization'] = getattr(
         settings, 'DEFAULT_ARCHIVE_ORGANIZATION', 'classic')
->>>>>>> d97ed21a
 
 @authz.experiment_access_required
 def experiment_description(request, experiment_id):
@@ -898,7 +876,7 @@
     '''
     handler for login page
     '''
-    from tardis.tardis_portal.auth import login
+    from tardis.tardis_portal.auth import login, auth_service
 
     if request.user.is_authenticated():
         # redirect the user to the home page if he is trying to go to the
