--- conflicted
+++ resolved
@@ -38,12 +38,8 @@
 
 from base64 import b64decode
 import urllib2
-<<<<<<< HEAD
-from urllib import urlencode, unquote_plus, urlopen
+from urllib import urlencode, urlopen
 from os import path
-=======
-from urllib import urlencode, urlopen
->>>>>>> 2616f4cd
 
 from django.template import Context
 from django.conf import settings
