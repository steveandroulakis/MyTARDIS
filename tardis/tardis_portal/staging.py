--- conflicted
+++ resolved
@@ -91,12 +91,8 @@
 
 
 class StagingHook():
-<<<<<<< HEAD
+
     def __init__(self, staging=None, store=None):
-=======
-
-    def __init__(self, user, experimentId, staging=None, store=None):
->>>>>>> 35047471
         self.staging = staging or settings.STAGING_PATH
         self.store = store or settings.FILE_STORE_PATH
 
