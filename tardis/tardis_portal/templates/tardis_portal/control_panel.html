{% extends "tardis_portal/data_browsing_template.html" %}

{% block script %}

  {% include "tardis_portal/javascript_libraries.html" %}

  <script type="text/javascript">

      $(document).ready(function() {

<<<<<<< HEAD
	//beginswith, endswith
	String.prototype.beginsWith = function(t, i) { if (i==false) { return
	(t == this.substring(0, t.length)); } else { return (t.toLowerCase()
	== this.substring(0, t.length).toLowerCase()); } }

	String.prototype.endsWith = function(t, i) { if (i==false) { return (t
	== this.substring(this.length - t.length)); } else { return
	(t.toLowerCase() == this.substring(this.length -
	t.length).toLowerCase()); } }

	$('.access_list1').hide().end().find('.access_list_user_toggle').click(function() { $(this).next().toggle(); });
	$('.access_list2').hide().end().find('.access_list_group_toggle').click(function() { $(this).next().toggle(); });
	$('.access_list3').hide().end().find('.access_list_external_toggle').click(function() { $(this).next().toggle(); });

	$(".access_list_user_toggle").text("[Show]");
	$(".access_list_group_toggle").text("[Show]");
	$(".access_list_external_toggle").text("[Show]");

	var loadingHTML = "<img src='/site_media/images/ajax-loader.gif'/>";

	$(".access_list_user_external").toggle(function(){ $(this).text("[Hide]"); });


	// user access list
	$(".access_list_user_toggle").toggle(function(){

	  $(this).text("[Hide]");

	  var href = $(this).attr("href");

	  $(this).next().html(loadingHTML + "</br>");

	  $(this).next().load(href, function(){
	    $(document).ready(function(){
	      var users = (function () {
		var val = null;

		$.ajax({
		  'async': false,
		  'global': false,
		  'url': '/ajax/user_list',
		  'success': function (data) { val = data; }
		});
		return val;

	      })();

              $(".usersuggest").autocomplete(users.split(" "), {
		  matchContains: true,
		  minChars: 0
		});

		$("#user.form_submit").unbind('click');
		$("#user.form_submit").click(function(event) {
		  event.preventDefault();
		  var usersuggest = $(this).siblings(".usersuggest").val();
		  var experiment_id = $(this).siblings(".experiment_id").val();
		  var users_div = $(this).parents('.access_list1').children('.users');
		  var canRead = $(this).siblings(".canRead").is(':checked');
		  var canWrite = $(this).siblings(".canWrite").is(':checked');
		  var canDelete = $(this).siblings(".canDelete").is(':checked');
		  var permissions = '?canRead=' + canRead + '&canWrite=' + canWrite + '&canDelete=' + canDelete;
		  action = experiment_id + '/access_list/add/user/' + usersuggest + permissions;

		  $.ajax({
		    'async': false,
		    'global': true,
		    type: "GET",
		    url: action,
		    success: function(data) {
		      if (data.beginsWith("<div class=", true) == true) {
			users_div.hide().append(data).fadeIn();
			// todo this is a duplicate function..
			$(".remove_user").unbind('click');
			$(".remove_user").click(function() {
			  var href = $(this).attr("href");
			  remove_user = $(this);

			  $.ajax({
			    'async': false,
			    'global': false,
			    'url': href,
			    'success': function (data) {
			      val = data;
			      if(val == "OK") {
				remove_user.fadeOut(500, function(){ remove_user.parents('.access_list_user').remove(); });
			      }
			      else { alert(val); }
			    }
			  }); // end ajax
			  return false;

		       }); // end remove user
		     }

		     else { 
                       val = data;
		       alert(val); 
		     }
		   },
		   error: function(data) { alert('Error adding user'); }
		  });

		  return false;
		});

		$(".remove_user").unbind('click');
		$(".remove_user").click(function() {

		  var href = $(this).attr("href");
		  remove_user = $(this);

		  $.ajax({
		    'async': false,
		    'global': false,
		    'url': href,
		    'success': function (data) {
		      val = data;
		      if(val == "OK") {
			remove_user.fadeOut(500, function(){ remove_user.parents('.access_list_user').remove(); });
		      }
		    else { alert(val); }
		    }
		  }); // end ajax

		  return false;
		}); // end remove user
	      });
	    });

	  }, function(){ $(this).text("[Show]"); });


	  // group access list
	  $(".access_list_group_toggle").toggle(function(){

	    $(this).text("[Hide]");

	    var href = $(this).attr("href");

	    $(this).next().html(loadingHTML + "</br>");

	    $(this).next().load(href, function(){

	      $(document).ready(function(){
		var users = (function () {
		  var val = null;
		  $.ajax({
		    'async': false,
		    'global': false,
		    'url': '/ajax/user_list',
		    'success': function (data) { val = data; }
		  });
		  return val;
		})();

		var groups = (function () {
		  var val = null;
		  $.ajax({
		    'async': false,
		    'global': false,
		    'url': '/ajax/group_list',
		    'success': function (data) { val = data; }
		  });
		  return val;

		})();

		$(".usersuggest").autocomplete(users.split(" "), {
		  matchContains: true,
		  minChars: 0
		});

		$(".groupsuggest").autocomplete(groups.split(" ~ "), {
		  matchContains: true,
		  minChars: 0
		});

		$("#group.form_submit").unbind('click');
		$("#group.form_submit").click(function(event) {
		  event.preventDefault();

		  var experiment_id = $(this).siblings(".experiment_id").val();
		  var usersuggest = $(this).siblings(".usersuggest").val();
		  var groupsuggest = $(this).siblings(".groupsuggest").val();
		  var groups_div = $(this).parents('.access_list2').children('.groups');
		  var create = $(this).siblings(".creategroup").is(':checked');
		  var canRead = $(this).siblings(".canRead").is(':checked');
		  var canWrite = $(this).siblings(".canWrite").is(':checked');
		  var canDelete = $(this).siblings(".canDelete").is(':checked');
		  var permissions = '?create=' + create + '&canRead=' + canRead + '&canWrite=' + canWrite + '&canDelete=' + canDelete + '&admin=' + usersuggest;
		  action = experiment_id + '/access_list/add/group/' + groupsuggest + permissions;

		  $.ajax({
		    'async': false,
		    'global': true,
		    type: "GET",
		    url: action,
		    success: function(data) {
		      if (data.beginsWith("<div class=", true) == true) {
			groups_div.hide().append(data).fadeIn();

			// todo this is a duplicate function..
			$(".remove_group").unbind('click');
			$(".remove_group").click(function() {
			  var href = $(this).attr("href");
			  remove_group = $(this);

			  $.ajax({
			    'async': false,
			    'global': false,
			    'url': href,
			    'success': function (data) {
			      val = data;
			      if(val == "OK") {
				remove_group.fadeOut(500, function(){
				  remove_group.parents('.access_list_group').remove();
				});
			      }
			      else { alert(val); }
			    }
			  }); // end ajax
			  return false;
			}); // end remove group
		      }
		      else { 
			val = data;
                        alert(val); 
                      }
		    },
		    error: function(data) {
		      alert('The group already has access to this experiment'); 
                    }
		  });
		  return false;
		});

		$(".remove_group").unbind('click');
		$(".remove_group").click(function() {

		  var href = $(this).attr("href");

		  remove_group = $(this);

		  $.ajax({
		    'async': false,
		    'global': false,
		    'url': href,
		    'success': function (data) {
		      val = data;
		      if(val == "OK") {
			remove_group.fadeOut(500, function(){
			  remove_group.parents('.access_list_group').remove();
			});
		      }
		      else { alert(val); }
		    }
		  }); // end ajax
		  return false;
		}); // end remove group
	      });
	    });
=======
    //beginswith, endswith
    String.prototype.beginsWith = function(t, i) { if (i==false) { return
    (t == this.substring(0, t.length)); } else { return (t.toLowerCase()
    == this.substring(0, t.length).toLowerCase()); } }

    String.prototype.endsWith = function(t, i) { if (i==false) { return (t
    == this.substring(this.length - t.length)); } else { return
    (t.toLowerCase() == this.substring(this.length -
    t.length).toLowerCase()); } }

    $('.access_list1').hide().end().find('.access_list_user_toggle').click(function() { $(this).next().toggle(); });
    $('.access_list2').hide().end().find('.access_list_group_toggle').click(function() { $(this).next().toggle(); });
    $('.access_list3').hide().end().find('.access_list_external_toggle').click(function() { $(this).next().toggle(); });

    $(".access_list_user_toggle").text("[Show]");
    $(".access_list_group_toggle").text("[Show]");
    $(".access_list_external_toggle").text("[Show]");

    var loadingHTML = "<img src='/site_media/images/ajax-loader.gif'/>";

    $(".access_list_user_external").toggle(function(){ $(this).text("[Hide]"); });


    // user access list
    $(".access_list_user_toggle").toggle(function(){

      $(this).text("[Hide]");

      var href = $(this).attr("href");

      $(this).next().html(loadingHTML + "</br>");

      $(this).next().load(href, function() {
        $(document).ready(function() {
          $("#id_adduser").unbind('click focus');
          $('#id_adduser').bind('click focus', function() {
            var users = (function () {
            var val = null;
            var authMethod = $("#id_authMethod").val();
            var data = { authMethod: authMethod };
            $.ajax({
              'async': false,
              'global': false,
              'data': data,
              'url': '/ajax/user_list',
              'success': function (data) {
                 val = data;
               }
            });
            return val;
          })();
          $("#id_adduser").autocomplete(users.split(" "), {
            matchContains: true
          });
        });

        $("#id_adduser").blur(function(event) {
          $("#id_adduser").val($("#id_adduser").val());
        });

        $("#user.form_submit").unbind('click');
        $("#user.form_submit").click(function(event) {
          event.preventDefault();
          var usersuggest = $(this).siblings(".usersuggest").val();
          var authMethod = $(this).siblings("#id_authMethod").val();
          var experiment_id = $(this).siblings(".experiment_id").val();
          var users_div = $(this).parents('.access_list1').children('.users');
          var canRead = $(this).siblings(".canRead").is(':checked');
          var canWrite = $(this).siblings(".canWrite").is(':checked');
          var canDelete = $(this).siblings(".canDelete").is(':checked');
          var permissions = '?authMethod=' + authMethod + '&canRead=' + canRead + '&canWrite=' + canWrite + '&canDelete=' + canDelete;
          action = experiment_id + '/access_list/add/user/' + usersuggest + permissions;

          $.ajax({
            'async': false,
            'global': true,
            type: "GET",
            url: action,
            success: function(data) {
              if (data.beginsWith("<div class=", true) == true) {
            users_div.hide().append(data).fadeIn();
            // todo this is a duplicate function..
            $(".remove_user").unbind('click');
            $(".remove_user").click(function() {
              var href = $(this).attr("href");
              remove_user = $(this);

              $.ajax({
                'async': false,
                'global': false,
                'url': href,
                'success': function (data) {
                  val = data;
                  if(val == "OK") {
                remove_user.fadeOut(500, function(){ remove_user.parents('.access_list_user').remove(); });
                  }
                  else { alert('Error removing user.'); }
                }
              }); // end ajax
              return false;

               }); // end remove user
             }

             else { alert('Error adding user. Perhaps they already have access?'); }
           },
           error: function(data) { alert('Error adding user'); }
          });

          return false;
        });

        $(".remove_user").unbind('click');
        $(".remove_user").click(function() {

          var href = $(this).attr("href");
          remove_user = $(this);

          $.ajax({
            'async': false,
            'global': false,
            'url': href,
            'success': function (data) {
              val = data;
              if(val == "OK") {
            remove_user.fadeOut(500, function(){ remove_user.parents('.access_list_user').remove(); });
              }
            else { alert('Error removing user.'); }
            }
          }); // end ajax

          return false;
        }); // end remove user
          });
        });

      }, function(){ $(this).text("[Show]"); });


      // group access list
      $(".access_list_group_toggle").toggle(function(){

        $(this).text("[Hide]");

        var href = $(this).attr("href");

        $(this).next().html(loadingHTML + "</br>");

        $(this).next().load(href, function(){

        $(document).ready(function(){

            var users = (function () {
                var val = null;
                var authMethod = $("#id_authMethod").val();
                var data = { authMethod: authMethod };
                $.ajax({
                  'async': false,
                  'global': false,
                  'data': data,
                  'url': '/ajax/user_list',
                  'success': function (data) {
                     val = data;
                   }
                });
                return val;
              })();

        // TODO: remove this commented block once we get the new feature with
        //       auth dropdown to work.
        //var users = (function () {
        //  var val = null;
        //  $.ajax({
        //    'async': false,
        //    'global': false,
        //    'url': '/ajax/user_list',
        //    'success': function (data) { val = data; }
        //  });
        //  return val;
        //})();

        var groups = (function () {
          var val = null;
          $.ajax({
            'async': false,
            'global': false,
            'url': '/ajax/group_list',
            'success': function (data) { val = data; }
          });
          return val;

        })();

        $(".usersuggest").autocomplete(users.split(" "), {
          matchContains: true,
          //minChars: 0
        });

        $(".groupsuggest").autocomplete(groups.split(" ~ "), {
          matchContains: true,
          //minChars: 0
        });

        $("#group.form_submit").unbind('click');
        $("#group.form_submit").click(function(event) {
          event.preventDefault();

          var experiment_id = $(this).siblings(".experiment_id").val();
          var usersuggest = $(this).siblings(".usersuggest").val();
          var groupsuggest = $(this).siblings(".groupsuggest").val();
          var authMethod = $(this).siblings("#id_authMethod").val();
          var groups_div = $(this).parents('.access_list2').children('.groups');
          var create = $(this).siblings(".creategroup").is(':checked');
          var canRead = $(this).siblings(".canRead").is(':checked');
          var canWrite = $(this).siblings(".canWrite").is(':checked');
          var canDelete = $(this).siblings(".canDelete").is(':checked');
          var permissions = '?authMethod=' + authMethod + '&create=' + create + '&canRead=' + canRead + '&canWrite=' + canWrite + '&canDelete=' + canDelete + '&admin=' + usersuggest;
          action = experiment_id + '/access_list/add/group/' + groupsuggest + permissions;

          $.ajax({
            'async': false,
            'global': true,
            type: "GET",
            url: action,
            success: function(data) {
              if (data.beginsWith("<div class=", true) == true) {
            groups_div.hide().append(data).fadeIn();

            // todo this is a duplicate function..
            $(".remove_group").unbind('click');
            $(".remove_group").click(function() {
              var href = $(this).attr("href");
              remove_group = $(this);

              $.ajax({
                'async': false,
                'global': false,
                'url': href,
                'success': function (data) {
                  val = data;
                  if(val == "OK") {
                remove_group.fadeOut(500, function(){
                  remove_group.parents('.access_list_group').remove();
                });
                  }
                  else { alert('Error removing group.'); }
                }
              }); // end ajax
              return false;
            }); // end remove group
              }
              else { alert('Error adding group.'); }
            },
            error: function(data) { alert('Error adding group. Perhaps the name already exists.'); }
          });
          return false;
        });

        $(".remove_group").unbind('click');
        $(".remove_group").click(function() {

          var href = $(this).attr("href");

          remove_group = $(this);

          $.ajax({
            'async': false,
            'global': false,
            'url': href,
            'success': function (data) {
              val = data;
              if(val == "OK") {
            remove_group.fadeOut(500, function(){
              remove_group.parents('.access_list_group').remove();
            });
              }
              else { alert('Error removing group.'); }
            }
          }); // end ajax
          return false;
        }); // end remove group
          });
        });
>>>>>>> d0150fc2

         },function(){ $(this).text("[Show]"); });

      });

  </script>

{% endblock script %}

{% block content %}
  <div id="content">
    <div class="post">
      <h1 class="title"><a href="#">Control Panel</a></h1>
      <div class="entry">

    <p>
      {% if experiments %}
        <table class="experiment-table">
          {% for experiment in experiments %}
            <tr>
          <th width="70%">
            <a href="{% url tardis.tardis_portal.views.view_experiment experiment.id %}">{{ experiment.title }}</a>
            <br/>
          </th>
        </tr>
            <tr>
          <td>
            User Access <a href="{% url tardis.tardis_portal.views.retrieve_access_list_user experiment.id %}" class="access_list_user_toggle"></a>
            <div class="access_list1"></div>
          </td>
        </tr>
            <tr>
          <td>
            Group Access <a href="{% url tardis.tardis_portal.views.retrieve_access_list_group experiment.id %}" class="access_list_group_toggle"></a>
            <div class="access_list2"></div>
          </td>
        </tr>
            <tr>
          <td>
            External Access <a href="{% url tardis.tardis_portal.views.retrieve_access_list_external experiment.id %}" class="access_list_group_toggle"></a>
            <div class="access_list3"></div>
          </td>
        </tr>
              {%endfor %}
        </table>
      {% else %}
        There are no experiments under your control.
      {% endif %}
    </p>

      </div> <!-- entry -->
    </div> <!-- post -->
  </div> <!-- content -->

{% endblock %}<|MERGE_RESOLUTION|>--- conflicted
+++ resolved
@@ -8,270 +8,6 @@
 
       $(document).ready(function() {
 
-<<<<<<< HEAD
-	//beginswith, endswith
-	String.prototype.beginsWith = function(t, i) { if (i==false) { return
-	(t == this.substring(0, t.length)); } else { return (t.toLowerCase()
-	== this.substring(0, t.length).toLowerCase()); } }
-
-	String.prototype.endsWith = function(t, i) { if (i==false) { return (t
-	== this.substring(this.length - t.length)); } else { return
-	(t.toLowerCase() == this.substring(this.length -
-	t.length).toLowerCase()); } }
-
-	$('.access_list1').hide().end().find('.access_list_user_toggle').click(function() { $(this).next().toggle(); });
-	$('.access_list2').hide().end().find('.access_list_group_toggle').click(function() { $(this).next().toggle(); });
-	$('.access_list3').hide().end().find('.access_list_external_toggle').click(function() { $(this).next().toggle(); });
-
-	$(".access_list_user_toggle").text("[Show]");
-	$(".access_list_group_toggle").text("[Show]");
-	$(".access_list_external_toggle").text("[Show]");
-
-	var loadingHTML = "<img src='/site_media/images/ajax-loader.gif'/>";
-
-	$(".access_list_user_external").toggle(function(){ $(this).text("[Hide]"); });
-
-
-	// user access list
-	$(".access_list_user_toggle").toggle(function(){
-
-	  $(this).text("[Hide]");
-
-	  var href = $(this).attr("href");
-
-	  $(this).next().html(loadingHTML + "</br>");
-
-	  $(this).next().load(href, function(){
-	    $(document).ready(function(){
-	      var users = (function () {
-		var val = null;
-
-		$.ajax({
-		  'async': false,
-		  'global': false,
-		  'url': '/ajax/user_list',
-		  'success': function (data) { val = data; }
-		});
-		return val;
-
-	      })();
-
-              $(".usersuggest").autocomplete(users.split(" "), {
-		  matchContains: true,
-		  minChars: 0
-		});
-
-		$("#user.form_submit").unbind('click');
-		$("#user.form_submit").click(function(event) {
-		  event.preventDefault();
-		  var usersuggest = $(this).siblings(".usersuggest").val();
-		  var experiment_id = $(this).siblings(".experiment_id").val();
-		  var users_div = $(this).parents('.access_list1').children('.users');
-		  var canRead = $(this).siblings(".canRead").is(':checked');
-		  var canWrite = $(this).siblings(".canWrite").is(':checked');
-		  var canDelete = $(this).siblings(".canDelete").is(':checked');
-		  var permissions = '?canRead=' + canRead + '&canWrite=' + canWrite + '&canDelete=' + canDelete;
-		  action = experiment_id + '/access_list/add/user/' + usersuggest + permissions;
-
-		  $.ajax({
-		    'async': false,
-		    'global': true,
-		    type: "GET",
-		    url: action,
-		    success: function(data) {
-		      if (data.beginsWith("<div class=", true) == true) {
-			users_div.hide().append(data).fadeIn();
-			// todo this is a duplicate function..
-			$(".remove_user").unbind('click');
-			$(".remove_user").click(function() {
-			  var href = $(this).attr("href");
-			  remove_user = $(this);
-
-			  $.ajax({
-			    'async': false,
-			    'global': false,
-			    'url': href,
-			    'success': function (data) {
-			      val = data;
-			      if(val == "OK") {
-				remove_user.fadeOut(500, function(){ remove_user.parents('.access_list_user').remove(); });
-			      }
-			      else { alert(val); }
-			    }
-			  }); // end ajax
-			  return false;
-
-		       }); // end remove user
-		     }
-
-		     else { 
-                       val = data;
-		       alert(val); 
-		     }
-		   },
-		   error: function(data) { alert('Error adding user'); }
-		  });
-
-		  return false;
-		});
-
-		$(".remove_user").unbind('click');
-		$(".remove_user").click(function() {
-
-		  var href = $(this).attr("href");
-		  remove_user = $(this);
-
-		  $.ajax({
-		    'async': false,
-		    'global': false,
-		    'url': href,
-		    'success': function (data) {
-		      val = data;
-		      if(val == "OK") {
-			remove_user.fadeOut(500, function(){ remove_user.parents('.access_list_user').remove(); });
-		      }
-		    else { alert(val); }
-		    }
-		  }); // end ajax
-
-		  return false;
-		}); // end remove user
-	      });
-	    });
-
-	  }, function(){ $(this).text("[Show]"); });
-
-
-	  // group access list
-	  $(".access_list_group_toggle").toggle(function(){
-
-	    $(this).text("[Hide]");
-
-	    var href = $(this).attr("href");
-
-	    $(this).next().html(loadingHTML + "</br>");
-
-	    $(this).next().load(href, function(){
-
-	      $(document).ready(function(){
-		var users = (function () {
-		  var val = null;
-		  $.ajax({
-		    'async': false,
-		    'global': false,
-		    'url': '/ajax/user_list',
-		    'success': function (data) { val = data; }
-		  });
-		  return val;
-		})();
-
-		var groups = (function () {
-		  var val = null;
-		  $.ajax({
-		    'async': false,
-		    'global': false,
-		    'url': '/ajax/group_list',
-		    'success': function (data) { val = data; }
-		  });
-		  return val;
-
-		})();
-
-		$(".usersuggest").autocomplete(users.split(" "), {
-		  matchContains: true,
-		  minChars: 0
-		});
-
-		$(".groupsuggest").autocomplete(groups.split(" ~ "), {
-		  matchContains: true,
-		  minChars: 0
-		});
-
-		$("#group.form_submit").unbind('click');
-		$("#group.form_submit").click(function(event) {
-		  event.preventDefault();
-
-		  var experiment_id = $(this).siblings(".experiment_id").val();
-		  var usersuggest = $(this).siblings(".usersuggest").val();
-		  var groupsuggest = $(this).siblings(".groupsuggest").val();
-		  var groups_div = $(this).parents('.access_list2').children('.groups');
-		  var create = $(this).siblings(".creategroup").is(':checked');
-		  var canRead = $(this).siblings(".canRead").is(':checked');
-		  var canWrite = $(this).siblings(".canWrite").is(':checked');
-		  var canDelete = $(this).siblings(".canDelete").is(':checked');
-		  var permissions = '?create=' + create + '&canRead=' + canRead + '&canWrite=' + canWrite + '&canDelete=' + canDelete + '&admin=' + usersuggest;
-		  action = experiment_id + '/access_list/add/group/' + groupsuggest + permissions;
-
-		  $.ajax({
-		    'async': false,
-		    'global': true,
-		    type: "GET",
-		    url: action,
-		    success: function(data) {
-		      if (data.beginsWith("<div class=", true) == true) {
-			groups_div.hide().append(data).fadeIn();
-
-			// todo this is a duplicate function..
-			$(".remove_group").unbind('click');
-			$(".remove_group").click(function() {
-			  var href = $(this).attr("href");
-			  remove_group = $(this);
-
-			  $.ajax({
-			    'async': false,
-			    'global': false,
-			    'url': href,
-			    'success': function (data) {
-			      val = data;
-			      if(val == "OK") {
-				remove_group.fadeOut(500, function(){
-				  remove_group.parents('.access_list_group').remove();
-				});
-			      }
-			      else { alert(val); }
-			    }
-			  }); // end ajax
-			  return false;
-			}); // end remove group
-		      }
-		      else { 
-			val = data;
-                        alert(val); 
-                      }
-		    },
-		    error: function(data) {
-		      alert('The group already has access to this experiment'); 
-                    }
-		  });
-		  return false;
-		});
-
-		$(".remove_group").unbind('click');
-		$(".remove_group").click(function() {
-
-		  var href = $(this).attr("href");
-
-		  remove_group = $(this);
-
-		  $.ajax({
-		    'async': false,
-		    'global': false,
-		    'url': href,
-		    'success': function (data) {
-		      val = data;
-		      if(val == "OK") {
-			remove_group.fadeOut(500, function(){
-			  remove_group.parents('.access_list_group').remove();
-			});
-		      }
-		      else { alert(val); }
-		    }
-		  }); // end ajax
-		  return false;
-		}); // end remove group
-	      });
-	    });
-=======
     //beginswith, endswith
     String.prototype.beginsWith = function(t, i) { if (i==false) { return
     (t == this.substring(0, t.length)); } else { return (t.toLowerCase()
@@ -352,34 +88,34 @@
             url: action,
             success: function(data) {
               if (data.beginsWith("<div class=", true) == true) {
-            users_div.hide().append(data).fadeIn();
-            // todo this is a duplicate function..
-            $(".remove_user").unbind('click');
-            $(".remove_user").click(function() {
-              var href = $(this).attr("href");
-              remove_user = $(this);
-
-              $.ajax({
-                'async': false,
-                'global': false,
-                'url': href,
-                'success': function (data) {
-                  val = data;
-                  if(val == "OK") {
-                remove_user.fadeOut(500, function(){ remove_user.parents('.access_list_user').remove(); });
-                  }
-                  else { alert('Error removing user.'); }
-                }
-              }); // end ajax
-              return false;
-
+                users_div.hide().append(data).fadeIn();
+                // todo this is a duplicate function..
+                $(".remove_user").unbind('click');
+                $(".remove_user").click(function() {
+                  var href = $(this).attr("href");
+                  remove_user = $(this);
+                  $.ajax({
+                    'async': false,
+	            'global': false,
+	            'url': href,
+		    'success': function (data) {
+		      val = data;
+		      if(val == "OK") {
+			remove_user.fadeOut(500, function(){ remove_user.parents('.access_list_user').remove(); });
+		      }
+		      else { alert(val); }
+		    }
+		  }); // end ajax
+		  return false;
                }); // end remove user
              }
-
-             else { alert('Error adding user. Perhaps they already have access?'); }
-           },
-           error: function(data) { alert('Error adding user'); }
-          });
+     	     else { 
+               val = data;
+	       alert(val); 
+	     }
+	   },
+	   error: function(data) { alert('Error adding user'); }
+	 });
 
           return false;
         });
@@ -389,27 +125,24 @@
 
           var href = $(this).attr("href");
           remove_user = $(this);
-
-          $.ajax({
-            'async': false,
-            'global': false,
-            'url': href,
-            'success': function (data) {
-              val = data;
-              if(val == "OK") {
-            remove_user.fadeOut(500, function(){ remove_user.parents('.access_list_user').remove(); });
-              }
-            else { alert('Error removing user.'); }
-            }
-          }); // end ajax
+	  $.ajax({
+	    'async': false,
+	    'global': false,
+	    'url': href,
+	    'success': function (data) {
+	      val = data;
+	      if(val == "OK") {
+		remove_user.fadeOut(500, function(){ remove_user.parents('.access_list_user').remove(); });
+	      }
+	    else { alert(val); }
+	    }
+	  }); // end ajax
 
           return false;
         }); // end remove user
           });
         });
-
       }, function(){ $(this).text("[Show]"); });
-
 
       // group access list
       $(".access_list_group_toggle").toggle(function(){
@@ -517,15 +250,18 @@
                   remove_group.parents('.access_list_group').remove();
                 });
                   }
-                  else { alert('Error removing group.'); }
+                  else { alert(val); }
                 }
               }); // end ajax
               return false;
             }); // end remove group
               }
-              else { alert('Error adding group.'); }
+              else { 
+                val = data;
+                alert(val); 
+              }
             },
-            error: function(data) { alert('Error adding group. Perhaps the name already exists.'); }
+            error: function(data) { alert('The group already has access to this experiment'); }
           });
           return false;
         });
@@ -537,26 +273,24 @@
 
           remove_group = $(this);
 
-          $.ajax({
-            'async': false,
-            'global': false,
-            'url': href,
-            'success': function (data) {
-              val = data;
-              if(val == "OK") {
-            remove_group.fadeOut(500, function(){
-              remove_group.parents('.access_list_group').remove();
-            });
-              }
-              else { alert('Error removing group.'); }
-            }
-          }); // end ajax
-          return false;
-        }); // end remove group
-          });
-        });
->>>>>>> d0150fc2
-
+		  $.ajax({
+		    'async': false,
+		    'global': false,
+		    'url': href,
+		    'success': function (data) {
+		      val = data;
+		      if(val == "OK") {
+			remove_group.fadeOut(500, function(){
+			  remove_group.parents('.access_list_group').remove();
+			});
+		      }
+		      else { alert(val); }
+		    }
+		  }); // end ajax
+		  return false;
+		}); // end remove group
+	      });
+	    });
          },function(){ $(this).text("[Show]"); });
 
       });
