{% extends "tardis_portal/portal_template.html" %}
{% load creativecommons %}		
		{% block content %}
		<script type="text/javascript" charset="utf-8">
			$(document).ready(function() {
				$('#ands_register_checkbox').click(function() {
					  if ($('#ands_register_checkbox').is(':checked'))
					  {
						$("#default_publish").show();
					  }
					  else
					  {
						 $("#default_publish").hide();
				      }

				});	
			});		
		</script>		
			<div id="content">
				<div class="post">
					<h1 class="title"><a name="abouttardis">Publish Experiment</a></h1>
					<div class="entry">
							
							
							{% if publish_result %}
						<p>
							{% if legal %}
								
								{% if success %}
									<h3>Experiment Publication Successful</h3>
									<a href="../">Go back to your experiment.</a>
								{% else %}
									<h3><span style="color: red;">Experiment Publication Failed</span></h3>
									<p>See messages below for more information:</p>
									
									<p>
										{% for message in messages %}
											{{message}}<br/>
										{% endfor %}
									</p>
									
									<p><a href=".">Try to publish again</a></p>
									
								{% endif %}
							
							{% else %}
								
								<h3><span style="color: red;">Experiment Publication Failed</span></h3>
								Please accept the legal agreement.
							
							{% endif %}
						
						</p>
						{% else %}
							{% if not has_cc_license %}
									No license is currently set for this experiment. Please go to the <a href="{% url tardis.tardis_portal.views.choose_license experiment.id %}">Choose License page to set it.</a>
							{% else %}
                                <form action="." method="POST" class="publishform">
                                <p>
                                    <strong>Experiment Name:</strong> {{ experiment.title }}
                                </p>

                                {% if not has_ands_registered %}
                                <div class="white_box">
                                    <h2>ANDS Research Data Australia Registration</h2>
<<<<<<< HEAD
                                    <p><img src="{{ STATIC_URL }}/images/ands-logo-hi-res.jpg"></p>
=======
                                    <p><img src="/site_media/images/ands-logo-hi-res.jpg"></p>
>>>>>>> 4f65bc5b

                                    <p>You have not yet registered this experiment with ANDS Research Data Australia. Doing so has many benefits including a persistent handles, and a 33% increase in your attractiveness to the opposite gender*. This is obviously temporary text. Relax!</p>

                                    <p><a href="../">Click here to go back to your Experiment. From there click 'ANDS Register'.</a></p>

                                    <input id="ands_register_checkbox" type="checkbox" name="ands_register" value="do_not_ands_register">I do <strong>not</strong> wish to register my data first with Research Data Australia.<br/>

                                </div>
                                <br/>
                                {% endif %}

                                <div id="default_publish" {% if not has_ands_registered %}style="display: none"{% endif%}>
                                <div class="white_box">
                                    <h2>Licensing</h2>

                                    <p>
                                        Current experiment license is:
                                    </p>
                                    <p>
                                        <div class="license_box">{{experiment.id|show_cc_license|safe}}</div>
                                    </p>
                                    <p>
                                        If you'd like to change this, then go to the <a href="{% url tardis.tardis_portal.views.choose_license experiment.id %}">Choose License page before publishing.</a>
                                    </p>
                                </div>

                                <div class="white_box">
                                <h2>Legal Agreement:</h2>
                                <p>
                                    {{legaltext}}
                                <p>
                                <input type="checkbox" name="legal" value="Agree">I agree to the above terms and wish to make my data publicly available<br>
                                </p>
                                </div>
                                <br/>
                                <input id="button" type="submit" value="Publish Experiment"/>

                                </div>

                                </form>
                             {% endif %}
						{% endif %}
			
		    		</div>
		    	</div>
			</div>
		    <br/>
			
			{% endblock %} {% block sidebar %}
				
				<ul>
					<li>
						<h2></h2>
							
							<ul>
							
							</ul>
					</li>
				</ul>
		
		<p>
			{% endblock %}<|MERGE_RESOLUTION|>--- conflicted
+++ resolved
@@ -63,11 +63,7 @@
                                 {% if not has_ands_registered %}
                                 <div class="white_box">
                                     <h2>ANDS Research Data Australia Registration</h2>
-<<<<<<< HEAD
                                     <p><img src="{{ STATIC_URL }}/images/ands-logo-hi-res.jpg"></p>
-=======
-                                    <p><img src="/site_media/images/ands-logo-hi-res.jpg"></p>
->>>>>>> 4f65bc5b
 
                                     <p>You have not yet registered this experiment with ANDS Research Data Australia. Doing so has many benefits including a persistent handles, and a 33% increase in your attractiveness to the opposite gender*. This is obviously temporary text. Relax!</p>
 
