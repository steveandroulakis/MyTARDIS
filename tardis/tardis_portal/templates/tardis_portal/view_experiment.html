{% extends "tardis_portal/portal_template.html" %}
{% load basiccomparisonfilters %}
{% load uploadify_tags %}
{% load dynurl %}

{% block script %}

<script type="text/javascript">
    var toggle_files = function(loadCallback) {
        var $this = $(this);
        var $datafile_info_container = $this.siblings('ul.datafile_list');
        var $icon = $this.find('span');

        $this.toggleClass('files_shown files_hidden');
        $icon.toggleClass('ui-icon-circle-triangle-e ui-icon-circle-triangle-s');

        if ($this.hasClass('files_shown')) {
            $datafile_info_container.show();
            $datafile_info_container.html(loadingHTML);

            var href = $this.attr("href");
            $datafile_info_container.load(href, loadCallback);
        } else {
            $datafile_info_container.html('');
        }
    };

    $("#uploadify").live("allUploadsComplete", function(e, data){
        // refresh datafile list
        var dataset_id = $(this).attr('data-dataset_id');
        $(this).parents('.datafile_list').load("/ajax/datafile_list/" + dataset_id + "/");
    });
    $('.upload_files_link').live('click', function(evt){
        var $this = $(this);
        var $toggle = $this.siblings('.datafile_list_toggle');
        var $upload_files_container = $this.siblings('.datafile_list').find('.upload_files_container');
        var dataset_id = $this.attr('data-dataset_id');

        if ($upload_files_container.length > 0 && $upload_files_container.html() !== '') {
            // don't do anything if this has been clicked before and the upload_files_container is showing
            $upload_files_container.html('');
            return;
        } else {
            // clear the other upload files containers
            $('.upload_files_container').html('');
        }

        // finish up the load
        if ($toggle.hasClass('files_hidden')) {
            toggle_files.call($toggle[0], function() {
                $upload_files_container = $this.siblings('.datafile_list').find('.upload_files_container');
                $upload_files_container.load("/ajax/upload_files/" + dataset_id + "/");
            });
        } else {
            $upload_files_container.load("/ajax/upload_files/" + dataset_id + "/");
        }
    });

    var loadingHTML = "<img src='/site_media/images/ajax-loader.gif'/><br />";

    // file selectors
    jQuery('.dataset_selector_all').live('click', function() {
        $(this).parent().find('.datafile_checkbox').attr("checked", "checked");
    });
    jQuery('.dataset_selector_none').live('click', function() {
        $(this).parent().find('.datafile_checkbox').removeAttr("checked");
    });

    function get_new_parameter_name(name)
    {
        var new_name = name;

        var i = 1;
        while($("[name=" + new_name + "__" + i + "]").length == 1)
        {
            i++;
        }
        return new_name + "__" + i;
    }

    function get_form_input_html(label, name, use_textarea)
    {
        var widget;
        if (use_textarea) {
            widget = '<textarea ' + 'name="' + name + '" id="' + name + '"/>';
        } else {
            widget = '<input type="text" name="' + name + '" value="" id="' + name + '" />';
        }
        var label = '<label for="' + name + '">' + label + '</label>';
        return '<div class="fieldWrapper">' + label + '<br/>' + widget + '</div>';
    }

    $('.dataset_checkbox').live('click', function( event ) {
    if ($(this).is(':checked')) {
        $(this).parents('.dataset').find('.datafile_checkbox').attr('disabled', true);
        $(this).parents('.dataset').find('.filename_search').attr('disabled', true);
    } else {
        $(this).parents('.dataset').find('.datafile_checkbox').removeAttr('disabled');
        $(this).parents('.dataset').find('.filename_search').removeAttr('disabled');
    }
    })

$(document).ready(function() {
    $("#tabs").tabs({
       ajaxOptions: {dataType: "html"},
       cookie: { expires: 30 },
       load: function (e, ui) {
             $(ui.panel).find(".tab-loading").remove();
           },
       select: function (e, ui) {
         var $panel = $(ui.panel);


         $panel.html("<div class='tab-loading'>Loading...<img src='/site_media/images/busy.gif'/></div>")

        }

    });
});
    $('#schemaselect').live('change', function(e) {
        e.preventDefault();

        var $this = $(this);
        var $jqm_content_div = $this.closest('.jqmAlertContent');

        var type = $this.attr('data-type');
        var parent_object_id = $this.attr('data-parent_object_id');
        var href = "/ajax/add_" + type + "_parameters/" + parent_object_id + "/?schema_id=" + $this.val();
        $.get(href, function(data) {
            $jqm_content_div.html(data);
        });
        return false;
    });

    $('#add_new_parameter').live('click', function(){        
        // assuming whenever add_new_parameter is clicked an option is selected
        var $selected_option = $("#parameternameselect > option:selected");
        var is_long = $selected_option.attr('data-longstring');
        var new_element_name = get_new_parameter_name($selected_option.val());
<<<<<<< HEAD
        $("#parameternameselect").before(get_form_input_html($selected_option.text(), new_element_name, is_long));
        $("#" + new_element_name).focus();
    });
=======

        if($selected_option.text())
        {
            $("#parameternameselect").before(get_form_input_html($selected_option.text(), new_element_name, is_long));
            $("#" + new_element_name).focus();
        }
        else
        {
            alert('There are no parameters allowed to be added by users in this schema');
        }
	});
>>>>>>> 7b85b73e
    $('#add_metadata_form').live('submit', function(e) {
        e.preventDefault();

        var $form = $(this);
        var form_data = $form.serialize();

        var schema_id = $('#schemaselect').val();
        var $jqm_content_div = $form.closest('.jqmAlertContent');
        var type = $form.attr('data-type');
        var parent_object_id = $form.attr('data-parent_object_id');
        var href = "/ajax/add_" + type + "_parameters/" + parent_object_id + "/?schema_id=" + schema_id;
        $.post(href, form_data, function(data) {
            $jqm_content_div.html(data);
        });
        return false;
    });
    $('#edit_metadata_form').live('submit', function(e) {
        e.preventDefault();
        var $form = $(this);

        $.post($form.attr('action'), $form.serialize(), function(data) {
            $('#jqmAlertExpEdit div.jqmAlertContent').html(data);
        });
        return false;
    });

    var refreshMetadataDisplay = function(hash){
        var $trigger = $(hash.t);
        var $toggle = $($trigger.attr('data-toggle_selector'));
        if ($toggle.hasClass('metadata_shown')) {
            $toggle.click(); // hide
            $toggle.click(); // show
            // outcome is a refresh
        } else {
            $toggle.click(); // show
        }
        hash.w.fadeOut();
        hash.w.css('opacity', '100%'); // must be set otherwise popup will be displayed but not visible the second time
        hash.o.remove();
    }

    $(document).ready(function() {
        // Close Button Highlighting. IE doesn't support :hover. Surprise?
        if($.browser.msie) {
            $('div.jqmAlert .jqmClose').hover(
                function(){ $(this).addClass('jqmCloseHover'); },
                function(){ $(this).removeClass('jqmCloseHover');}
            );
        }

        $('#jqmAlertExpAdd, #jqmAlertExpEdit').jqm({
            ajax: '@href',
            target: '.jqmAlertContent',
            closeClass: 'jqmClose',
            onHide: refreshMetadataDisplay
        });
    });

    // metadata text / ajax toggle
    // datafile list
    $(".datafile_list_toggle").live('click', function(evt){
        evt.preventDefault();
        toggle_files.apply(this);
    });

    // datafile metadata
    $('ul.datafile_list .datafile_info_toggle').live('click', function(evt){
        evt.preventDefault();
        var $this = $(this);
        var $datafile_metadata_container = $this.siblings('.datafile_info');
        var $icon = $this.find('span');

        $this.toggleClass('metadata_shown metadata_hidden');
        $icon.toggleClass('ui-icon-circle-triangle-e ui-icon-circle-triangle-s');
        $datafile_metadata_container.toggle();

        if ($this.hasClass('metadata_shown')) {
            var href = $this.attr("href");
            $datafile_metadata_container.html(loadingHTML);
            $datafile_metadata_container.load(href);
            $datafile_metadata_container.show();
        } else {
            $datafile_metadata_container.hide();
        }
    });
    // dataset metadata
    $(".dataset_metadata_toggle").live('click', function(evt){
        evt.preventDefault();
        var $this = $(this);
        var $dataset_metadata = $this.siblings('.dataset_metadata');
        var $icon = $this.find('span');

        $this.toggleClass('metadata_shown metadata_hidden');
        $icon.toggleClass('ui-icon-circle-triangle-e ui-icon-circle-triangle-s');

        if($this.hasClass('metadata_shown')) {
            var href= $this.attr("href");

            $dataset_metadata.html(loadingHTML);
            $dataset_metadata.load(href);
            $dataset_metadata.show();
        } else {
            $dataset_metadata.hide();
        }
    });
    $(".experiment_metadata_toggle").live('click', function(evt){
        evt.preventDefault();
        var $this = $(this);
        var $experiment_metadata = $('.experiment_metadata');
        var $icon = $this.find('span');

        $this.toggleClass('metadata_shown metadata_hidden');
        $icon.toggleClass('ui-icon-circle-triangle-e ui-icon-circle-triangle-s');

        if($this.hasClass('metadata_shown')) {
            var href= $this.attr("href");

            $experiment_metadata.html(loadingHTML);
            $experiment_metadata.load(href);
            $experiment_metadata.show();
        } else {
            $experiment_metadata.hide();
        }
    });
    $('#expAddTrigger').live('click', function(evt){
        evt.preventDefault();

        // r14 code example on jqmodal's site doesn't work - use old-fashioned "this" as an arg to jqmShow
        $('#jqmAlertExpAdd').jqmShow(this); 
    });
    $('.jqModalExpEdit').live('click', function(evt){
        evt.preventDefault();
        // r14 code example on jqmodal's site doesn't work - use old-fashioned "this" as an arg to jqmShow
        $('#jqmAlertExpEdit').jqmShow(this); 
    });
    $('.jqModalDsEdit').live('click', function(evt) {
        evt.preventDefault();
        // r14 code example on jqmodal's site doesn't work - use old-fashioned "this" as an arg to jqmShow
        $('#jqmAlertExpEdit').jqmShow(this); 
    });
    $('.jqModalDsAdd').live('click', function(evt) {
        evt.preventDefault();

        // r14 code example on jqmodal's site doesn't work - use old-fashioned "this" as an arg to jqmShow
        $('#jqmAlertExpAdd').jqmShow(this); 
    });
    $('.jqModalDfAdd').live('click', function(evt) {
        evt.preventDefault();

        // r14 code example on jqmodal's site doesn't work - use old-fashioned "this" as an arg to jqmShow
        $('#jqmAlertExpAdd').jqmShow(this); 
    });
    $('.jqModalDfEdit').live('click', function(evt) {
        evt.preventDefault();

        // r14 code example on jqmodal's site doesn't work - use old-fashioned "this" as an arg to jqmShow
        $('#jqmAlertExpEdit').jqmShow(this); 
    });

    $('.pagelink').live('click', function( event ){
        var href = $(this).attr("href");
        var html = $(this).html();
        $(this).html(html + " " + loadingHTML);
        $(this).parents('.datafile_list').load(href, function(){
            $(".dataset_selector_all").unbind('click');
            $(".dataset_selector_none").unbind('click');
            // file selectors
            $(document).find('.dataset_selector_all').click(function() {
                $(this).parent().find('.datafile_checkbox').attr("checked", "checked");

            });

            $(document).find('.dataset_selector_none').click(function() {
                $(this).parent().find('.datafile_checkbox').removeAttr("checked");

            });
        });
        return false;
    });
</script>

{% endblock %}

{% block fullpage %}

    <div class="jqmAlert" id="jqmAlertExpAdd">
 
        <div class="jqmAlertWindow">
            <div class="jqmAlertTitle clearfix">
                <h1>Add Parameters</h1><a href="#" class="jqmClose"><em>Close</em></a>
            </div>
 
            <div class="jqmAlertContent">
                <p>Please wait... <img src="/site_media/images/ajax-loader.gif" alt="loading" /></p>
            </div>
        </div>
    </div>

    <div class="jqmAlert" id="jqmAlertExpEdit">

        <div class="jqmAlertWindow">
            <div class="jqmAlertTitle clearfix">
                <h1>Edit Parameters</h1><a href="#" class="jqmClose"><em>Close</em></a>
            </div>

            <div class="jqmAlertContent">
                <p>Please wait... <img src="/site_media/images/ajax-loader.gif" alt="loading" /></p>
            </div>
        </div>
    </div>

  <div id="fullpage">
    <div class="post">
      <h1 class="title">{{ experiment.title }}</h1>
        {% if has_write_permissions %}{% if not experiment.public %}
            <a href="{{ experiment.get_edit_url }}">
          <img src="/site_media/images/icon_changelink.gif" >
          </a>

    {% endif %}{% endif %}
      </h1>
    </div>

    <div class="tabcontainer">
      <div id="tabs">
    <ul>
      <li><a href="{% url tardis.tardis_portal.views.experiment_description experiment.id %}">Description</a></li>
      <li><a href="{% url tardis.tardis_portal.views.experiment_datasets experiment.id %}?{% if query %}query={{ query.url_safe_query }}{% if search %}&{% endif %}{% endif %}{% if search %}search=true{% endif %}">Datasets ({{ experiment.dataset_set.count }})</a></li>
      {% for appurl, appname in apps %}
        <li><a href="{% dynurl appurl experiment.id %}">{{ appname }}</a></li>
      {% endfor %}
    </ul>
      </div><!-- End tab container -->

    </div>
  </div>

{% endblock %}<|MERGE_RESOLUTION|>--- conflicted
+++ resolved
@@ -137,11 +137,6 @@
         var $selected_option = $("#parameternameselect > option:selected");
         var is_long = $selected_option.attr('data-longstring');
         var new_element_name = get_new_parameter_name($selected_option.val());
-<<<<<<< HEAD
-        $("#parameternameselect").before(get_form_input_html($selected_option.text(), new_element_name, is_long));
-        $("#" + new_element_name).focus();
-    });
-=======
 
         if($selected_option.text())
         {
@@ -152,8 +147,7 @@
         {
             alert('There are no parameters allowed to be added by users in this schema');
         }
-	});
->>>>>>> 7b85b73e
+    });
     $('#add_metadata_form').live('submit', function(e) {
         e.preventDefault();
 
