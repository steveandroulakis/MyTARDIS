{% load capture %}
<<<<<<< HEAD
<div class="experiment_metadata container-fluid">
{% for parameterset in parametersets %}
    {% capture as edit_control %}
    {% if has_write_permissions %}{% if not parameterset.schema.immutable %}
      <div class="edit_schema" style="display: inline;">
        <a href="{% url tardis.tardis_portal.views.edit_experiment_par parameterset.id %}"
            title="Edit"
            class="jqModalExpEdit" data-toggle_selector=".experiment_metadata_toggle">
          <i class="icon-pencil"></i>
        </a>
      </div>
    {% endif %}{% endif %}
    {% endcapture %}

    <div class="row-fluid" style="margin-top: 10px; margin-bottom: 10px;">
      <div class="span12">
      {% include "tardis_portal/ajax/parameter_table.html" with parameters=parameterset.experimentparameter_set.all %}
      </div>
    </div>
=======


<div class="pull-right">
    {% if has_write_permissions and not experiment.locked %}
        <a title="Add" class="add-metadata btn btn-primary btn-mini"
           href="{% url tardis.tardis_portal.views.add_experiment_par experiment.id %}">
          <i class="icon-plus"></i>
          Add
        </a>
    {% endif %}
</div>

<br />
{% for parameterset in parametersets %}
  {% capture as edit_control %}
   {% if has_write_permissions and not parameterset.schema.immutable %}
   <div class="pull-right">
       <a class="edit-metadata btn btn-mini btn-warning"
          href="{% url tardis.tardis_portal.views.edit_experiment_par parameterset.id %}">
          <i class="icon-pencil"></i>
          Edit
       </a>
   </div>
   {% endif %}
  {% endcapture %}
  <div style="margin-top: 10px">
    {% with parameters=parameterset.experimentparameter_set.all %}
    <table class="parameter_table table table-bordered {{ parameterset.schema.name|slugify }}">
      <tr>
        <th class="schema_name" title="{{ parameterset.schema.namespace }} {{ parameterset.schema.immutable|yesno:'(immutable),' }}" colspan="2">
        {% if parameterset.schema.name %}
          {{ parameterset.schema.name }}
        {% endif %}
        {% if edit_control %}
            {{ edit_control }}
        {% endif %}
        </th>
      </tr>
      {% for parameter in parameters %}
      <tr>
          <td class="parameter_name">{{ parameter.name.full_name }}</td>
          <td class="parameter_value">
              {% if parameter.name.isLongString %}
                  {{ parameter.get|linebreaks }}
              {% else %}
                  {{ parameter.get }}
              {% endif %}
          </td>
      </tr>
      {% endfor %}
    </table>
    {% endwith %}
  </div>
>>>>>>> b673d0cc
{% empty %}
  <div class="alert alert-info">
    There is no metadata for this dataset.
  </div>
{% endfor %}<|MERGE_RESOLUTION|>--- conflicted
+++ resolved
@@ -1,25 +1,4 @@
 {% load capture %}
-<<<<<<< HEAD
-<div class="experiment_metadata container-fluid">
-{% for parameterset in parametersets %}
-    {% capture as edit_control %}
-    {% if has_write_permissions %}{% if not parameterset.schema.immutable %}
-      <div class="edit_schema" style="display: inline;">
-        <a href="{% url tardis.tardis_portal.views.edit_experiment_par parameterset.id %}"
-            title="Edit"
-            class="jqModalExpEdit" data-toggle_selector=".experiment_metadata_toggle">
-          <i class="icon-pencil"></i>
-        </a>
-      </div>
-    {% endif %}{% endif %}
-    {% endcapture %}
-
-    <div class="row-fluid" style="margin-top: 10px; margin-bottom: 10px;">
-      <div class="span12">
-      {% include "tardis_portal/ajax/parameter_table.html" with parameters=parameterset.experimentparameter_set.all %}
-      </div>
-    </div>
-=======
 
 
 <div class="pull-right">
@@ -73,7 +52,6 @@
     </table>
     {% endwith %}
   </div>
->>>>>>> b673d0cc
 {% empty %}
   <div class="alert alert-info">
     There is no metadata for this dataset.
