--- conflicted
+++ resolved
@@ -1,9 +1,5 @@
 {% load capture %}
-<<<<<<< HEAD
-<div class="datafile_parameters" class="container-fluid">
-=======
 <div class="datafile_parameters">
->>>>>>> b673d0cc
 {% for parameterset in parametersets %}
   {% capture as edit_control %}
     {% if has_write_permissions %}
