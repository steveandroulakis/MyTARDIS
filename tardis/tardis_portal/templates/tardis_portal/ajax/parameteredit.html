--- conflicted
+++ resolved
@@ -18,15 +18,9 @@
 		
 		<select id="parameternameselect">
 		{% for pn in parameternames %}
-<<<<<<< HEAD
-		
-			<option value="{{pn.name|parametername_form}}" {% if pn.isLongString %} data-longstring="true"{% endif %}>{{pn.full_name}} {% if pn.units %}({{pn.units}}){% endif %}</option>
-	
-=======
 		    {% if not pn.immutable %}
 			<option value="{{pn.name|parametername_form}}" {% if pn.isLongString %} data-longstring="true"{% endif %}>{{pn.full_name}} {% if pn.units %}({{pn.units}}){% endif %}</option>
 	        {% endif %}
->>>>>>> 4f65bc5b
 		{% endfor %}
 		</select>
 
