{% load basiccomparisonfilters %}
{% load parametertypecheck %}
{% load uploadify_tags %}

{% block script %}

  <script type="text/javascript">
    $("#uploadify").live("allUploadsComplete", function(e, data){
	dataset_id = $(this).parents('.upload_files_container'
				    ).siblings('.dataset_id').val();

	$(this).parents('.datafile_list'
		       ).load("/ajax/datafile_list/" +
			      dataset_id,function(){
				  $(document).ready(function(){
				      var datafile_info_selectors =
					  $(this).find('.datafile_info'
						      ).hide().end().find(
						'.datafile_info_toggle');
				      datafile_info_selectors.text("[Show Metadata]");

				      // datafile metadata
				      datafile_info_selectors.toggle(function(){
					  $(this).text("[Hide Metadata]");
					  var href = $(this).attr("href");

					  //if($(this).next().text().replace(/^\s+|\s+$/g,'') == "")
					  //{
					  $(this).next().html(loadingHTML);
					  //}
					  $(this).next().load(href);

				      },function(){
					  $(this).text("[Show Metadata]");
				      });

				      datafile_info_selectors.click(function() {
					  $(this).next().toggle();
				      });

				      // file selectors
				      $(this).find('.dataset_selector_all').click(function() {
					  $(this).parent().find('.datafile_checkbox').attr("checked", "checked");

				      });

				  });

			      });


    });

    function disableEnterKey(e)
    {
	var key;
	if(window.event)
	    key = window.event.keyCode; //IE
	else
	    key = e.which; //firefox

	return (key != 13);
    }

    $('.upload_files_link').live('click', function( event ){

	$('.upload_files_container').each(function(index) {
	    $(this).html("");
	});

	$('.upload_files_link').each(function(index) {
	    $(this).show();
	    $(this).html('Upload Files To Dataset');
	});

	$(this).hide();
	// damn I love jQuery

	dataset_id = $(this).siblings('.dataset_id').val();

	$(this).siblings(".upload_files_container").load("/ajax/upload_files/" + dataset_id + "/");


    });


    $('.filename_search').live('keyup', function(e) {
	e.preventDefault();
	if(e.keyCode == 13) {
	    dataset_id = $(this).siblings('.dataset_id').val();

	    $(this).parents('.datafile_list').load("/ajax/datafile_list/" + dataset_id + "/?filename=" + $(this).val(), function(){
		$(document).ready(function(){

		    // datafile metadata
		    $(".datafile_info_toggle").unbind('click');
		    $(document).find('.datafile_info_toggle').text("[Show Metadata]");
		    $(document).find('.datafile_info').hide();
		    $(document).find('.datafile_info_toggle').toggle(function(){
			$(this).text("[Hide Metadata]");
			var href = $(this).attr("href");
			$(this).next().show();

			//if($(this).next().text().replace(/^\s+|\s+$/g,'') == "")
			//{
			$(this).next().html(loadingHTML);
			//}
			$(this).next().load(href);

		    },function(){
			$(this).text("[Show Metadata]");
			$(this).next().hide();
		    });

		    $(".dataset_selector_all").unbind('click');
		    $(".dataset_selector_none").unbind('click');

		    // file selectors
		    $(document).find('.dataset_selector_all').click(function() {
			$(this).parent().find('.datafile_checkbox').attr("checked", "checked");

		    });

		    $(document).find('.dataset_selector_none').click(function() {
			$(this).parent().find('.datafile_checkbox').removeAttr("checked");

		    });
		});

	    });
	}

    });


    // show hide various metadata divs

    $('#datasets').find('.dataset_info').end().find('h2').click(function() {
	$(this).next().toggle();
    });

    $('.dataset_info').find('.datafile_list').hide().end().find('.datafile_list_toggle').click(function() {
	$(this).next().toggle();
    });


    $('.pagelink').live('click', function( event ){
	var href = $(this).attr("href");
	html = $(this).html();
	$(this).html(html + " " + loadingHTML);
	$(this).parents('.datafile_list').load(href, function(){
	    $(document).ready(function(){
		// datafile metadata
		$(".datafile_info_toggle").unbind('click');
		$(document).find('.datafile_info_toggle').text("[Show Metadata]");
		$(document).find('.datafile_info').hide();
		$(document).find('.datafile_info_toggle').toggle(function(){
		    $(this).text("[Hide Metadata]");
		    var href = $(this).attr("href");
		    $(this).next().show();

		    //if($(this).next().text().replace(/^\s+|\s+$/g,'') == "")
		    //{
		    $(this).next().html(loadingHTML);
		    //}
		    $(this).next().load(href);

		},function(){
		    $(this).text("[Show Metadata]");
		    $(this).next().hide();
		});

		$(".dataset_selector_all").unbind('click');
		$(".dataset_selector_none").unbind('click');
		// file selectors
		$(document).find('.dataset_selector_all').click(function() {
		    $(this).parent().find('.datafile_checkbox').attr("checked", "checked");

		});

		$(document).find('.dataset_selector_none').click(function() {
		    $(this).parent().find('.datafile_checkbox').removeAttr("checked");

		});
	    });

	    //$(this).html(html);

	})
	return false;
    });

    // default text set

    $(".dataset_metadata_toggle").text("[Show]");
    $(".dataset_metadata").hide();
    $(".datafile_list_toggle").text("[Show]");

    var loadingHTML = "<img src='/site_media/images/ajax-loader.gif'/>";

    // metadata text / ajax toggle

    // dataset md
    $(".dataset_metadata_toggle").toggle(function(){
	$(this).text("[Hide]");
	var href= $(this).attr("href");

    	$(this).next().html(loadingHTML + "</br>");
        $(this).next().load(href, function() {
          $(this).show();
        });

    },function(){
	$(this).text("[Show]");
	var href= $(this).attr("href");
	$(this).next().hide();
    });

    // datafile list
    $(".datafile_list_toggle").toggle(function(){
	$(this).text("[Hide]");
	var href = $(this).attr("href");

	$(this).next().html(loadingHTML + "</br>");

	var datafile_info_container = $(this).next();

	// add initialisation for new datafile handlers as callback once ajax has loaded
	$(this).next().load(href,function() {
	    $(document).ready(function(){

		var datafile_info_selectors =
		    datafile_info_container.find('.datafile_info').hide().end().find('.datafile_info_toggle');
		datafile_info_selectors.text("[Show Metadata]");

		// datafile metadata
		datafile_info_selectors.toggle(function(){
		    $(this).text("[Hide Metadata]");
		    var href = $(this).attr("href");

		    //if($(this).next().text().replace(/^\s+|\s+$/g,'') == "")
		    //{
		    $(this).next().html(loadingHTML);
		    //}
		    $(this).next().load(href);

		},function(){
		    $(this).text("[Show Metadata]");
		});

		datafile_info_selectors.click(function() {
		    $(this).next().toggle();
		});
		// file selectors
		datafile_info_container.find('.dataset_selector_all').click(function() {
		    $(this).parent().find('.datafile_checkbox').attr("checked", "checked");

		});

		datafile_info_container.find(
		    '.dataset_selector_none'
		).click(function() {
		    $(this).parent().find('.datafile_checkbox'
					 ).removeAttr("checked");

		});

	    });
	});

    },function(){
	$(this).text("[Show]");
    });

    $('.dataset_checkbox').live('click', function( event ) {
	if ($(this).is(':checked')) {
	    $(this).parents('.dataset').find('.datafile_checkbox'
					    ).attr('disabled', true);
	    $(this).parents('.dataset').find('.filename_search').attr('disabled', true);
	} else {
	    $(this).parents('.dataset').find('.datafile_checkbox').removeAttr('disabled');
	    $(this).parents('.dataset').find('.filename_search').removeAttr('disabled');
	}
    });

  </script>

{% endblock %}

<div id="experiment_datasets">
  <div class="download_entire_experiment">
<<<<<<< HEAD
    <strong><a href="/download/experiment/{{experiment.id}}/">Download Entire Experiment</a></strong><br/>
  </div>
<form method="POST" action="/download/datafiles/" target="_blank">
  <input type="hidden" name="expid" value="{{experiment.id}}"/>
=======

  {% for p in protocols %}

    <p>
      {% if p %}
	<strong><a href="/{{p}}/download/experiment/{{experiment.id}}/">Download Entire Experiment ({{p|upper}})</a></strong><br/>
      {% else %}
	<strong><a href="/download/experiment/{{experiment.id}}/">Download Entire Experiment</a></strong><br/>
      {% endif %}
    </p>

  {% endfor %}

  </div> <!-- download_entire_experiment -->


  <form method="POST" action="{% url tardis.tardis_portal.download.download_datafiles %}" target="_blank">
    <input type="hidden" name="expid" value="{{experiment.id}}"/>
>>>>>>> a3151807

    <div id="datasets">
      {% for dataset in experiment.dataset_set.all %}
	<div class="dataset">
	  <div class="dataset_title">
	    <input type="checkbox" class="dataset_checkbox" name="dataset" value="{{dataset.id}}" />
	      <strong><span style="color: #5e5e5e">DATASET {{ forloop.counter }}</span></strong>
	  </div> <!-- dataset title -->

	  <div class="dataset_info">
	    <div class="dataset_description">
	      <strong>Dataset Description</strong>: {{ dataset.description|safe }} <br />
	      <strong>Dataset Equipment</strong>:
	      {% for eq in dataset.equipment_set.all %}
	        <a href="{% url tardis.tardis_portal.views.view_equipment eq.id %}">{{ eq.key }}</a>
	      {% endfor %}
	    </div> <!-- dataset_description -->

	    <div class="dataset_extrainfo">
	      {% if dataset.datasetparameterset_set.count %}
		<strong>Dataset Metadata: </strong><a class="dataset_metadata_toggle" href="/ajax/dataset_metadata/{{ dataset.id }}">[Show]</a>
		<div class="dataset_metadata">
		</div> <!-- dataset metadata -->
	      {% endif %}
	      <div class="dataset_datafiles">
		<strong>Data Files ({{ dataset.dataset_file_set.count }}): </strong>
		{% if dataset.dataset_file_set.count|lt:"1000000" %}
		  <a class="datafile_list_toggle" href="{% url tardis.tardis_portal.views.retrieve_datafile_list dataset.id %}">[Show]</a>
		  {% else %}
		    <a target="_blank" href="{% url tardis.tardis_portal.views.retrieve_datafile_list dataset.id %}">[Show]</a>
		  {% endif %}

		  {% if dataset.dataset_file_set.count|gt:"1000000" %}
		    <br/>
		    <p><em><strong>Note:</strong> Due to large dataset, files will load in a new window</em></p>
		  {% endif %}

		  <ul class="datafile_list">
		  </ul>
	      </div> <!-- dataset_datafiles -->
	    </div> <!-- dataset_extrainfo -->
	  </div> <!-- dataset_info -->
	</div> <!-- dataset -->
      {% endfor %}
    </div> <!-- datasets -->
    <input type="submit" value="Download Selected Files" />
  </form>

</div> <!-- experiment_datasets -->
<|MERGE_RESOLUTION|>--- conflicted
+++ resolved
@@ -289,12 +289,6 @@
 
 <div id="experiment_datasets">
   <div class="download_entire_experiment">
-<<<<<<< HEAD
-    <strong><a href="/download/experiment/{{experiment.id}}/">Download Entire Experiment</a></strong><br/>
-  </div>
-<form method="POST" action="/download/datafiles/" target="_blank">
-  <input type="hidden" name="expid" value="{{experiment.id}}"/>
-=======
 
   {% for p in protocols %}
 
@@ -313,7 +307,6 @@
 
   <form method="POST" action="{% url tardis.tardis_portal.download.download_datafiles %}" target="_blank">
     <input type="hidden" name="expid" value="{{experiment.id}}"/>
->>>>>>> a3151807
 
     <div id="datasets">
       {% for dataset in experiment.dataset_set.all %}
