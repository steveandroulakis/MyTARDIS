
<div class="pagination">
    <span class="step-links">
        {% if dataset.has_previous %}
            <a class="pagelink" href="/ajax/datafile_list/{{dataset_id}}/?page={{ dataset.previous_page_number }}{% if filename_search %}&filename={{filename_search}}{% endif %}">Previous</a>
        {% endif %}

		{% for pagenum in dataset.paginator.page_range %}
				<a class="pagelink" href="/ajax/datafile_list/{{dataset_id}}/?page={{pagenum}}{% if filename_search %}&filename={{filename_search}}{% endif %}">{{pagenum}}</a>
		{% endfor %}

        {% if dataset.has_next %}
            <a class="pagelink" href="/ajax/datafile_list/{{dataset_id}}/?page={{ dataset.next_page_number }}{% if filename_search %}&filename={{filename_search}}{% endif %}">Next</a>
        {% endif %}

		<br/>
        <span class="current">
            Page {{ dataset.number }} of {{ dataset.paginator.num_pages }}.
        </span>
    </span>
</div>
<br/>

<div style="">
{# uploadify here #}

{% if has_write_permissions %}{% if not experiment.public %}{% if not immutable %}
<a class="upload_files_link">Upload Files To Dataset</a>

<div class="upload_files_container"></div>

<input class="dataset_id" type="hidden" value="{{dataset_id}}">
{% endif %}{% endif %}{% endif %}

File path search: <input type="text" onKeyPress="return disableEnterKey(event)" class="filename_search" name="filename" value="{% if filename_search %}{{filename_search}}{% endif %}"> <em>(eg. enter 'test' to show the '/Frames/test/' directory)</em>
</div>
<br/>
Select: <a class="dataset_selector_all">[All]</a> / <a class="dataset_selector_none">[None]</a>
<br/><br/>
{% for datafile in dataset.object_list %}
{% if datafile.pk in display_dataset_files %}
<li class="datafile">
	<input type="checkbox" class="datafile_checkbox" name="datafile" value="{{datafile.id}}">
<<<<<<< HEAD

    <span style="background-color: #FFFF00">
    <a class="filelink" href="{{ datafile.get_download_url }}" target="_blank">{{ datafile.datafile_filename }}</a> 
    {% if datafile.pk in highlight_dataset_files%}
    </span>
    {% endif %}
    {% if datafile.size %}({{ datafile.size|filesizeformat }}){% endif %}
	Metadata: <a href="{% url tardis.tardis_portal.views.add_datafile_par datafile.id %}"
	 class="jqModalDfA{{datafile.id}}">[Add]</a>
=======
	<a class="filelink" href="{{ datafile.get_download_url }}" target="_blank">{{ datafile.filename }}</a> {% if datafile.size %}({{ datafile.size|filesizeformat }}){% endif %}
	Metadata: {% if has_write_permissions %}{% if not experiment.public %}{% if not immutable %}<a href="{% url tardis.tardis_portal.views.add_datafile_par datafile.id %}"
	 class="jqModalDfA{{datafile.id}}">[Add]</a>{% endif %}{% endif %}{% endif %}
>>>>>>> 50abe9b4
	<script type="text/javascript">
	$('#jqmAlertDfA{{datafile.id}}').die();
	$('#jqmAlertDfA{{datafile.id}}').jqm({
	  trigger: '.jqModalDfA{{datafile.id}}',
	  ajax: '@href',
	  target: '#jqmAlertContentdatafileA{{datafile.id}}',
	  overlay: 0,
	  });
	</script>
	<div class="jqmAlert" id="jqmAlertDfA{{datafile.id}}">

		<div class="jqmAlertWindow">
		    <div class="jqmAlertTitle clearfix">
		    <h1>Add Parameters</h1><a href="#" class="jqmClose"><em>Close</em></a>
		  </div>

		  <div class="jqmAlertContent" id="jqmAlertContentdatafileA{{datafile.id}}">
		  <p>Please wait... <img src="inc/busy.gif" alt="loading" /></p>
		  </div>
		</div>
	</div>	
	
	<a class="datafile_info_toggle" href="/ajax/parameters/{{ datafile.id}}">[Show]</a>
	<ul class="datafile_info">

	</ul>
	

	{% if datafile.xml_data_set.count %}
	<a class="datafile_info_toggle" href="/ajax/xml_data/{{ datafile.id }}">[Metadata]</a>
	<ul class="datafile_info" style="width: 95%; overflow:auto; padding: 5px; font-size: 12px">
	</ul>
	{% endif %}

</li>
{% endif %}
{% endfor %}
<br/>

<div class="pagination">
    <span class="step-links">
        {% if dataset.has_previous %}
            <a class="pagelink" href="/ajax/datafile_list/{{dataset_id}}/?page={{ dataset.previous_page_number }}{% if filename_search %}&filename={{filename_search}}{% endif %}">Previous</a>
        {% endif %}

		{% for pagenum in dataset.paginator.page_range %}
				<a class="pagelink" href="/ajax/datafile_list/{{dataset_id}}/?page={{pagenum}}{% if filename_search %}&filename={{filename_search}}{% endif %}">{{pagenum}}</a>
		{% endfor %}

        {% if dataset.has_next %}
            <a class="pagelink" href="/ajax/datafile_list/{{dataset_id}}/?page={{ dataset.next_page_number }}{% if filename_search %}&filename={{filename_search}}{% endif %}">Next</a>
        {% endif %}

		<br/>
        <span class="current">
            Page {{ dataset.number }} of {{ dataset.paginator.num_pages }}.
        </span>
    </span>
</div><|MERGE_RESOLUTION|>--- conflicted
+++ resolved
@@ -41,7 +41,6 @@
 {% if datafile.pk in display_dataset_files %}
 <li class="datafile">
 	<input type="checkbox" class="datafile_checkbox" name="datafile" value="{{datafile.id}}">
-<<<<<<< HEAD
 
     <span style="background-color: #FFFF00">
     <a class="filelink" href="{{ datafile.get_download_url }}" target="_blank">{{ datafile.datafile_filename }}</a> 
@@ -49,13 +48,8 @@
     </span>
     {% endif %}
     {% if datafile.size %}({{ datafile.size|filesizeformat }}){% endif %}
-	Metadata: <a href="{% url tardis.tardis_portal.views.add_datafile_par datafile.id %}"
-	 class="jqModalDfA{{datafile.id}}">[Add]</a>
-=======
-	<a class="filelink" href="{{ datafile.get_download_url }}" target="_blank">{{ datafile.filename }}</a> {% if datafile.size %}({{ datafile.size|filesizeformat }}){% endif %}
 	Metadata: {% if has_write_permissions %}{% if not experiment.public %}{% if not immutable %}<a href="{% url tardis.tardis_portal.views.add_datafile_par datafile.id %}"
 	 class="jqModalDfA{{datafile.id}}">[Add]</a>{% endif %}{% endif %}{% endif %}
->>>>>>> 50abe9b4
 	<script type="text/javascript">
 	$('#jqmAlertDfA{{datafile.id}}').die();
 	$('#jqmAlertDfA{{datafile.id}}').jqm({
