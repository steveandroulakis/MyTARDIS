--- conflicted
+++ resolved
@@ -3,14 +3,17 @@
     <span class="step-links">
       {% if dataset.has_previous %}
         <a class="pagelink" href="/ajax/datafile_list/{{dataset_id}}/?page={{ dataset.previous_page_number }}&{{params}}">Previous</a>
+        {% comment - from ruggedisation  branch %} <a class="pagelink" href="/ajax/datafile_list/{{dataset_id}}/?page={{ dataset.previous_page_number }}{% if filename_search %}&filename={{filename_search}}{% endif %}">Previous</a> {% endcomment %}
       {% endif %}
 
       {% for pagenum in dataset.paginator.page_range %}
     <a class="pagelink" href="/ajax/datafile_list/{{dataset_id}}/?page={{pagenum}}&{{params}}">{{pagenum}}</a>
+	{% comment %}<a class="pagelink" href="/ajax/datafile_list/{{dataset_id}}/?page={{pagenum}}{% if filename_search %}&filename={{filename_search}}{% endif %}">{{pagenum}}</a>{% endcomment %}
       {% endfor %}
 
       {% if dataset.has_next %}
         <a class="pagelink" href="/ajax/datafile_list/{{dataset_id}}/?page={{ dataset.next_page_number }}&{{params}}">Next</a>
+        {% comment %} <a class="pagelink" href="/ajax/datafile_list/{{dataset_id}}/?page={{ dataset.next_page_number }}{% if filename_search %}&filename={{filename_search}}{% endif %}">Next</a> {% endcomment %}
       {% endif %}
       <br/>
       <span class="current">
@@ -38,36 +41,9 @@
 <br/>
 Select: <a class="dataset_selector_all clickable">[All]</a> / <a class="dataset_selector_none clickable">[None]</a>
 <br/><br/>
-<<<<<<< HEAD
-<script type="text/javascript">
-  $("input[name$='show_datafile_search']").click(function() {
-    if($(this).val() == "matches")
-    {   
-      $(".datafile").hide();
-      $(".search_match_file").show();
-    } 
-    else
-    {
-      $(".datafile").show();
-    }
-  }); 
-</script>
-<!-- select all/none icons -->
-{% if highlighted_dataset_files %}
-<form name="datafile_search_select_form" id="datafile_search_form" method="post" action="">
-    <div><label><input type="radio" name="show_datafile_search" value="all" checked>Show all</label></div>  
-    <div><label><input type="radio" name="show_datafile_search" value="matches">Search matches only</label></div>  
-</form>
-{% endif %}
-<!-- actual list of datafiles -->
-{% for datafile in dataset.object_list %}
-<li class="datafile{% if datafile.pk in highlighted_dataset_files %} search_match_file{% endif %} {% if not datafile.exists %} datafile_missing {% endif %}">
-	<input type="checkbox" style="float:left;" class="datafile_checkbox" name="datafile" value="{{datafile.id}}" />
-=======
 {% for datafile in dataset.object_list %}
 <li class="datafile{% if datafile.pk in highlighted_dataset_files %} search_match_file{% endif %}">
     <input type="checkbox" style="float:left;" class="datafile_checkbox" name="datafile" value="{{datafile.id}}" />
->>>>>>> ce7fa849
     <span style="float:left;">
 
     <span{% if datafile.pk in highlighted_dataset_files %} style="background-color: #FFFF00"{% endif %}>
@@ -91,16 +67,8 @@
         Show/Hide
     </a>
     <div style="clear:both;"></div>
-<<<<<<< HEAD
-    {% if datafile.warning_message %}
-    <div class="datafile_warning_message">{{ datafile.warning_message }}</div>
-    {% endif %}
-	<ul class="datafile_info" style="display:none;"><!-- placeholder for datafile metadata that will be ajaxed -->
-	</ul>
-=======
     <ul class="datafile_info" style="display:none;">
     </ul>
->>>>>>> ce7fa849
 </li>
 {% endfor %}
 
