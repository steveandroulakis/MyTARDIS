{% load capture %}
{% capture as paginator_block %}
{% if datafiles.paginator.num_pages > 1 %}
  <div class="pagination">
    <ul style="margin-left: auto; margin-right: auto; display: table;">
      {% if datafiles.has_previous %}
      <li>
        <a class="pagelink" href="/ajax/datafile_list/{{dataset.id}}/?page={{ datafiles.previous_page_number }}&{{params}}">&laquo;</a>
      </li>
      {% else %}
      <li class="disabled"><a href="#">&laquo;</a></li>
      {% endif %}

      {% for pagenum in datafiles.paginator.page_range %}
      <li{% if datafiles.number == pagenum %} class="active"{% endif %}>
        <a class="pagelink"
           href="/ajax/datafile_list/{{dataset.id}}/?page={{pagenum}}&{{params}}">
           {{pagenum}}
        </a>
      </li>
      {% endfor %}

      {% if datafiles.has_next %}
      <li>
        <a class="pagelink" href="/ajax/datafile_list/{{dataset.id}}/?page={{ datafiles.next_page_number }}&{{params}}">&raquo;</a>
      </li>
      {% else %}
      <li class="disabled"><a href="#">&raquo;</a></li>
      {% endif %}
    </ul>
    <!-- Page {{ dataset.number }} of {{ dataset.paginator.num_pages }} -->
  </div>
{% endif %}
{% endcapture %}

{{ paginator_block }}

<p>
{# uploadify here #}

{% if has_write_permissions %}
  {% if not experiment.public %}
    {% if not immutable %}
      <div class="upload_files_container"></div>
    {% endif %}
  {% endif %}
{% else %}
  {# Spacing to keep display the same #}
  <div></div>
{% endif %}

<p id="filename-search" class="js-required" data-action="/ajax/datafile_list/{{dataset.id}}/" data-method="GET">
  <label for="filename-search-text" style="display: inline">File filter:</label>
  <input id="filename-search-text"
      title='Enter part or all of a filename, then press enter. e.g. Enter "175" to show only files containing "175" in their filename.'
      placeholder='Enter part or all of a filename, then press enter.'
      type="text"
      class="span5"
      name="filename"
      onkeypress="javascript:filename_search_handler(event)"
      value="{{filename_search|default:''}}" />
</p>




<table class="datafiles table table-condensed">
{% if has_download_permissions %}
<thead>
<tr id="datafile-selectors" class="js-required">
<td colspan="3">
Select: <a class="dataset_selector_all btn btn-mini">All</a> / <a class="dataset_selector_none btn btn-mini">None</a>
</td>
</tr>
</thead>
{% endif %}
<tbody>
{% for datafile in datafiles.object_list %}
<tr class="datafile search_match_file">
  <td class="span1">
    {% if has_download_permissions %}
    <input type="checkbox" style="" class="datafile_checkbox" name="datafile" value="{{datafile.id}}" />
    {% endif %}
  </td>
  <td class="span8">
    {% if has_download_permissions and datafile.get_view_url %}
      <a  class="filelink"
          href="{{ datafile.get_view_url }}"
          title="View"
          target="_blank">{{ datafile.filename }}</a>
    {% else %}
    {{ datafile.filename }}
    {% endif %}
    {% if datafile.size %}<span style="margin-right: 5px">({{ datafile.size|filesizeformat }})</span>{% endif %}

    {% if has_download_permissions and datafile.get_view_url %}
      {% url tardis.tardis_portal.iiif.download_image datafile_id=datafile.id region='full' size=',28' rotation=0 quality='native' format='jpg' as thumbnail %}
      {% url tardis.tardis_portal.iiif.download_image datafile_id=datafile.id region='full' size='full' rotation=0 quality='native' format='png' as image %}
      {% if thumbnail and datafile.is_image %}
      <a  class="filelink"
        href="{{ image }}"
        title="View"
        target="_blank">
          <img src="{{ thumbnail }}" onerror="$(this).hide()"/>
      </a>
      {% endif %}
    {% endif %}

<<<<<<< HEAD
    <ul class="datafile_info" style="display:none;">
=======
    <ul class="datafile-info" style="display:none;">
>>>>>>> 1371678a
    </ul>
  </td>
  <td class="span3">
    <div class="btn-group pull-right">
      {% if has_download_permissions %}
      <a  class="btn btn-primary"
          href="{{ datafile.get_download_url }}"
          title="Download">
          <i class="icon-download-alt icon-large"></i>
      </a>
      {% endif %}
      {% if has_write_permissions and not immutable %}
      <a title="Add Metadata" href="{% url tardis.tardis_portal.views.add_datafile_par datafile.id %}"
       data-toggle_selector="#datafile_metadata_toggle_{{datafile.id}}"
       class="btn add-metadata">
          <i class="icon-plus"></i>
       </a>
       {% endif %}

      <a id="datafile_metadata_toggle_{{datafile.id}}" title="Show/Hide Metadata"
         class="datafile-info-toggle metadata_hidden btn" href="/ajax/parameters/{{ datafile.id}}/">
          <i class="icon-list"></i>
      </a>
    </div>
  </td>
</tr>
{% endfor %}
</tbody>
</table>
<script type="text/javascript">
(function() {
  var btnGroups = $('tr.datafile .btn-group');
  var addWidths = function(memo, v, k) {
    return memo + $(v).outerWidth();
  };
  var calculatedWidth = _.reduce(btnGroups.first().find('a.btn'), addWidths, 0);
  btnGroups.css('width', calculatedWidth+"px");
})();
</script>


{{ paginator_block }}<|MERGE_RESOLUTION|>--- conflicted
+++ resolved
@@ -106,11 +106,7 @@
       {% endif %}
     {% endif %}
 
-<<<<<<< HEAD
-    <ul class="datafile_info" style="display:none;">
-=======
     <ul class="datafile-info" style="display:none;">
->>>>>>> 1371678a
     </ul>
   </td>
   <td class="span3">
