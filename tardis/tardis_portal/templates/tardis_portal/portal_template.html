{#  Copyright (c) 2010-2011, Monash e-Research Centre               #}
{#    (Monash University, Australia)                       #}
{#  Copyright (c) 2010-2011, VeRSI Consortium                   #}
{#    (Victorian eResearch Strategic Initiative, Australia)           #}
{#  All rights reserved.                           #}
{#                                        #}
{#  Redistribution and use in source and binary forms, with or without       #}
{#  modification, are permitted provided that the following conditions       #}
{#  are met:                                   #}
{#                                        #}
{#     * Redistributions of source code must retain the above copyright       #}
{#       notice, this list of conditions and the following disclaimer.       #}
{#     * Redistributions in binary form must reproduce the above       #}
{#       copyright notice, this list of conditions and the following       #}
{#       disclaimer in the documentation and/or other materials provided   #}
{#       with the distribution.                           #}
{#     * Neither the name of the VeRSI, the VeRSI Consortium members, nor  #}
{#       the names of its contributors may be used to endorse or promote   #}
{#       products derived from this software without specific prior       #}
{#       written permission.                           #}
{#                                        #}
{#  THIS SOFTWARE IS PROVIDED BY THE REGENTS AND CONTRIBUTORS ``AS IS''       #}
{#  AND ANY EXPRESS OR IMPLIED WARRANTIES, INCLUDING, BUT NOT LIMITED TO,  #}
{#  THE IMPLIED WARRANTIES OF MERCHANTABILITY AND FITNESS FOR A           #}
{#  PARTICULAR PURPOSE ARE DISCLAIMED. IN NO EVENT SHALL THE REGENTS AND   #}
{#  CONTRIBUTORS BE LIABLE FOR ANY DIRECT, INDIRECT, INCIDENTAL, SPECIAL,  #}
{#  EXEMPLARY, OR CONSEQUENTIAL DAMAGES (INCLUDING, BUT NOT LIMITED TO,       #}
{#  PROCUREMENT OF SUBSTITUTE GOODS OR SERVICES; LOSS OF USE, DATA, OR       #}
{#  PROFITS; OR BUSINESS INTERRUPTION) HOWEVER CAUSED AND ON ANY THEORY       #}
{#  OF LIABILITY, WHETHER IN CONTRACT, STRICT LIABILITY, OR TORT       #}
{#  (INCLUDING NEGLIGENCE OR OTHERWISE) ARISING IN ANY WAY OUT OF THE USE  #}
{#  OF THIS SOFTWARE, EVEN IF ADVISED OF THE POSSIBILITY OF SUCH DAMAGE.   #}

<!DOCTYPE html PUBLIC "-//W3C//DTD XHTML 1.0 Strict//EN" "http://www.w3.org/TR/xhtml1/DTD/xhtml1-strict.dtd">
<html xmlns="http://www.w3.org/1999/xhtml">
<head>
<<<<<<< HEAD
	{% block icon %}
	<link rel="shortcut icon" href="{{ STATIC_URL }}/favicon.ico" type="image/x-icon">
	{% endblock icon %}
	<meta http-equiv="content-type" content="text/html; charset=UTF-8">
	<title>MyTARDIS {% if subtitle %}- {{ subtitle }} {% endif %}</title>
	<meta name="keywords" content="">
	<meta name="description" content="">
	{% include "tardis_portal/javascript_libraries.html" %}
=======
    <link rel="shortcut icon" href="/site_media/favicon.ico" type="image/x-icon">
    <meta http-equiv="content-type" content="text/html; charset=UTF-8">
    <title>MyTARDIS {% if subtitle %}- {{ subtitle }} {% endif %}</title>
    <meta name="keywords" content="">
    <meta name="description" content="">
>>>>>>> 4f65bc5b

    {% include "tardis_portal/javascript_libraries.html" %} 

<<<<<<< HEAD
	<link href="{{ STATIC_URL }}/css/default.css" rel="stylesheet" type="text/css" media="screen">

=======
    {% block script %}
    {% endblock script %}

    <link href="/site_media/css/default.css" rel="stylesheet" type="text/css" media="screen">

>>>>>>> 4f65bc5b

    <script type="text/javascript">
$(document).ready(function(){
  var users = (function () {
  var val = null;
  var authMethod = "localdb";
  var data = { authMethod: authMethod };
  $.ajax({
    'async': false,
    'global': false,
    'data': data,
    'url': '/ajax/parameter_field_list/',
    'success': function (data) {
<<<<<<< HEAD
        data = data.split(" ");
        var list = new Array();
=======
        data = data.split("+");
    var list = new Array();
>>>>>>> 4f65bc5b
        $.each(data, function(i,l) {
            var name = l.split(":")[0];
            var type = l.split(":")[1];
            list[i] = [name, type]});
        val = list;
     }
     });
  return val;
})();


$("#id_q").autocomplete(users, { //users.split(" "), {
    matchContains: true, 
    multiple: true, 
    multipleSeparator: " ",
    selectFirst: false,
    autoFill: false,
    max: 10,
    minChars: 1,
    scroll: false,
    formatResult: function (item, position, length){
        if (item[1] == 'search_field')
        {
            return item[0] + ":";
        }
        else
        {
            return item[0];
        }
    }
});


      });
<<<<<<< HEAD
	</script>

	      <script type="text/javascript">

		$(document).ready(function() {
			var myClose=function(hash) {
					hash.w.fadeOut('2000',function(){ hash.o.remove()});
					window.location.hash = "";
				};

		    // $("#fuzz").css("height", $(document).height());
		    $("#jqmAlertStatus").jqm({modal: false, overlay: 1,onHide:myClose});

			// 			    $(window).bind("resize", function() {
			// $("#fuzz").css("height", $(window).height());
			// 			    });

			{% if status %}
			$('#jqmAlertStatus').jqmShow();
			{% endif %}
			// $("#fuzz").fadeIn();
			if(window.location.hash) {
				if(window.location.hash == '#created')
				{
					$('#jqmStatusMessage').html('Experiment Created');
					$("#jqmAlertStatus").jqmShow();
				}
				else if(window.location.hash == '#saved')
				{
					$('#jqmStatusMessage').html('Experiment Saved');
					$("#jqmAlertStatus").jqmShow();
				}
			}
		});

	      </script>
=======
    </script>

          <script type="text/javascript">

        $(document).ready(function() {
            var myClose=function(hash) {
                    hash.w.fadeOut('2000',function(){ hash.o.remove()});
                    window.location.hash = "";
                };
            
            // $("#fuzz").css("height", $(document).height());
            $("#jqmAlertStatus").jqm({modal: false, overlay: 1,onHide:myClose});

            //                 $(window).bind("resize", function() {
            // $("#fuzz").css("height", $(window).height());
            //                 });
            
            {% if status %}
            $('#jqmAlertStatus').jqmShow();
            {% endif %}
            // $("#fuzz").fadeIn();
            if(window.location.hash) {
                if(window.location.hash == '#created')
                {
                    $('#jqmStatusMessage').html('Experiment Created');
                    $("#jqmAlertStatus").jqmShow();
                }
                else if(window.location.hash == '#saved')
                {
                    $('#jqmStatusMessage').html('Experiment Saved');
                    $("#jqmAlertStatus").jqmShow();                    
                }
            }        
        });        
            
          </script>

{# icons #}
<script type="text/javascript">
jQuery('.ui-state-default').live('mouseover mouseout', function(evt){
    if (evt.type == 'mouseover') {
        jQuery(this).addClass('ui-state-hover');
    } else {
        jQuery(this).removeClass('ui-state-hover');
    }
}
);
</script>
>>>>>>> 4f65bc5b

{# icons #}
<script type="text/javascript">
jQuery('.ui-state-default').live('mouseover mouseout', function(evt){
    if (evt.type == 'mouseover') {
        jQuery(this).addClass('ui-state-hover');
    } else {
        jQuery(this).removeClass('ui-state-hover');
    }
}
);
</script>

</head>

<body>
  <div id="header">
    <div id="logo">
      <h1><img src="{{ STATIC_URL }}/images/mytardis_logo.png"></h1>
    </div> <!-- logo -->
    <div id="menu">
      <ul>
    <li><a href="{% url tardis.tardis_portal.views.index %}">Home</a></li>
    <li><a href="{% url tardis.tardis_portal.views.about %}">About</a></li>
    <li><a href="{% url tardis.tardis_portal.views.experiment_index %}">Data</a></li>
    <li><a href="{% url tardis.tardis_portal.views.partners %}">Partners</a></li>
    <li><a href="{% url tardis.tardis_portal.views.stats %}">Stats</a></li>
      </ul>
    </div> <!-- menu -->
  </div> <!-- end header -->

  <div id="headerbg">
    <div id="headerloginstatus" style="float: left">
      {% if is_authenticated %}
        Welcome,
        {% if is_superuser %}
          <a href="{% url admin:index %}"><em>{{ username }}</em></a>
        {% else %}
            {% if is_token_user %}
          <em class="token_user">{{ username }}</em>
              {% else %}
          <em>{{ username }}</em>
          {% endif %}
<<<<<<< HEAD
	  {% endif %}
	  - <a href="{% url django.contrib.auth.views.logout %}"> [Log Out]</a>
=======
      {% endif %}
      - <a href="{% url django.contrib.auth.views.logout %}"> [Log Out]</a>
>>>>>>> 4f65bc5b
      {% else %}
      <a href="{% url registration.views.register %}"> [Register] </a>
      <a href="{% url tardis.tardis_portal.views.login %}"> [Log In]</a>
      {% endif %}
    </div> <!-- headerloginstatus -->
<<<<<<< HEAD
    {% if form %}
=======
    {% if search_form %}
>>>>>>> 4f65bc5b
    <div class="search-bar">
      <div class="search-bar-wrapper clearfix">
        <form method="get" action="{% url tardis.tardis_portal.views.single_search %}">
            <div class="search-text-wrapper">
<<<<<<< HEAD
              <input type="text" name="q" id="id_q" placeholder="Enter EPN, author, beamline etc."{% if query %} value="{{ query }}"{% endif %} />
=======
              <input type="text" name="q" id="id_q" placeholder="Enter EPN, author, beamline etc."{% if search_query %} value="{{ search_query }}"{% endif %} />
>>>>>>> 4f65bc5b
            </div> <!-- search-text-wrapper -->
            <div class="search-submit-wrapper">
              <input type="submit" id="search_btn" value="Search"/>
            </div><!-- search-submit-wrapper -->       
        
        </form>
      </div> <!-- search-menu-wrapper --> 
    </div> <!-- search-menu-bar --> 
    {% endif %}
  </div> <!-- headerbg -->

  <div id="page"> <!-- start page -->
    <div id="content-box">
<<<<<<< HEAD
		      <div class="jqmAlertStatus" id="jqmAlertStatus">
				  <div class="jqmAlertWindowStatus">

					{% if error %}
					<div class="jqmAlertContentStatus" id="jqmAlertContentStatus"><a href="#" class="jqmClose"></a>
					  <br/>{{status}}

					</div> <!-- statusBoxError -->
					{% else %}
					<div class="jqmAlertContentStatus" id="jqmAlertContentStatus"><a href="#" class="jqmClose"></a>
					  <br/><span id="jqmStatusMessage">{{status}}</span>
					</div> <!-- statusBox -->
					{% endif %}
				   </div> <!-- window -->
			   </div> <!-- status -->
=======
              <div class="jqmAlertStatus" id="jqmAlertStatus">
                  <div class="jqmAlertWindowStatus">

                    {% if error %}
                    <div class="jqmAlertContentStatus" id="jqmAlertContentStatus"><a href="#" class="jqmClose"></a>
                      <br/>{{status}}
                    
                    </div> <!-- statusBoxError -->
                    {% else %}
                    <div class="jqmAlertContentStatus" id="jqmAlertContentStatus"><a href="#" class="jqmClose"></a>
                      <br/><span id="jqmStatusMessage">{{status}}</span>
                    </div> <!-- statusBox -->
                    {% endif %}
                   </div> <!-- window -->
               </div> <!-- status -->
>>>>>>> 4f65bc5b
      {% block content %}
      {% endblock content %}

      <!-- start recent-posts -->
      <div id="recent-posts" class="sidebar">
    <div class="post">
      {% block sidebar %}
      {% endblock sidebar %}
    </div> <!-- post -->
      </div> <!-- recent-posts -->

      <div id="bottom" style="clear: both; width: 700px;">
    {% block bottom %}
    {% endblock bottom %}
      </div> <!-- block bottem -->

      {% block fullpage %}
      {% endblock fullpage %}

    </div> <!-- content box -->

    <div id="bottombar" style="padding-bottom: 5px; padding-left: 0px;">
<<<<<<< HEAD
	<div style="padding-left: 17px">
        Created by the <a target="_blank" style="text-decoration: underline" href="http://code.google.com/p/mytardis/">MyTARDIS Team</a> - Version 2.1
    	</div>
	</div> <!-- bottombar -->
=======
    <div style="padding-left: 17px">
        Created by the <a target="_blank" style="text-decoration: underline" href="http://code.google.com/p/mytardis/">MyTARDIS Team</a> - Version 2.1
        </div>
    </div> <!-- bottombar -->
>>>>>>> 4f65bc5b
  </div> <!-- page -->
</body>

</html><|MERGE_RESOLUTION|>--- conflicted
+++ resolved
@@ -34,35 +34,19 @@
 <!DOCTYPE html PUBLIC "-//W3C//DTD XHTML 1.0 Strict//EN" "http://www.w3.org/TR/xhtml1/DTD/xhtml1-strict.dtd">
 <html xmlns="http://www.w3.org/1999/xhtml">
 <head>
-<<<<<<< HEAD
-	{% block icon %}
-	<link rel="shortcut icon" href="{{ STATIC_URL }}/favicon.ico" type="image/x-icon">
-	{% endblock icon %}
-	<meta http-equiv="content-type" content="text/html; charset=UTF-8">
-	<title>MyTARDIS {% if subtitle %}- {{ subtitle }} {% endif %}</title>
-	<meta name="keywords" content="">
-	<meta name="description" content="">
-	{% include "tardis_portal/javascript_libraries.html" %}
-=======
-    <link rel="shortcut icon" href="/site_media/favicon.ico" type="image/x-icon">
+    <link rel="shortcut icon" href="{{ STATIC_URL }}/favicon.ico" type="image/x-icon">
     <meta http-equiv="content-type" content="text/html; charset=UTF-8">
     <title>MyTARDIS {% if subtitle %}- {{ subtitle }} {% endif %}</title>
     <meta name="keywords" content="">
     <meta name="description" content="">
->>>>>>> 4f65bc5b
 
     {% include "tardis_portal/javascript_libraries.html" %} 
 
-<<<<<<< HEAD
-	<link href="{{ STATIC_URL }}/css/default.css" rel="stylesheet" type="text/css" media="screen">
-
-=======
     {% block script %}
     {% endblock script %}
 
-    <link href="/site_media/css/default.css" rel="stylesheet" type="text/css" media="screen">
-
->>>>>>> 4f65bc5b
+    <link href="{{ STATIC_URL }}/css/default.css" rel="stylesheet" type="text/css" media="screen">
+
 
     <script type="text/javascript">
 $(document).ready(function(){
@@ -76,13 +60,8 @@
     'data': data,
     'url': '/ajax/parameter_field_list/',
     'success': function (data) {
-<<<<<<< HEAD
-        data = data.split(" ");
-        var list = new Array();
-=======
         data = data.split("+");
     var list = new Array();
->>>>>>> 4f65bc5b
         $.each(data, function(i,l) {
             var name = l.split(":")[0];
             var type = l.split(":")[1];
@@ -117,44 +96,6 @@
 
 
       });
-<<<<<<< HEAD
-	</script>
-
-	      <script type="text/javascript">
-
-		$(document).ready(function() {
-			var myClose=function(hash) {
-					hash.w.fadeOut('2000',function(){ hash.o.remove()});
-					window.location.hash = "";
-				};
-
-		    // $("#fuzz").css("height", $(document).height());
-		    $("#jqmAlertStatus").jqm({modal: false, overlay: 1,onHide:myClose});
-
-			// 			    $(window).bind("resize", function() {
-			// $("#fuzz").css("height", $(window).height());
-			// 			    });
-
-			{% if status %}
-			$('#jqmAlertStatus').jqmShow();
-			{% endif %}
-			// $("#fuzz").fadeIn();
-			if(window.location.hash) {
-				if(window.location.hash == '#created')
-				{
-					$('#jqmStatusMessage').html('Experiment Created');
-					$("#jqmAlertStatus").jqmShow();
-				}
-				else if(window.location.hash == '#saved')
-				{
-					$('#jqmStatusMessage').html('Experiment Saved');
-					$("#jqmAlertStatus").jqmShow();
-				}
-			}
-		});
-
-	      </script>
-=======
     </script>
 
           <script type="text/javascript">
@@ -203,19 +144,6 @@
 }
 );
 </script>
->>>>>>> 4f65bc5b
-
-{# icons #}
-<script type="text/javascript">
-jQuery('.ui-state-default').live('mouseover mouseout', function(evt){
-    if (evt.type == 'mouseover') {
-        jQuery(this).addClass('ui-state-hover');
-    } else {
-        jQuery(this).removeClass('ui-state-hover');
-    }
-}
-);
-</script>
 
 </head>
 
@@ -247,32 +175,19 @@
               {% else %}
           <em>{{ username }}</em>
           {% endif %}
-<<<<<<< HEAD
-	  {% endif %}
-	  - <a href="{% url django.contrib.auth.views.logout %}"> [Log Out]</a>
-=======
       {% endif %}
       - <a href="{% url django.contrib.auth.views.logout %}"> [Log Out]</a>
->>>>>>> 4f65bc5b
       {% else %}
       <a href="{% url registration.views.register %}"> [Register] </a>
       <a href="{% url tardis.tardis_portal.views.login %}"> [Log In]</a>
       {% endif %}
     </div> <!-- headerloginstatus -->
-<<<<<<< HEAD
-    {% if form %}
-=======
     {% if search_form %}
->>>>>>> 4f65bc5b
     <div class="search-bar">
       <div class="search-bar-wrapper clearfix">
         <form method="get" action="{% url tardis.tardis_portal.views.single_search %}">
             <div class="search-text-wrapper">
-<<<<<<< HEAD
-              <input type="text" name="q" id="id_q" placeholder="Enter EPN, author, beamline etc."{% if query %} value="{{ query }}"{% endif %} />
-=======
               <input type="text" name="q" id="id_q" placeholder="Enter EPN, author, beamline etc."{% if search_query %} value="{{ search_query }}"{% endif %} />
->>>>>>> 4f65bc5b
             </div> <!-- search-text-wrapper -->
             <div class="search-submit-wrapper">
               <input type="submit" id="search_btn" value="Search"/>
@@ -286,23 +201,6 @@
 
   <div id="page"> <!-- start page -->
     <div id="content-box">
-<<<<<<< HEAD
-		      <div class="jqmAlertStatus" id="jqmAlertStatus">
-				  <div class="jqmAlertWindowStatus">
-
-					{% if error %}
-					<div class="jqmAlertContentStatus" id="jqmAlertContentStatus"><a href="#" class="jqmClose"></a>
-					  <br/>{{status}}
-
-					</div> <!-- statusBoxError -->
-					{% else %}
-					<div class="jqmAlertContentStatus" id="jqmAlertContentStatus"><a href="#" class="jqmClose"></a>
-					  <br/><span id="jqmStatusMessage">{{status}}</span>
-					</div> <!-- statusBox -->
-					{% endif %}
-				   </div> <!-- window -->
-			   </div> <!-- status -->
-=======
               <div class="jqmAlertStatus" id="jqmAlertStatus">
                   <div class="jqmAlertWindowStatus">
 
@@ -318,7 +216,6 @@
                     {% endif %}
                    </div> <!-- window -->
                </div> <!-- status -->
->>>>>>> 4f65bc5b
       {% block content %}
       {% endblock content %}
 
@@ -341,17 +238,10 @@
     </div> <!-- content box -->
 
     <div id="bottombar" style="padding-bottom: 5px; padding-left: 0px;">
-<<<<<<< HEAD
-	<div style="padding-left: 17px">
-        Created by the <a target="_blank" style="text-decoration: underline" href="http://code.google.com/p/mytardis/">MyTARDIS Team</a> - Version 2.1
-    	</div>
-	</div> <!-- bottombar -->
-=======
     <div style="padding-left: 17px">
         Created by the <a target="_blank" style="text-decoration: underline" href="http://code.google.com/p/mytardis/">MyTARDIS Team</a> - Version 2.1
         </div>
     </div> <!-- bottombar -->
->>>>>>> 4f65bc5b
   </div> <!-- page -->
 </body>
 
