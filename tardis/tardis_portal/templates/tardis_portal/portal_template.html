--- conflicted
+++ resolved
@@ -39,13 +39,9 @@
 	<title>MyTARDIS {% if subtitle %}- {{ subtitle }} {% endif %}</title>
 	<meta name="keywords" content="">
 	<meta name="description" content="">
-<<<<<<< HEAD
-
+	{% include "tardis_portal/javascript_libraries.html" %}
     {% include "tardis_portal/javascript_libraries.html" %} 
 
-=======
-	{% include "tardis_portal/javascript_libraries.html" %}
->>>>>>> 3e1ff39e
 	{% block script %}
 	{% endblock script %}
 
@@ -61,7 +57,6 @@
 	var pageTracker = _gat._getTracker("UA-5443750-1");
 	pageTracker._trackPageview();
 	} catch(err) {}
-<<<<<<< HEAD
    </script>
 
 	<script type="text/javascript">
@@ -89,8 +84,6 @@
 
       });
 	</script>
-=======
-        </script>
 
 	      <script type="text/javascript">
 
@@ -127,7 +120,6 @@
 			
 	      </script>
 
->>>>>>> 3e1ff39e
 </head>
 
 <body>
