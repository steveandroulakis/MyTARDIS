# -*- coding: utf-8 -*-

#
# Copyright (c) 2010, Monash e-Research Centre
#   (Monash University, Australia)
# Copyright (c) 2010, VeRSI Consortium
#   (Victorian eResearch Strategic Initiative, Australia)
# All rights reserved.
# Redistribution and use in source and binary forms, with or without
# modification, are permitted provided that the following conditions are met:
#
#    *  Redistributions of source code must retain the above copyright
#       notice, this list of conditions and the following disclaimer.
#    *  Redistributions in binary form must reproduce the above copyright
#       notice, this list of conditions and the following disclaimer in the
#       documentation and/or other materials provided with the distribution.
#    *  Neither the name of the VeRSI, the VeRSI Consortium members, nor the
#       names of its contributors may be used to endorse or promote products
#       derived from this software without specific prior written permission.
#
# THIS SOFTWARE IS PROVIDED BY THE REGENTS AND CONTRIBUTORS ``AS IS'' AND ANY
# EXPRESS OR IMPLIED WARRANTIES, INCLUDING, BUT NOT LIMITED TO, THE IMPLIED
# WARRANTIES OF MERCHANTABILITY AND FITNESS FOR A PARTICULAR PURPOSE ARE
# DISCLAIMED. IN NO EVENT SHALL THE REGENTS AND CONTRIBUTORS BE LIABLE FOR ANY
# DIRECT, INDIRECT, INCIDENTAL, SPECIAL, EXEMPLARY, OR CONSEQUENTIAL DAMAGES
# (INCLUDING, BUT NOT LIMITED TO, PROCUREMENT OF SUBSTITUTE GOODS OR SERVICES;
# LOSS OF USE, DATA, OR PROFITS; OR BUSINESS INTERRUPTION) HOWEVER CAUSED AND
# ON ANY THEORY OF LIABILITY, WHETHER IN CONTRACT, STRICT LIABILITY, OR TORT
# (INCLUDING NEGLIGENCE OR OTHERWISE) ARISING IN ANY WAY OUT OF THE USE OF THIS
# SOFTWARE, EVEN IF ADVISED OF THE POSSIBILITY OF SUCH DAMAGE.
#

'''
forms module

.. moduleauthor::  Gerson Galang <gerson.galang@versi.edu.au>

'''

from os.path import basename
from UserDict import UserDict

from django import forms
from django.forms.util import ErrorList
from django.forms.models import ModelChoiceField
from django.forms.models import inlineformset_factory
from django.forms.models import BaseInlineFormSet
from django.forms import ModelForm
from django.contrib.auth.forms import AuthenticationForm
from django.conf import settings
from django.db import transaction
from django.contrib.auth.models import User
from django.utils.translation import ugettext_lazy as _

from form_utils import forms as formutils

from registration.models import RegistrationProfile

from tardis.tardis_portal import models
from tardis.tardis_portal.fields import MultiValueCommaSeparatedField
from tardis.tardis_portal.widgets import CommaSeparatedInput, Span
from tardis.tardis_portal.models import UserProfile, UserAuthentication
from tardis.tardis_portal.auth.localdb_auth \
    import auth_key as locabdb_auth_key


def getAuthMethodChoices():
    authMethodChoices = ()
    for authMethods in settings.AUTH_PROVIDERS:
        authMethodChoices += ((authMethods[0], authMethods[1]),)
    return authMethodChoices


class LoginForm(AuthenticationForm):
    authMethod = forms.CharField()

    def __init__(self, *args, **kwargs):
        super(LoginForm, self).__init__(*args, **kwargs)
        self.fields['username'] = \
             forms.CharField(required=True,
                             label="Username",
                             max_length=75)

        self.fields['authMethod'] = \
            forms.CharField(required=True,
                            widget=forms.Select(choices=getAuthMethodChoices()),
                            label='Authentication Method')


attrs_dict = {'class': 'required'}


class RegistrationForm(forms.Form):
    """
    Form for registering a new user account.

    Validates that the requested username is not already in use, and
    requires the password to be entered twice to catch typos.

    Subclasses should feel free to add any additional validation they
    need, but should avoid defining a ``save()`` method -- the actual
    saving of collected user data is delegated to the active
    registration backend.

    """

    username = forms.RegexField(
        regex=r'^[\w\.]+$',
        max_length=31 - len(locabdb_auth_key),  # 31, max pw len with _ char
        widget=forms.TextInput(attrs=attrs_dict),
        label=_("Username"),
        error_messages={'invalid':
            _("This value must contain only letters, \
            numbers and underscores.")})
    email = forms.EmailField(widget=forms.TextInput(attrs=dict(attrs_dict,
                                                               maxlength=75)),
                             label=_("Email address"))

    password1 = forms.CharField(
        widget=forms.PasswordInput(attrs=attrs_dict, render_value=False),
        label=_("Password"))

    password2 = forms.CharField(
        widget=forms.PasswordInput(attrs=attrs_dict, render_value=False),
        label=_("Password (again)"))

    def clean_username(self):
        """
        Validate that the username is alphanumeric and is not already
        in use.

        """
        username = '%s_%s' % (locabdb_auth_key, self.cleaned_data['username'])

        try:
            user = User.objects.get(username__iexact=username)
        except User.DoesNotExist:
            return username
        raise forms.ValidationError(
            _("A user with that username already exists."))

    def clean(self):
        """
        Verifiy that the values entered into the two password fields
        match. Note that an error here will end up in
        ``non_field_errors()`` because it doesn't apply to a single
        field.

        """
        if 'password1' in self.cleaned_data and \
                'password2' in self.cleaned_data:
            if self.cleaned_data['password1'] != \
                    self.cleaned_data['password2']:
                raise forms.ValidationError(
                    _("The two password fields didn't match."))

        return self.cleaned_data

    @transaction.commit_on_success()
    def save(self, profile_callback=None):
        user = RegistrationProfile.objects.create_inactive_user(
            username=self.cleaned_data['username'],
            password=self.cleaned_data['password1'],
            email=self.cleaned_data['email'])

        userProfile = UserProfile(user=user, isDjangoAccount=True)
        userProfile.save()

        authentication = UserAuthentication(
            userProfile=userProfile,
            username=self.cleaned_data['username'].split(locabdb_auth_key)[1],
            authenticationMethod=locabdb_auth_key)
        authentication.save()

        return user


class ChangeUserPermissionsForm(ModelForm):

    class Meta:
        from django.forms.extras.widgets import SelectDateWidget
        from tardis.tardis_portal.models import ExperimentACL
        model = ExperimentACL
        exclude = ('entityId', 'pluginId', 'experiment', 'aclOwnershipType',)
        widgets = {
            'expiryDate': SelectDateWidget(),
            'effectiveDate': SelectDateWidget()}


class ChangeGroupPermissionsForm(forms.Form):

    from django.forms.extras.widgets import SelectDateWidget

    canRead = forms.BooleanField(label='canRead', required=False)
    canWrite = forms.BooleanField(label='canWrite', required=False)
    canDelete = forms.BooleanField(label='canDelete', required=False)

    effectiveDate = forms.DateTimeField(label='Effective Date',
            widget=SelectDateWidget(), required=False)
    expiryDate = forms.DateTimeField(label='Expiry Date',
            widget=SelectDateWidget(), required=False)


class AddUserPermissionsForm(forms.Form):

    authMethod = forms.CharField(required=True,
        widget=forms.Select(choices=getAuthMethodChoices()),
        label='Authentication Method')
    adduser = forms.CharField(label='User', required=False, max_length=100)
    adduser.widget.attrs['class'] = 'usersuggest'
    read = forms.BooleanField(label='READ', required=False, initial=True)
    read.widget.attrs['class'] = 'canRead'
    write = forms.BooleanField(label='WRITE', required=False)
    write.widget.attrs['class'] = 'canWrite'
    delete = forms.BooleanField(label='DELETE', required=False)
    delete.widget.attrs['class'] = 'canDelete'    


class DatafileSearchForm(forms.Form):

    filename = forms.CharField(required=False, max_length=100)


# microscopy
class MXDatafileSearchForm(DatafileSearchForm):

    __DIFFRACTOMETER_CHOICES = (
        ('-', '-'),
        ('Synchrotron', 'Synchrotron'),
        ('Rotating Anode', 'Rotating Anode'),
        ('Tube', 'Tube'))
    diffractometerType = \
        forms.CharField(widget=forms.Select(choices=__DIFFRACTOMETER_CHOICES),
        label='Diffractometer Type')
    xraySource = forms.CharField(
        required=False, label='X-ray Source', max_length=20)
    crystalName = forms.CharField(
        required=False, label='Crystal Name', max_length=20)
    resolutionLimit = forms.IntegerField(
        required=False, label='Max Resolution Limit')
    xrayWavelengthFrom = forms.IntegerField(
        required=False, label='X-ray Wavelength From',
        widget=forms.TextInput(attrs={'size': '4'}))
    xrayWavelengthTo = forms.IntegerField(
        required=False, label='X-ray Wavelength To',
        widget=forms.TextInput(attrs={'size': '4'}))


def createLinkedUserAuthenticationForm(authMethods):
    """Create a LinkedUserAuthenticationForm and use the contents of
    authMethods to the list of options in the dropdown menu for
    authenticationMethod.

    """
    _authenticationMethodChoices = ()
    for authMethodKey in authMethods.keys():
        _authenticationMethodChoices += (
            (authMethodKey, authMethods[authMethodKey]), )

    fields = {}
    fields['authenticationMethod'] = \
        forms.CharField(label='Authentication Method',
        widget=forms.Select(choices=_authenticationMethodChoices),
        required=True)
    fields['username'] = forms.CharField(label='Username',
        max_length=75, required=True)
    fields['password'] = forms.CharField(required=True,
        widget=forms.PasswordInput(), label='Password', max_length=12)

    return type('LinkedUserAuthenticationForm', (forms.BaseForm, ),
                    {'base_fields': fields})


# infrared
class IRDatafileSearchForm(DatafileSearchForm):
    pass


class ImportParamsForm(forms.Form):

    username = forms.CharField(max_length=400, required=True)
    password = forms.CharField(max_length=400, required=True)
    params = forms.FileField()


class RegisterExperimentForm(forms.Form):

    username = forms.CharField(max_length=400, required=True)
    password = forms.CharField(max_length=400, required=True)
    xmldata = forms.FileField()
    experiment_owner = forms.CharField(max_length=400, required=False)
    originid = forms.CharField(max_length=400, required=False)


class Author_Experiment(forms.ModelForm):

    class Meta:
        model = models.Author_Experiment
        exclude = ('experiment',)


class FullExperimentModel(UserDict):
    """
    This is a dict wrapper that store the values returned from
    the :func:`tardis.tardis_portal.forms.FullExperiment.save` function.
    It provides a convience method for saving the model objects.
    """

    def save_m2m(self):
        """
        {'experiment': experiment,
        'author_experiments': author_experiments,
        'authors': authors,
        'datasets': datasets,
        'dataset_files': dataset_files}
        """
        self.data['experiment'].save()
        for ae in self.data['author_experiments']:
            ae.experiment = ae.experiment
            ae.save()
        for ds in self.data['datasets']:
            ds.experiment = ds.experiment
            ds.save()
        for ds_f in self.data['dataset_files']:
            ds_f.dataset = ds_f.dataset
            ds_f.save()

        # XXX because saving the form can be now done without
        # commit=False this won't be called during the creation
        # of new experiments.
        if hasattr(self.data['datasets'], 'deleted_forms'):
            for dataset in self.data['datasets'].deleted_forms:
                dataset.instance.delete()
        if hasattr(self.data['dataset_files'], 'deleted_forms'):
            for dataset in self.data['dataset_files'].deleted_forms:
                dataset.instance.delete()


class DataFileFormSet(BaseInlineFormSet):

    def __init__(self, *args, **kwargs):
        if 'post_save_cb' in kwargs:
            self._post_save_cb = kwargs['post_save_cb']
            del kwargs['post_save_cb']
        else:
            self._post_save_cb = None
        super(DataFileFormSet, self).__init__(**kwargs)

    def save_new(self, form, commit=True):
        # this is a local file so correct the missing details
        datafile = super(DataFileFormSet, self).save_new(form, commit=False)

        filepath = form.cleaned_data['filename']
        datafile.filename = basename(filepath)

        if not 'url' in form.cleaned_data or not form.cleaned_data['url']:
            datafile.url = 'file://' + filepath

        if not 'size' in form.cleaned_data or not form.cleaned_data['size']:
            datafile.size = u'0'

        if not 'protocol' in form.cleaned_data:
            datafile.protocol = u''

        if commit == True:
            datafile = super(DataFileFormSet, self).save_new(form,
                                                             commit=commit)
        if self._post_save_cb:
            self._post_save_cb(datafile, True)
        return datafile

    def save_existing(self, form, instance, commit=True):
        datafile = super(DataFileFormSet, self).save_existing(form,
                                                              instance,
                                                              commit=commit)
        if self._post_save_cb:
            self._post_save_cb(datafile, False)
        return datafile


class ExperimentForm(forms.ModelForm):
    """
    This handles the complex experiment forms.

    All internal datasets forms are prefixed with `dataset_`, and all
    internal dataset file fields are prefixed with `file_`. These
    are parsed out of the post data and added to the form as internal
    lists.
    """
    url = forms.CharField(required=False)

    class Meta:
        model = models.Experiment
        exclude = ('authors', 'handle', 'approved', 'created_by')

    def __init__(self, data=None, files=None, auto_id='%s', prefix=None,
                 initial=None, error_class=ErrorList, label_suffix=':',
                 empty_permitted=False, instance=None, extra=0,
                 datafile_post_save_cb=None):
        self.author_experiments = []
        self.datasets = {}
        self.dataset_files = {}

        super(ExperimentForm, self).__init__(data=data,
                                             files=files,
                                             auto_id=auto_id,
                                             prefix=prefix,
                                             initial=initial,
                                             instance=instance,
                                             error_class=error_class,
                                             label_suffix=label_suffix,
                                             empty_permitted=False)

        def custom_field_cb(field):
            if field.name == 'url':
                return field.formfield(required=False)
            elif field.name == 'filename':
                return field.formfield(widget=Span)
            else:
                return field.formfield()

        # initialise formsets
        dataset_formset = inlineformset_factory(models.Experiment,
                                                models.Dataset,
                                                extra=extra, can_delete=True)
        datafile_formset = inlineformset_factory(models.Dataset,
                                         models.Dataset_File,
                                         formset=DataFileFormSet,
                                         formfield_callback=custom_field_cb,
                                         extra=0, can_delete=True)

        # fix up experiment form
        post_authors = self._parse_authors(data)
        self._fill_authors(post_authors)
        if instance:
            authors = instance.author_experiment_set.all()
            self.authors_experiments = [Author_Experiment(instance=a) for a
                                        in authors]
            self.initial['authors'] = ', '.join([a.author for a in authors])
            self.fields['authors'] = \
                MultiValueCommaSeparatedField([author.fields['author'] for
                                            author in self.author_experiments],
                                            widget=CommaSeparatedInput())

        # fill formsets
        self.datasets = dataset_formset(data=data,
                                        instance=instance,
                                        prefix="dataset")
        for i, df in enumerate(self.datasets.forms):
            self.dataset_files[i] = datafile_formset(data=data,
                                         instance=df.instance,
                                         post_save_cb=datafile_post_save_cb,
                                         prefix="dataset-%s-datafile" % i)

    def _parse_authors(self, data=None):
        """
        create a dictionary containing each of the sub form types.
        """
        authors = []
        if not data:
            return authors
        if 'authors' in data:
            authors = [a.strip() for a in
                       data.get('authors').split(',')]
        return authors

    def _fill_authors(self, authors):
        if self.instance:
            o_author_experiments = \
                self.instance.author_experiment_set.all()
        else:
            o_author_experiments = []
        for num, author in enumerate(authors):
            try:
                o_ae = o_author_experiments[num]
            except IndexError:
                o_ae = models.Author_Experiment()
                o_ae.experiment = self.instance
            f = Author_Experiment(data={'author': author,
                                        'order': num},
                                  instance=o_ae)
            self.author_experiments.append(f)

        self.fields['authors'] = \
            MultiValueCommaSeparatedField([author.fields['author'] for
                                        author in self.author_experiments],
                                        widget=CommaSeparatedInput())

    def get_dataset_files(self, number):
        """
        Return a list of datafiles from a dataset

        :param number: the dataset number as identified in the form.
        :type number: integer
        :rtype: list of :class:`~tardis.tardis_portal.models.Dataset_File`
        """
        if number in self.dataset_files:
            return self.dataset_files[number]
        return []

    def get_datasets(self):
        """
        Return a tuple of datasets and associated dataset files.

        :rtype: tuple containing
         a :class:`~tardis.tardis_portal.models.Dataset`and a
         list of :class:`~tardis.tardis_portal.models.Dataset_File`
        """
        for number, form in enumerate(self.datasets.forms):
            yield (form, self.get_dataset_files(number))

    def save(self, commit=True):
        # remove m2m field before saving
        del self.cleaned_data['authors']

        experiment = super(ExperimentForm, self).save(commit)

        authors = []
        author_experiments = []
        datasets = []
        dataset_files = []

        for ae in self.author_experiments:
            ae.instance.experiment = ae.instance.experiment
            o_ae = ae.save(commit=commit)
            author_experiments.append(o_ae)
        for key, dataset in enumerate(self.datasets.forms):
            # XXX for some random reason the link between the instance needs
            # to be reinitialised
            dataset.instance.experiment = experiment
            o_dataset = dataset.save(commit)
            datasets.append(o_dataset)
            # save any datafiles if the data set has any
            if self.dataset_files[key]:
                o_df = self.dataset_files[key].save(commit)
                dataset_files += o_df

        if hasattr(self.datasets, 'deleted_forms'):
            for ds in self.datasets.deleted_forms:
                ds.instance.delete()

        if hasattr(self.dataset_files, 'deleted_forms'):
            for df in self.dataset_files.deleted_forms:
                df.instance.delete()

        return FullExperimentModel({'experiment': experiment,
                                    'author_experiments': author_experiments,
                                    'authors': authors,
                                    'datasets': datasets,
                                    'dataset_files': dataset_files})

    def is_valid(self):
        """
        Test the validity of the form, the form may be invalid even if the
        error attribute has no contents. This is because the returnd value
        is dependent on the validity of the nested forms.

        This validity also takes into account forign keys that might be
        dependent on an unsaved model.

        :rtype: bool
        """
        if self.is_bound and bool(self.errors):
            return not bool(self.errors)

        # TODO since this is a compound field, this should merge the errors
        for ae in self.author_experiments:
            for name, error in ae.errors.items():
                if isinstance(ae.fields[name], ModelChoiceField):
                    continue
                if ae.is_bound and bool(ae.errors[name]):
                    return False

        for dataset, files in self.get_datasets():
            for name, error in dataset.errors.items():
                if isinstance(dataset.fields[name], ModelChoiceField):
                    continue
                if dataset.is_bound and bool(dataset.errors[name]):
                    return False
        return True


def createSearchDatafileForm(searchQueryType):

    from errors import UnsupportedSearchQueryTypeError
    from tardis.tardis_portal.models import ParameterName

    parameterNames = None

    if searchQueryType in models.Schema.getSubTypes():
        parameterNames = \
            ParameterName.objects.filter(
            schema__namespace__in=models.Schema.getNamespaces(
            models.Schema.DATAFILE, searchQueryType) +
            models.Schema.getNamespaces(models.Schema.DATASET,
            searchQueryType), is_searchable='True')

        fields = {}

        fields['filename'] = forms.CharField(label='Filename',
                max_length=100, required=False)
        fields['type'] = forms.CharField(widget=forms.HiddenInput,
                initial=searchQueryType)

        for parameterName in parameterNames:
            if parameterName.data_type == ParameterName.NUMERIC:
                if parameterName.comparison_type \
                    == ParameterName.RANGE_COMPARISON:
                    fields[parameterName.name + 'From'] = \
                        forms.DecimalField(label=parameterName.full_name
                            + ' From', required=False)
                    fields[parameterName.name + 'To'] = \
                        forms.DecimalField(label=parameterName.full_name
                            + ' To', required=False)
                else:
                    # note that we'll also ignore the choices text box entry
                    # even if it's filled if the parameter is of numeric type
                    # TODO: decide if we are to raise an exception if
                    #       parameterName.choices is not empty
                    fields[parameterName.name] = \
                        forms.DecimalField(label=parameterName.full_name,
                            required=False)
            else:  # parameter is a string
                if parameterName.choices != '':
                    fields[parameterName.name] = \
                        forms.CharField(label=parameterName.full_name,
                        widget=forms.Select(choices=__getParameterChoices(
                        parameterName.choices)), required=False)
                else:
                    fields[parameterName.name] = \
                        forms.CharField(label=parameterName.full_name,
                        max_length=255, required=False)

        return type('SearchDatafileForm', (forms.BaseForm, ),
                    {'base_fields': fields})
    else:
        raise UnsupportedSearchQueryTypeError(
            "'%s' search query type is currently unsupported" %
            (searchQueryType, ))


def createSearchExperimentForm():

    from django.forms.extras.widgets import SelectDateWidget
    from tardis.tardis_portal.models import ParameterName

    parameterNameGroups = {}

<<<<<<< HEAD
    for experimentSchema in constants.EXPERIMENT_SCHEMAS:
        parameterName = ParameterName.objects.filter(
=======
    for experimentSchema in models.Schema.getNamespaces(
            type=models.Schema.EXPERIMENT):
        parameterNames += \
            ParameterName.objects.filter(
>>>>>>> 835f1051
            schema__namespace__iexact=experimentSchema,
            is_searchable='True')
        if experimentSchema in parameterNameGroups:
            parameterNameGroups[experimentSchema] += parameterName
        else:
            parameterNameGroups[experimentSchema] = []
            parameterNameGroups[experimentSchema] += parameterName

    fields = {}

    fields['title'] = forms.CharField(label='Title',
            max_length=20, required=False)
    fields['description'] = forms.CharField(label='Experiment Description',
            max_length=20, required=False)
    fields['institutionName'] = forms.CharField(label='Institution Name',
            max_length=20, required=False)
    fields['creator'] = forms.CharField(label='Author\'s Name',
            max_length=20, required=False)
    fields['date'] = forms.DateTimeField(label='Experiment Date',
            widget=SelectDateWidget(), required=False)
    
    formutilFields = {}
    
    formutilFields['main fields'] = ['title', 'description', 'institutionName', 'creator', 'date']
    
    for schema, parameterNames in parameterNameGroups.items():       
        formutilFields[schema] = []

<<<<<<< HEAD
        for parameterName in parameterNames:
            if parameterName.is_numeric:
                if parameterName.comparison_type \
                    == ParameterName.RANGE_COMPARISON:
                    fields[parameterName.name + 'From'] = \
                        forms.DecimalField(label=parameterName.full_name
                            + ' From', required=False)
                    fields[parameterName.name + 'To'] = \
                        forms.DecimalField(label=parameterName.full_name
                            + ' To', required=False)
                    formutilFields[schema].append(parameterName.name + 'From')
                    formutilFields[schema].append(parameterName.name + 'To')
                else:
                    # note that we'll also ignore the choices text box entry
                    # even if it's filled if the parameter is of numeric type
                    # TODO: decide if we are to raise an exception if
                    #       parameterName.choices is not empty
                    fields[parameterName.name] = \
                        forms.DecimalField(label=parameterName.full_name,
                            required=False)
                    formutilFields[schema].append(parameterName.name)
            else:  # parameter is a string
                if parameterName.choices != '':
                    fields[parameterName.name] = \
                        forms.CharField(label=parameterName.full_name,
                        widget=forms.Select(choices=__getParameterChoices(
                        parameterName.choices)), required=False)
                else:
                    fields[parameterName.name] = \
                        forms.CharField(label=parameterName.full_name,
                        max_length=255, required=False)
                formutilFields[schema].append(parameterName.name)
=======
    for parameterName in parameterNames:
        if parameterName.data_type == ParameterName.NUMERIC:
            if parameterName.comparison_type \
                == ParameterName.RANGE_COMPARISON:
                fields[parameterName.name + 'From'] = \
                    forms.DecimalField(label=parameterName.full_name
                        + ' From', required=False)
                fields[parameterName.name + 'To'] = \
                    forms.DecimalField(label=parameterName.full_name
                        + ' To', required=False)
            else:
                # note that we'll also ignore the choices text box entry
                # even if it's filled if the parameter is of numeric type
                # TODO: decide if we are to raise an exception if
                #       parameterName.choices is not empty
                fields[parameterName.name] = \
                    forms.DecimalField(label=parameterName.full_name,
                        required=False)
        else:  # parameter is a string
            if parameterName.choices != '':
                fields[parameterName.name] = \
                    forms.CharField(label=parameterName.full_name,
                    widget=forms.Select(choices=__getParameterChoices(
                    parameterName.choices)), required=False)
            else:
                fields[parameterName.name] = \
                    forms.CharField(label=parameterName.full_name,
                    max_length=255, required=False)
>>>>>>> 835f1051

    fieldsets = []

    for groupName, fieldlist in formutilFields.items():
        fieldsets.append((groupName, {'fields': fieldlist}))

#    class Meta:
#        fieldsets = [('first', {'fields': ['key', 'description']}),
#                     ('second', {'fields': ['make', 'model', 'type', 'serial']})]

    return type('SearchExperimentForm', (formutils.BetterBaseForm, forms.BaseForm, ),
                    {'base_fields': fields, 'base_fieldsets': fieldsets,
                     'base_row_attrs': {}})


def __getParameterChoices(choicesString):
    """Handle the choices string in this format:
    '(hello:hi how are you), (yes:i am here), (no:joe)'

    Note that this parser is very strict and is not smart enough to handle
    any extra unknown characters that the user might put in the choices
    textbox.

    """

    import string
    import re
    paramChoices = ()

    # we'll always add '-' as the default value for a dropdown menu just
    # incase the user doesn't specify a value they'd like to search for
    paramChoices += (('-', '-'),)
    dropDownEntryPattern = re.compile(r'\((.*):(.*)\)')

    dropDownEntryStrings = string.split(choicesString, ',')
    for dropDownEntry in dropDownEntryStrings:
        dropDownEntry = string.strip(dropDownEntry)
        (key, value) = dropDownEntryPattern.search(dropDownEntry).groups()
        paramChoices += ((str(key), str(value)),)

    return paramChoices


def createSearchDatafileSelectionForm():

    from tardis.tardis_portal import constants

    supportedDatafileSearches = (('-', 'Datafile'),)
    for key in models.Schema.getSubTypes():
        supportedDatafileSearches += ((key, key.upper()),)

    fields = {}
    fields['type'] = \
        forms.CharField(label='type',
        widget=forms.Select(choices=supportedDatafileSearches),
        required=False)
    fields['type'].widget.attrs['class'] = 'searchdropdown'

    return type('DatafileSelectionForm', (forms.BaseForm, ),
                    {'base_fields': fields})<|MERGE_RESOLUTION|>--- conflicted
+++ resolved
@@ -52,8 +52,6 @@
 from django.contrib.auth.models import User
 from django.utils.translation import ugettext_lazy as _
 
-from form_utils import forms as formutils
-
 from registration.models import RegistrationProfile
 
 from tardis.tardis_portal import models
@@ -646,15 +644,9 @@
 
     parameterNameGroups = {}
 
-<<<<<<< HEAD
-    for experimentSchema in constants.EXPERIMENT_SCHEMAS:
-        parameterName = ParameterName.objects.filter(
-=======
     for experimentSchema in models.Schema.getNamespaces(
             type=models.Schema.EXPERIMENT):
-        parameterNames += \
-            ParameterName.objects.filter(
->>>>>>> 835f1051
+        parameterName = ParameterName.objects.filter(
             schema__namespace__iexact=experimentSchema,
             is_searchable='True')
         if experimentSchema in parameterNameGroups:
@@ -683,9 +675,8 @@
     for schema, parameterNames in parameterNameGroups.items():       
         formutilFields[schema] = []
 
-<<<<<<< HEAD
         for parameterName in parameterNames:
-            if parameterName.is_numeric:
+            if parameterName.data_type == ParameterName.NUMERIC:
                 if parameterName.comparison_type \
                     == ParameterName.RANGE_COMPARISON:
                     fields[parameterName.name + 'From'] = \
@@ -716,36 +707,6 @@
                         forms.CharField(label=parameterName.full_name,
                         max_length=255, required=False)
                 formutilFields[schema].append(parameterName.name)
-=======
-    for parameterName in parameterNames:
-        if parameterName.data_type == ParameterName.NUMERIC:
-            if parameterName.comparison_type \
-                == ParameterName.RANGE_COMPARISON:
-                fields[parameterName.name + 'From'] = \
-                    forms.DecimalField(label=parameterName.full_name
-                        + ' From', required=False)
-                fields[parameterName.name + 'To'] = \
-                    forms.DecimalField(label=parameterName.full_name
-                        + ' To', required=False)
-            else:
-                # note that we'll also ignore the choices text box entry
-                # even if it's filled if the parameter is of numeric type
-                # TODO: decide if we are to raise an exception if
-                #       parameterName.choices is not empty
-                fields[parameterName.name] = \
-                    forms.DecimalField(label=parameterName.full_name,
-                        required=False)
-        else:  # parameter is a string
-            if parameterName.choices != '':
-                fields[parameterName.name] = \
-                    forms.CharField(label=parameterName.full_name,
-                    widget=forms.Select(choices=__getParameterChoices(
-                    parameterName.choices)), required=False)
-            else:
-                fields[parameterName.name] = \
-                    forms.CharField(label=parameterName.full_name,
-                    max_length=255, required=False)
->>>>>>> 835f1051
 
     fieldsets = []
 
