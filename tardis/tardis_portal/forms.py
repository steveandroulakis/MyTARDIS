--- conflicted
+++ resolved
@@ -468,22 +468,14 @@
                 # Get the current author for that position
                 o_ae = self.experiment_authors[data['order']]
                 # Update the author form for that position with the new data
-<<<<<<< HEAD
-                self.author_experiments[data['order']] = \
-=======
                 self.experiment_authors[data['order']] = \
->>>>>>> 3745d92f
                     ExperimentAuthor(data=data,
                                       instance=o_ae.instance)
             except IndexError:
                 # Or create an author for that position
                 o_ae = ExperimentAuthor(data=data,
                                          instance=models.ExperimentAuthor())
-<<<<<<< HEAD
-                self.author_experiments.append(o_ae)
-=======
                 self.experiment_authors.append(o_ae)
->>>>>>> 3745d92f
 
     def save(self, commit=True):
         # remove m2m field before saving
