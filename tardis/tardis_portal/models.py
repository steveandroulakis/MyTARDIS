# -*- coding: utf-8 -*-
#
# Copyright (c) 2010-2011, Monash e-Research Centre
#   (Monash University, Australia)
# Copyright (c) 2010-2011, VeRSI Consortium
#   (Victorian eResearch Strategic Initiative, Australia)
# All rights reserved.
# Redistribution and use in source and binary forms, with or without
# modification, are permitted provided that the following conditions are met:
#
#    *  Redistributions of source code must retain the above copyright
#       notice, this list of conditions and the following disclaimer.
#    *  Redistributions in binary form must reproduce the above copyright
#       notice, this list of conditions and the following disclaimer in the
#       documentation and/or other materials provided with the distribution.
#    *  Neither the name of the VeRSI, the VeRSI Consortium members, nor the
#       names of its contributors may be used to endorse or promote products
#       derived from this software without specific prior written permission.
#
# THIS SOFTWARE IS PROVIDED BY THE REGENTS AND CONTRIBUTORS ``AS IS'' AND ANY
# EXPRESS OR IMPLIED WARRANTIES, INCLUDING, BUT NOT LIMITED TO, THE IMPLIED
# WARRANTIES OF MERCHANTABILITY AND FITNESS FOR A PARTICULAR PURPOSE ARE
# DISCLAIMED. IN NO EVENT SHALL THE REGENTS AND CONTRIBUTORS BE LIABLE FOR ANY
# DIRECT, INDIRECT, INCIDENTAL, SPECIAL, EXEMPLARY, OR CONSEQUENTIAL DAMAGES
# (INCLUDING, BUT NOT LIMITED TO, PROCUREMENT OF SUBSTITUTE GOODS OR SERVICES;
# LOSS OF USE, DATA, OR PROFITS; OR BUSINESS INTERRUPTION) HOWEVER CAUSED AND
# ON ANY THEORY OF LIABILITY, WHETHER IN CONTRACT, STRICT LIABILITY, OR TORT
# (INCLUDING NEGLIGENCE OR OTHERWISE) ARISING IN ANY WAY OUT OF THE USE OF THIS
# SOFTWARE, EVEN IF ADVISED OF THE POSSIBILITY OF SUCH DAMAGE.
#

"""
models.py

.. moduleauthor:: Steve Androulakis <steve.androulakis@monash.edu>
.. moduleauthor:: Gerson Galang <gerson.galang@versi.edu.au>
.. moduleauthor:: Russell Sim <russell.sim@monash.edu>

"""

from os import path

from django.core.urlresolvers import reverse
from django.conf import settings
from django.db import models
from django.db.models.signals import pre_save, post_save, post_delete
from django.contrib.auth.models import User, Group
from django.utils.safestring import SafeUnicode, mark_safe
from django.dispatch import receiver

from tardis.tardis_portal.staging import StagingHook
from tardis.tardis_portal.managers import OracleSafeManager,\
    ExperimentManager, ParameterNameManager, SchemaManager

import logging
logger = logging.getLogger(__name__)


class UserProfile(models.Model):
    """
    UserProfile class is an extension to the Django standard user model.

    :attribute isDjangoAccount: is the user a local DB user
    :attribute user: a foreign key to the
       :class:`django.contrib.auth.models.User`
    """
    user = models.ForeignKey(User, unique=True)

    # This flag will tell us if the main User account was created using any
    # non localdb auth methods. For example, if a first time user authenticates
    # to the system using the VBL auth method, an account will be created for
    # him, say "vbl_user001" and the field isDjangoAccount will be set to
    # False.
    isDjangoAccount = models.BooleanField(
        null=False, blank=False, default=True)

    def getUserAuthentications(self):
        return self.userAuthentication_set.all()

    def __unicode__(self):
        return self.user.username


class GroupAdmin(models.Model):
    """GroupAdmin links the Django User and Group tables for group
    administrators

    :attribute user: a forign key to the
       :class:`django.contrib.auth.models.User`
    :attribute group: a forign key to the
       :class:`django.contrib.auth.models.Group`
    """

    user = models.ForeignKey(User)
    group = models.ForeignKey(Group)

    def __unicode__(self):
        return '%s: %s' % (self.user.username, self.group.name)


# TODO: Generalise auth methods
class UserAuthentication(models.Model):
    CHOICES = ()
    userProfile = models.ForeignKey(UserProfile)
    username = models.CharField(max_length=50)
    authenticationMethod = models.CharField(max_length=30, choices=CHOICES)

    def __init__(self, *args, **kwargs):
        # instantiate comparisonChoices based on settings.AUTH PROVIDERS
        self.CHOICES = ()
        for authMethods in settings.AUTH_PROVIDERS:
            self.CHOICES += ((authMethods[0], authMethods[1]),)
        self._comparisonChoicesDict = dict(self.CHOICES)

        super(UserAuthentication, self).__init__(*args, **kwargs)

    def getAuthMethodDescription(self):
        return self._comparisonChoicesDict[self.authenticationMethod]

    def __unicode__(self):
        return self.username + ' - ' + self.getAuthMethodDescription()


class Experiment(models.Model):
    """The ``Experiment`` model inherits from :class:`django.db.models.Model`

    :attribute url: **Undocumented**
    :attribute approved: **Undocumented**
    :attribute title: the title of the experiment.
    :attribute institution_name: the name of the institution who created
       the dataset.
    :attribute start_time: **Undocumented**
    :attribute end_time: **Undocumented**
    :attribute created_time: **Undocumented**
    :attribute handle: **Undocumented**
    :attribute public: **Undocumented**
    :attribute objects: default model manager
    :attribute safe: ACL aware model manager

    """
    url = models.URLField(verify_exists=False, max_length=255,
                          null=True, blank=True)
    approved = models.BooleanField()
    title = models.CharField(max_length=400)
    institution_name = models.CharField(max_length=400,
            default=settings.DEFAULT_INSTITUTION)
    description = models.TextField(blank=True)
    start_time = models.DateTimeField(null=True, blank=True)
    end_time = models.DateTimeField(null=True, blank=True)
    created_time = models.DateTimeField(auto_now_add=True)
    update_time = models.DateTimeField(auto_now=True)
    created_by = models.ForeignKey(User)
    handle = models.TextField(null=True, blank=True)
    public = models.BooleanField()
    objects = OracleSafeManager()
    safe = ExperimentManager()  # The acl-aware specific manager.

    def save(self, *args, **kwargs):
        super(Experiment, self).save(*args, **kwargs)
        _publish_public_expt_rifcs(self)

    def getParameterSets(self, schemaType=None):
        """Return the experiment parametersets associated with this
        experiment.

        """
        if schemaType == Schema.EXPERIMENT or schemaType is None:
            return self.experimentparameterset_set.filter(
                schema__type=Schema.EXPERIMENT)
        else:
            raise Schema.UnsupportedType

    def __unicode__(self):
        return self.title

    def get_absolute_filepath(self):
        """Return the absolute storage path
        to the current ``Experiment``"""
        store = settings.FILE_STORE_PATH
        return path.join(store, str(self.id))

    def get_or_create_directory(self):
        dirname = path.join(settings.FILE_STORE_PATH,
                            str(self.id))
        if not path.exists(dirname):
            from os import chmod, mkdir
            try:
                mkdir(dirname)
                chmod(dirname, 0770)
            except:
                dirname = None
        return dirname

    @models.permalink
    def get_absolute_url(self):
        """Return the absolute url to the current ``Experiment``"""
        return ('tardis.tardis_portal.views.view_experiment', (),
                {'experiment_id': self.id})

    @models.permalink
    def get_edit_url(self):
        """Return the absolute url to the edit view of the current
        ``Experiment``

        """
        return ('tardis.tardis_portal.views.edit_experiment', (),
                {'experiment_id': self.id})

    @models.permalink
    def get_create_token_url(self):
        """Return the absolute url to the create token view of the current
        ``Experiment``
        """
        return ('tardis.tardis_portal.views.create_token', (),
                {'experiment_id': self.id})

    def get_download_urls(self, comptype="zip"):
        urls = {}
        kwargs = {'experiment_id': self.id,
                  'comptype': comptype}
        distinct = Dataset_File.objects.filter(dataset__experiment=self.id)\
            .values('protocol').distinct()
        for key_value in distinct:
            protocol = key_value['protocol']
            if protocol in ['', 'tardis', 'file', 'http', 'https']:
                view = 'tardis.tardis_portal.download.download_experiment'
                if not '' in urls:
                    urls[''] = reverse(view, kwargs=kwargs)
            else:
                try:
                    for module in settings.DOWNLOAD_PROVIDERS:
                        if module[0] == protocol:
                            view = '%s.download_experiment' % module[1]
                            urls[protocol] = reverse(view, kwargs=kwargs)
                except AttributeError:
                    pass

        return urls
    
    # needs an authz decorator?
    def get_datafiles_integrity(self):
        """Check whether all datafiles belonging to this experiment actually exist on disk.
        Return status of each as a dictionary."""
        
        from os import path
        datafiles = Dataset_File.objects.filter(dataset__experiment__pk=self.pk) 
    
        output={'filesok': 0, 'filesmissing': 0}
        for datafile in datafiles.all():
            filename=datafile.get_absolute_filepath()
            exists=path.exists(filename)
            output[datafile.id]={
                                'url':   datafile.url,
                                'found': exists,
                                'size':  path.getsize(filename) if exists else -1
                                }
                                      
            if exists:
                output['filesok'] = output['filesok'] + 1           
            else:
                output['filesmissing'] = output['filesmissing'] + 1
        
        return output
    


class ExperimentACL(models.Model):
    """The ExperimentACL table is the core of the `Tardis
    Authorisation framework
    <http://code.google.com/p/mytardis/wiki/AuthorisationEngineAlt>`_

    :attribute pluginId: the the name of the auth plugin being used
    :attribute entityId: a foreign key to auth plugins
    :attribute experimentId: a forign key to the
       :class:`tardis.tardis_portal.models.Experiment`
    :attribute canRead: gives the user read access
    :attribute canWrite: gives the user write access
    :attribute canDelete: gives the user delete permission
    :attribute isOwner: the experiment owner flag.
    :attribute effectiveDate: the date when access takes into effect
    :attribute expiryDate: the date when access ceases
    :attribute aclOwnershipType: system-owned or user-owned.

    System-owned ACLs will prevent users from removing or
    editing ACL entries to a particular experiment they
    own. User-owned ACLs will allow experiment owners to
    remove/add/edit ACL entries to the experiments they own.

    """

    OWNER_OWNED = 1
    SYSTEM_OWNED = 2
    __COMPARISON_CHOICES = (
        (OWNER_OWNED, 'Owner-owned'),
        (SYSTEM_OWNED, 'System-owned'),
    )

    pluginId = models.CharField(null=False, blank=False, max_length=30)
    entityId = models.CharField(null=False, blank=False, max_length=320)
    experiment = models.ForeignKey(Experiment)
    canRead = models.BooleanField(default=False)
    canWrite = models.BooleanField(default=False)
    canDelete = models.BooleanField(default=False)
    isOwner = models.BooleanField(default=False)
    effectiveDate = models.DateField(null=True, blank=True)
    expiryDate = models.DateField(null=True, blank=True)
    aclOwnershipType = models.IntegerField(
        choices=__COMPARISON_CHOICES, default=OWNER_OWNED)

    def get_related_object(self):
        """
        If possible, resolve the pluginId/entityId combination to a user or
        group object.
        """
        if self.pluginId == 'django_user':
            return User.objects.get(pk=self.entityId)
        return None

    def __unicode__(self):
        return '%i | %s' % (self.experiment.id, self.experiment.title)

    class Meta:
        ordering = ['experiment__id']


class Author_Experiment(models.Model):

    experiment = models.ForeignKey(Experiment)
    author = models.CharField(max_length=255)
    order = models.PositiveIntegerField()

    def save(self, *args, **kwargs):
        super(Author_Experiment, self).save(*args, **kwargs)
        try:
            _publish_public_expt_rifcs(self.experiment)
        except StandardError:
            logger.exception('')

    def __unicode__(self):
        return SafeUnicode(self.author) + ' | ' \
            + SafeUnicode(self.experiment.id) + ' | ' \
            + SafeUnicode(self.order)

    class Meta:
        ordering = ['order']
        unique_together = (('experiment', 'author'),)


class Dataset(models.Model):
    """Class to link datasets to experiments

    :attribute experiment: a forign key to the
       :class:`tardis.tardis_portal.models.Experiment`
    :attribute description: description of this dataset
    """

    experiment = models.ForeignKey(Experiment)
    description = models.TextField(blank=True)
    immutable = models.BooleanField(default=False)
    objects = OracleSafeManager()

    def getParameterSets(self, schemaType=None):
        """Return the dataset parametersets associated with this
        experiment.

        """
        if schemaType == Schema.DATASET or schemaType is None:
            return self.datasetparameterset_set.filter(
                schema__type=Schema.DATASET)
        else:
            raise Schema.UnsupportedType

    def addDatafile(self, filepath,
                    protocol='', url='',
                    size=None, commit=True):
        """Add Datafile helper function

        :param filepath: the file path within the repository
        :type filepath: string
        """
        full_file_path = path.join(settings.FILE_STORE_PATH,
                                   str(self.experiment.id),
                                   filepath)

        datafile = Dataset_File(dataset=self)
        datafile.filename = path.basename(filepath)
        if protocol:
            datafile.protocol = protocol

        if url:
            datafile.url = url
        else:
            datafile.url = 'file://' + filepath

        if size:
            datafile.size = size
        elif path.exists(full_file_path):
            datafile.size = path.getsize(full_file_path)

    def __unicode__(self):
        return self.description

    def get_absolute_filepath(self):
        return path.join(self.experiment.get_absolute_filepath(), str(self.id))


class Dataset_File(models.Model):
    """Class to store meta-data about a physical file

    :attribute dataset: the foreign key to the
       :class:`tardis.tardis_portal.models.Dataset` the file belongs to.
    :attribute filename: the name of the file, excluding the path.
    :attribute url: the url that the datafile is located at
    :attribute size: the size of the file (size in METS file takes priority over disk size)
    :attribute protocol: the protocol used to access the file.
    :attribute created_time: time the file was added to tardis
    :attribute modification_time: last modification time of the file
    :attribute mimetype: for example 'application/pdf'
    :attribute md5sum: digest of length 32, containing only hexadecimal digits

    The `protocol` field is only used for rendering the download link, this
    done by insterting the protocol into the url generated to the download
    location. If the `protocol` field is blank then the `file` protocol will
    be used.
    """

    dataset = models.ForeignKey(Dataset)
    filename = models.CharField(max_length=400)
    url = models.CharField(max_length=400)
    size = models.CharField(blank=True, max_length=400)
    protocol = models.CharField(blank=True, max_length=10)
    created_time = models.DateTimeField(null=True, blank=True)
    modification_time = models.DateTimeField(null=True, blank=True)
    mimetype = models.CharField(blank=True, max_length=80)
    md5sum = models.CharField(blank=True, max_length=32)
    transfer_status=models.CharField(blank=True,max_length=50, null=True)
    transfer_status_timestamp=models.DateTimeField(null=True)
    
    def getParameterSets(self, schemaType=None):
        """Return datafile parametersets associated with this experiment.

        """
        if schemaType == Schema.DATAFILE or schemaType is None:
            return self.datafileparameterset_set.filter(
                schema__type=Schema.DATAFILE)
        else:
            raise Schema.UnsupportedType

    def __unicode__(self):
        return self.filename

    def get_mimetype(self):
        if self.mimetype:
            return self.mimetype
        else:
            suffix = self.filename.split('.')[-1]
            try:
                import mimetypes
                return mimetypes.types_map['.%s' % suffix.lower()]
            except KeyError:
                return 'application/octet-stream'

    def get_download_url(self):
        view = ''
        kwargs = {'datafile_id': self.id}

        # these are the internally known protocols
        protocols = ['', 'tardis', 'file', 'http', 'https', 'ftp']
        if self.protocol in protocols:
            view = 'tardis.tardis_portal.download.download_datafile'

        # externally handled protocols
        else:
            try:
                for module in settings.DOWNLOAD_PROVIDERS:
                    if module[0] == self.protocol:
                        view = '%s.download_datafile' % module[1]
            except AttributeError:
                pass

        if view:
            return reverse(view, kwargs=kwargs)
        else:
            return ''

    def get_relative_filepath(self):
        if self.protocol == '' or self.protocol == 'tardis':
            from os.path import abspath, join
            return abspath(join(self.url.partition('://')[2]))
        elif self.protocol == 'staging':
            return self.url
        # file should refer to an absolute location
        elif self.protocol == 'file':
            return self.url.partition('://')[2]

    def get_absolute_filepath(self):
        # check for empty protocol field (historical reason) or
        # 'tardis' which indicates a location within the tardis file
        # store
        if self.protocol == '' or self.protocol == 'tardis':
            from django.conf import settings
            try:
                FILE_STORE_PATH = settings.FILE_STORE_PATH
            except AttributeError:
                return ''

            from os.path import abspath, join
            return abspath(join(FILE_STORE_PATH,
                                str(self.dataset.experiment.id),
                                str(self.dataset.id),
                                self.url.partition('://')[2]))
        elif self.protocol == 'staging':
            return self.url

        # file should refer to an absolute location
        elif self.protocol == 'file':
            return self.url.partition('://')[2]

        # ok, it doesn't look like the file is stored locally
        else:
            return ''

    def get_absolute_filepath_old(self):  # temp quickfix!
        # check for empty protocol field (historical reason) or
        # 'tardis' which indicates a location within the tardis file
        # store
        if self.protocol == '' or self.protocol == 'tardis':
            from django.conf import settings
            try:
                FILE_STORE_PATH = settings.FILE_STORE_PATH
            except AttributeError:
                return ''

            from os.path import abspath, join
            return abspath(join(FILE_STORE_PATH,
                                str(self.dataset.experiment.id),
                                self.url.partition('://')[2]))
        else:
            return ''

    def _set_size(self):

        from os.path import getsize
        self.size = str(getsize(self.get_absolute_filepath()))

    def _set_mimetype(self):

        try:
            from magic import Magic
        except:
            # TODO log that this failed
            return
        self.mimetype = Magic(mime=True).from_file(
            self.get_absolute_filepath())

    def _set_md5sum(self):

        f = open(self.get_absolute_filepath(), 'rb')
        import hashlib
        md5 = hashlib.new('md5')
        for chunk in iter(lambda: f.read(128 * md5.block_size), ''):
            md5.update(chunk)
        f.close()
        self.md5sum = md5.hexdigest()

    def deleteCompletely(self):
        import os
        filename = self.get_absolute_filepath()
        os.remove(filename)
        self.delete()


def save_DatasetFile(sender, **kwargs):

    # the object can be accessed via kwargs 'instance' key.
    df = kwargs['instance']

    if not df.get_absolute_filepath():
        return

    try:
        if not df.size:
            df._set_size()
        if not df.md5sum:
            df._set_md5sum()
        if not df.mimetype:
            df._set_mimetype()

    except IOError:
        pass
    except OSError:
        pass


pre_save.connect(save_DatasetFile, sender=Dataset_File)

staging_hook = StagingHook()
post_save.connect(staging_hook, sender=Dataset_File)


class Schema(models.Model):

    EXPERIMENT = 1
    DATASET = 2
    DATAFILE = 3
    NONE = 4
    _SCHEMA_TYPES = (
        (EXPERIMENT, 'Experiment schema'),
        (DATASET, 'Dataset schema'),
        (DATAFILE, 'Datafile schema'),
        (NONE, 'None')
    )

    namespace = models.URLField(unique=True,
                                verify_exists=False,
                                max_length=255)
    name = models.CharField(blank=True, null=True, max_length=50)
    type = models.IntegerField(
        choices=_SCHEMA_TYPES, default=EXPERIMENT)

    # subtype will be used for categorising the type of experiment, dataset
    # or datafile schemas. for example, the type of beamlines are usually used
    # further categorise the experiment, dataset, and datafile schemas. the
    # subtype might then allow for the following values: 'mx', 'ir', 'saxs'
    subtype = models.CharField(blank=True, null=True, max_length=30)
    objects = SchemaManager()
    immutable = models.BooleanField(default=False)
    

    def natural_key(self):
        return (self.namespace,)

    def _getSchemaTypeName(self, typeNum):
        return dict(self._SCHEMA_TYPES)[typeNum]

    @classmethod
    def getSubTypes(cls):
        return set([schema.subtype for schema in Schema.objects.all() \
            if schema.subtype])

    @classmethod
    def getNamespaces(cls, type, subtype=None):
        """Return the list of namespaces for equipment, sample, and experiment
        schemas.

        """
        if subtype:
            return [schema.namespace for schema in
                    Schema.objects.filter(type=type, subtype=subtype)]
        else:
            return [schema.namespace for schema in
                    Schema.objects.filter(type=type)]

    def __unicode__(self):
        return self._getSchemaTypeName(self.type) + (self.subtype and ' for ' +
            self.subtype.upper() or '') + ': ' + self.namespace

    class UnsupportedType(Exception):

        def __init__(self, msg):
            Exception.__init__(self, msg)


class DatafileParameterSet(models.Model):
    schema = models.ForeignKey(Schema)
    dataset_file = models.ForeignKey(Dataset_File)

    def __unicode__(self):
        return '%s / %s' % (self.schema.namespace, self.dataset_file.filename)

    class Meta:
        ordering = ['id']


class DatasetParameterSet(models.Model):
    schema = models.ForeignKey(Schema)
    dataset = models.ForeignKey(Dataset)

    def __unicode__(self):
        return '%s / %s' % (self.schema.namespace, self.dataset.description)

    class Meta:
        ordering = ['id']


class ExperimentParameterSet(models.Model):
    schema = models.ForeignKey(Schema)
    experiment = models.ForeignKey(Experiment)

    def __unicode__(self):
        return '%s / %s' % (self.schema.namespace, self.experiment.title)

    class Meta:
        ordering = ['id']


class ParameterName(models.Model):

    EXACT_VALUE_COMPARISON = 1
    NOT_EQUAL_COMPARISON = 2
    RANGE_COMPARISON = 3
    GREATER_THAN_COMPARISON = 4
    GREATER_THAN_EQUAL_COMPARISON = 5
    LESS_THAN_COMPARISON = 6
    LESS_THAN_EQUAL_COMPARISON = 7
    CONTAINS_COMPARISON = 8
    __COMPARISON_CHOICES = (
        (EXACT_VALUE_COMPARISON, 'Exact value'),
        (CONTAINS_COMPARISON, 'Contains'),
        # TODO: enable this next time if i figure out how to support
        #(NOT_EQUAL_COMPARISON, 'Not equal'),
        (RANGE_COMPARISON, 'Range'),
        (GREATER_THAN_COMPARISON, 'Greater than'),
        (GREATER_THAN_EQUAL_COMPARISON, 'Greater than or equal'),
        (LESS_THAN_COMPARISON, 'Less than'),
        (LESS_THAN_EQUAL_COMPARISON, 'Less than or equal'),
    )

    NUMERIC = 1
    STRING = 2
    URL = 3
    LINK = 4
    FILENAME = 5
    DATETIME = 6

    LONGSTRING = 7

    __TYPE_CHOICES = (
        (NUMERIC, 'NUMERIC'),
        (STRING, 'STRING'),
        (URL, 'URL'),
        (LINK, 'LINK'),
        (FILENAME, 'FILENAME'),
        (DATETIME, 'DATETIME'),
        (LONGSTRING, 'LONGSTRING')
        )

    schema = models.ForeignKey(Schema)
    name = models.CharField(max_length=60)
    full_name = models.CharField(max_length=60)
    units = models.CharField(max_length=60, blank=True)
    data_type = models.IntegerField(choices=__TYPE_CHOICES, default=STRING)
    immutable = models.BooleanField(default=False)
    comparison_type = models.IntegerField(
        choices=__COMPARISON_CHOICES, default=EXACT_VALUE_COMPARISON)
    is_searchable = models.BooleanField(default=False)
    # TODO: we'll need to rethink the way choices for drop down menus are
    #       represented in the DB. doing it this way is just a bit wasteful.
    choices = models.CharField(max_length=500, blank=True)
    order = models.PositiveIntegerField(default=9999, null=True, blank=True)
    objects = ParameterNameManager()

    class Meta:
        unique_together = (('schema', 'name'),)
        ordering = ('order', 'name')

    def __unicode__(self):
        return (self.schema.name or self.schema.namespace) + ": " + self.name

    def natural_key(self):
        return (self.schema.namespace, self.name)

    def isNumeric(self):
        if self.data_type == self.NUMERIC:
            return True
        else:
            return False

    def isLongString(self):
        return self.data_type == self.LONGSTRING

    def isString(self):
        if self.data_type == self.STRING:
            return True
        else:
            return False

    def isURL(self):
        if self.data_type == self.URL:
            return True
        else:
            return False

    def isLink(self):
        if self.data_type == self.LINK:
            return True
        else:
            return False

    def isFilename(self):
        if self.data_type == self.FILENAME:
            return True
        else:
            return False

    def isDateTime(self):
        if self.data_type == self.DATETIME:
            return True
        else:
            return False

    def getUniqueShortName(self):
        return self.name + '_' + str(self.id)


def _getParameter(parameter):

    if parameter.name.isNumeric():
        value = str(parameter.numerical_value)
        units = parameter.name.units
        if units:
            value += ' %s' % units
        return value

    elif parameter.name.isLongString():
        return parameter.string_value

    elif parameter.name.isString():
        if parameter.name.name.endswith('Image'):
            parset = type(parameter.parameterset).__name__
            viewname = ''
            args = []
            if parset == 'DatafileParameterSet':
                dfid = parameter.parameterset.dataset_file.id
                psid = parameter.parameterset.id
                viewname = 'tardis.tardis_portal.views.display_datafile_image'
                args = [dfid, psid, parameter.name]
            elif parset == 'DatasetParameterSet':
                dsid = parameter.parameterset.dataset.id
                psid = parameter.parameterset.id
                viewname = 'tardis.tardis_portal.views.display_dataset_image'
                args = [dsid, psid, parameter.name]
            elif parset == 'ExperimentParameterSet':
                eid = parameter.parameterset.dataset.id
                psid = parameter.parameterset.id
                viewname = 'tardis.tardis_portal.views.'
                'display_experiment_image'
                args = [eid, psid, parameter.name]
            if viewname:
                value = "<img src='%s' />" % reverse(viewname=viewname,
                                                     args=args)
                return mark_safe(value)

        return parameter.string_value

    elif parameter.name.isURL():
        url = parameter.string_value
        value = "<a href='%s'>%s</a>" % (url, url)
        return mark_safe(value)

    elif parameter.name.isLink():
        if parameter.string_value is None:
            return ''
        units = parameter.name.units
        if units:
            url = units + parameter.string_value
        else:
            url = parameter.string_value
        value = "<a href='%s'>%s</a>" % (url, parameter.string_value)
        return mark_safe(value)

    elif parameter.name.isFilename():
        if parameter.name.units.startswith('image') and parameter.string_value:
            parset = type(parameter.parameterset).__name__
            viewname = ''
            if parset == 'DatafileParameterSet':
                viewname = 'tardis.tardis_portal.views.load_datafile_image'
            elif parset == 'DatasetParameterSet':
                viewname = 'tardis.tardis_portal.views.load_dataset_image'
            elif parset == 'ExperimentParameterSet':
                viewname = 'tardis.tardis_portal.views.load_experiment_image'
            if viewname:
                value = "<img src='%s' />" % reverse(viewname=viewname,
                                                     args=[parameter.id])
                return mark_safe(value)
        else:
            return parameter.string_value

    elif parameter.name.isDateTime():
        value = str(parameter.datetime_value)
        return value

    else:
        return None


class DatafileParameter(models.Model):

    parameterset = models.ForeignKey(DatafileParameterSet)
    name = models.ForeignKey(ParameterName)
    string_value = models.TextField(null=True, blank=True, db_index=True)
    numerical_value = models.FloatField(null=True, blank=True, db_index=True)
    datetime_value = models.DateTimeField(null=True, blank=True, db_index=True)
    objects = OracleSafeManager()

    def get(self):
        return _getParameter(self)

    def getExpId(self):
        return self.parameterset.dataset_file.dataset.experiment.id

    def __unicode__(self):
        return 'Datafile Param: %s=%s' % (self.name.name, self.get())

    class Meta:
        ordering = ['name']


class DatasetParameter(models.Model):

    parameterset = models.ForeignKey(DatasetParameterSet)
    name = models.ForeignKey(ParameterName)
    string_value = models.TextField(null=True, blank=True, db_index=True)
    numerical_value = models.FloatField(null=True, blank=True, db_index=True)
    datetime_value = models.DateTimeField(null=True, blank=True, db_index=True)
    objects = OracleSafeManager()

    def get(self):
        return _getParameter(self)

    def getExpId(self):
        return self.parameterset.dataset.experiment.id

    def __unicode__(self):
        return 'Dataset Param: %s=%s' % (self.name.name, self.get())

    class Meta:
        ordering = ['name']


class ExperimentParameter(models.Model):
    parameterset = models.ForeignKey(ExperimentParameterSet)
    name = models.ForeignKey(ParameterName)
    string_value = models.TextField(null=True, blank=True, db_index=True)
    numerical_value = models.FloatField(null=True, blank=True, db_index=True)
    datetime_value = models.DateTimeField(null=True, blank=True, db_index=True)
    objects = OracleSafeManager()

    def save(self, *args, **kwargs):
        super(ExperimentParameter, self).save(*args, **kwargs)
        try:
            _publish_public_expt_rifcs(self.parameterset.experiment)
        except StandardError:
            logger.exception('')

    def get(self):
        return _getParameter(self)

    def getExpId(self):
        return self.parameterset.experiment.id

    def __unicode__(self):
        return 'Experiment Param: %s=%s' % (self.name.name, self.get())

    class Meta:
        ordering = ['name']


def _token_expiry():
    import datetime as dt
    return dt.datetime.now().date() + dt.timedelta(settings.TOKEN_EXPIRY_DAYS)


class Token(models.Model):

    token = models.CharField(max_length=30, unique=True)
    experiment = models.ForeignKey(Experiment)

    expiry_date = models.DateField(default=_token_expiry)

    user = models.ForeignKey(User)

    _TOKEN_CHARS = 'ABCDEFGHIJKLMNOPQRSTUVWXYZ0123456789'

    objects = OracleSafeManager()

    def __unicode__(self):
        return '%s %s' % (self.expiry_date, self.token)

    def _randomise_token(self):
        from random import choice
        self.token = ''.join(choice(self._TOKEN_CHARS)
                                for x in range(settings.TOKEN_LENGTH))

    def save_with_random_token(self):
        from django.db import IntegrityError

        if not self.user or not self.experiment:  # fail if success impossible
            self.save()

        for i in range(30):  # 30 is an arbitrary number
            self._randomise_token()
            try:
                logger.debug(self.token)
                self.save()
            except IntegrityError as e:
                logger.debug(e)
                continue
            else:
                return
        logger.warning('failed to generate a random token')
        self.save()  # give up and raise the exception

    @models.permalink
    def get_absolute_url(self):
        return ('tardis.tardis_portal.views.token_login', (),
                {'token': self.token})

    def is_expired(self):
        import datetime as dt
        return self.expiry_date and self.expiry_date < dt.datetime.now().date()

    def _get_expiry_as_datetime(self):
        import datetime as dt
        exp = self.expiry_date
        return dt.datetime(exp.year, exp.month, exp.day, 23, 59, 59)

    @staticmethod
    def _tomorrow_4am():
        import datetime as dt
        today = dt.datetime.now().date()
        tomorrow = today + dt.timedelta(1)
        tomorrow_4am = dt.datetime(tomorrow.year, tomorrow.month, tomorrow.day, 4)
        return tomorrow_4am
        
    def get_session_expiry(self):
        '''
            A token login should expire at the earlier of
            a) tomorrow at 4am
            b) the (end of) the token's expiry date
            
            It is the responsibility of token_auth to set the session expiry
        '''
        if self.is_expired():
            import datetime as dt
            return dt.datetime.now()

        expire_tomorrow_morning = self._tomorrow_4am()
        token_as_datetime = self._get_expiry_as_datetime()

        print expire_tomorrow_morning
        print token_as_datetime

        if expire_tomorrow_morning < token_as_datetime:
            return expire_tomorrow_morning
        else:
            return token_as_datetime


class FreeTextSearchField(models.Model):

    parameter_name = models.ForeignKey(ParameterName)

    def __unicode__(self):
        return "Index on %s" % (self.parameter_name)

@receiver(pre_save, sender=ExperimentParameter)
@receiver(pre_save, sender=DatasetParameter)
@receiver(pre_save, sender=DatafileParameter)
def pre_save_parameter(sender, **kwargs):

    # the object can be accessed via kwargs 'instance' key.
    parameter = kwargs['instance']
    if parameter.name.units.startswith('image') \
            and parameter.name.data_type == ParameterName.FILENAME:
        if parameter.string_value:
            from base64 import b64decode
            from os import mkdir
            from os.path import exists, join
            from uuid import uuid4 as uuid

            exp_id = parameter.getExpId()

            dirname = join(settings.FILE_STORE_PATH, str(exp_id))
            filename = str(uuid())
            filepath = join(dirname, filename)

            b64 = parameter.string_value
            modulo = len(b64) % 4
            if modulo:
                b64 += (4 - modulo) * '='

            if not exists(dirname):
                mkdir(dirname)
            f = open(filepath, 'w')
            try:
                f.write(b64decode(b64))
            except TypeError:
                f.write(b64)
            f.close()
            parameter.string_value = filename

<<<<<<< HEAD

class RegistrationStatus(models.Model):

    PASS = 0
    WARNING = 1
    ERROR = 2
    SYSTEM = 3

    _STATUS_TYPES = (
        (PASS, 'Pass'),
        (WARNING, 'Warning'),
        (ERROR, 'Error'),
        (SYSTEM, 'System')
    )

    timestamp = models.DateTimeField(auto_now_add=True)
    action = models.CharField(max_length=400)
    status = models.IntegerField(
        choices=_STATUS_TYPES, default=ERROR)
    message = models.TextField(blank=True)
    site = models.CharField(max_length=400, blank=True)
    experiment = models.ForeignKey(Experiment, null=True, blank=True)

    def get_status(self):
        return self._STATUS_TYPES[self.status][1]

    def __unicode__(self):

        experiment_id = ''
        if self.experiment:
            experiment_id = str(self.experiment.id) + " :: "

        return experiment_id + str(self.timestamp) + " / " + str(self._STATUS_TYPES[self.status][1]) \
               + ": " + self.action
               
               
RegistrationStatus._meta.verbose_name_plural='Registration statuses' # default is "Registration Statuss" (ugh)
=======
@receiver(post_save, sender=ExperimentParameter)
@receiver(post_delete, sender=ExperimentParameter)
def post_save_experiment_parameter(sender, **kwargs):
    experiment_param = kwargs['instance']
    try:
        experiment = Experiment.objects.get(pk=experiment_param.getExpId())
        _publish_public_expt_rifcs(experiment)
    except ExperimentParameterSet.DoesNotExist:
        # If for some reason the experiment parameter set is missing,
        # then ignore update
        pass    

@receiver(post_save, sender=Experiment)
@receiver(post_delete, sender=Experiment)
def post_save_experiment(sender, **kwargs):
    experiment = kwargs['instance']
    _publish_public_expt_rifcs(experiment)    

@receiver(post_save, sender=Author_Experiment)
@receiver(post_delete, sender=Author_Experiment)
def post_save_author_experiment(sender, **kwargs):
    author_experiment = kwargs['instance']
    try:
        _publish_public_expt_rifcs(author_experiment.experiment)
    except Experiment.DoesNotExist:
        # If for some reason the experiment is missing, then ignore update
        pass

def _publish_public_expt_rifcs(experiment):
    try:
        providers = settings.RIFCS_PROVIDERS
    except:
        providers = None
    from tardis.tardis_portal.publish.publishservice import PublishService
    pservice = PublishService(providers, experiment)
    pservice.manage_rifcs(settings.OAI_DOCS_PATH)
>>>>>>> ce7fa849
<|MERGE_RESOLUTION|>--- conflicted
+++ resolved
@@ -1090,45 +1090,6 @@
             f.close()
             parameter.string_value = filename
 
-<<<<<<< HEAD
-
-class RegistrationStatus(models.Model):
-
-    PASS = 0
-    WARNING = 1
-    ERROR = 2
-    SYSTEM = 3
-
-    _STATUS_TYPES = (
-        (PASS, 'Pass'),
-        (WARNING, 'Warning'),
-        (ERROR, 'Error'),
-        (SYSTEM, 'System')
-    )
-
-    timestamp = models.DateTimeField(auto_now_add=True)
-    action = models.CharField(max_length=400)
-    status = models.IntegerField(
-        choices=_STATUS_TYPES, default=ERROR)
-    message = models.TextField(blank=True)
-    site = models.CharField(max_length=400, blank=True)
-    experiment = models.ForeignKey(Experiment, null=True, blank=True)
-
-    def get_status(self):
-        return self._STATUS_TYPES[self.status][1]
-
-    def __unicode__(self):
-
-        experiment_id = ''
-        if self.experiment:
-            experiment_id = str(self.experiment.id) + " :: "
-
-        return experiment_id + str(self.timestamp) + " / " + str(self._STATUS_TYPES[self.status][1]) \
-               + ": " + self.action
-               
-               
-RegistrationStatus._meta.verbose_name_plural='Registration statuses' # default is "Registration Statuss" (ugh)
-=======
 @receiver(post_save, sender=ExperimentParameter)
 @receiver(post_delete, sender=ExperimentParameter)
 def post_save_experiment_parameter(sender, **kwargs):
@@ -1165,4 +1126,41 @@
     from tardis.tardis_portal.publish.publishservice import PublishService
     pservice = PublishService(providers, experiment)
     pservice.manage_rifcs(settings.OAI_DOCS_PATH)
->>>>>>> ce7fa849
+
+
+class RegistrationStatus(models.Model):
+
+    PASS = 0
+    WARNING = 1
+    ERROR = 2
+    SYSTEM = 3
+
+    _STATUS_TYPES = (
+        (PASS, 'Pass'),
+        (WARNING, 'Warning'),
+        (ERROR, 'Error'),
+        (SYSTEM, 'System')
+    )
+
+    timestamp = models.DateTimeField(auto_now_add=True)
+    action = models.CharField(max_length=400)
+    status = models.IntegerField(
+        choices=_STATUS_TYPES, default=ERROR)
+    message = models.TextField(blank=True)
+    site = models.CharField(max_length=400, blank=True)
+    experiment = models.ForeignKey(Experiment, null=True, blank=True)
+
+    def get_status(self):
+        return self._STATUS_TYPES[self.status][1]
+
+    def __unicode__(self):
+
+        experiment_id = ''
+        if self.experiment:
+            experiment_id = str(self.experiment.id) + " :: "
+
+        return experiment_id + str(self.timestamp) + " / " + str(self._STATUS_TYPES[self.status][1]) \
+               + ": " + self.action
+               
+               
+RegistrationStatus._meta.verbose_name_plural='Registration statuses' # default is "Registration Statuss" (ugh)