--- conflicted
+++ resolved
@@ -186,13 +186,8 @@
 
 
 class ExperimentACL(models.Model):
-<<<<<<< HEAD
     """The ExperimentACL table is the core of the `Tardis
     Authorisation framework
-=======
-    """The ExperimentACL table is the core of the `Tardis Authorisation
-    framework
->>>>>>> 835f1051
     <http://code.google.com/p/mytardis/wiki/AuthorisationEngineAlt>`_
 
     :attribute pluginId: the the name of the auth plugin being used
