--- conflicted
+++ resolved
@@ -40,13 +40,9 @@
 from urlparse import urlparse
 
 from django.db import models
-<<<<<<< HEAD
 from django.conf import settings
-from django.contrib.auth.models import User
-=======
 from django.db import transaction
 from django.contrib.auth.models import User, Group
->>>>>>> 46158a34
 from django.utils.safestring import SafeUnicode
 from django.conf import settings
 
@@ -57,11 +53,6 @@
     """
     UserProfile class is an extension to the Django standard user model.
 
-<<<<<<< HEAD
-    :attribute authcate_user: is the user an external user
-    :attribute user: a forign key to the
-       :class:`django.contrib.auth.models.User`
-=======
     :attribute isDjangoAccount: is the user a local DB user
     :attribute user: a foreign key to the :class:`django.contrib.auth.models.User`
     """
@@ -85,9 +76,9 @@
 class GroupAdmin(models.Model):
     """
     GroupAdmin links the Django User and Group tables for group administrators
-    :attribute user: a forign key to the :class:`django.contrib.auth.models.User`
+    :attribute user: a forign key to the
+       :class:`django.contrib.auth.models.User`
     :attribute group: a forign key to the :class:`django.contrib.auth.models.Group`
->>>>>>> 46158a34
     """
 
     user = models.ForeignKey(User)
