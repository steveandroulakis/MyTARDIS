--- conflicted
+++ resolved
@@ -16,21 +16,6 @@
 
     return context
 
-<<<<<<< HEAD
-        (paginator, page) = search_view.build_page()
-
-        context =  {'form': search_view.form,
-                #'results': search_view.get_results(),
-                'query': search_view.query,
-                'page' : page,
-                'paginator' : paginator 
-                }
-        context.update(search_view.extra_context())
-
-    return context
-
-=======
->>>>>>> 4f65bc5b
 def tokenuser_processor(request):
     is_token_user = request.user.username == settings.TOKEN_USERNAME
     return {'is_token_user': is_token_user}