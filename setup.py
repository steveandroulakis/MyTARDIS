import os
from setuptools import setup, find_packages

here = os.path.abspath(os.path.dirname(__file__))
README = open(os.path.join(here, 'README.rst')).read()
CHANGES = open(os.path.join(here, 'docs/changes.rst')).read()

setup(
    name="MyTardis",
    version="3.5",
    url='http://github.com/mytardis/mytardis',
    license='BSD',
    description="Next iteration of the TARDIS framework. No digital " +
        "repository required. Federated web stores + ftp access instead.",
    long_description=README + '\n\n' + CHANGES,
    author='Steve Androulakis',
    author_email='steve.androulakis@monash.edu',
    packages=find_packages(),
    namespace_packages=['tardis'],
    install_requires=[
        'lxml==3.2.1',
        'pyparsing==1.5.7',  # held back by rdflib and rdfextras
        'feedparser==5.1.3',
        'elementtree',
        'django==1.5.5',
        'django-registration==1.0',
        'django-extensions==1.1.1',
        'django-form-utils==0.2.0',
        'django-haystack==1.2.7',
        'django-bootstrap-form==2.0.6',
        'celery>=3.0.21',           # Delayed tasks and queues
        'django-celery>=3.0.17',
        'pysolr==2.1.0-beta',
        'beautifulsoup4==4.2.1',
        'south==0.8.1',
        'httplib2==0.8',
        'python-magic',  # File type detection
        'pytz==2013b',         # Timezone library
        'iso8601==0.1.4',      # ISO8601 time formatting
        'pyoai==2.4.4',        # For OAI-PMH provider
        'Wand==0.3.2',    # For image file conversion
        'django-mustachejs==0.6.0',  # client-side Mustache template helpers
        'pystache==0.5.3',  # For server-side Mustache rendering to aid SEO
        'rdflib==4.0.1',    # For ANZSRCO parsing for ANZSRC FoR codes
        'rdfextras==0.4',  # For parsing n3 ANZSRCO
        'django-user-agents==0.2.2',  # For user agent sensing
        'user-agents==0.1.1',
        'ua-parser==0.3.3',
        'PyYAML==3.10',
        'django-tastypie==0.9.16-tzfix',
        'bleach',
        # 'pygraphviz',  # for automatic diagram generation for the docs
        'paramiko',
        'pwgen',
<<<<<<< HEAD
        'six>=1.5',
=======
	'suds',
        'suds-passworddigest',
>>>>>>> 26a5e657
    ],
    dependency_links=[
        'https://github.com/grischa/django-tastypie/tarball/testing-mytardis-deployment#egg=django-tastypie-0.9.16-tzfix',  # noqa
    ]
)<|MERGE_RESOLUTION|>--- conflicted
+++ resolved
@@ -52,12 +52,9 @@
         # 'pygraphviz',  # for automatic diagram generation for the docs
         'paramiko',
         'pwgen',
-<<<<<<< HEAD
         'six>=1.5',
-=======
-	'suds',
+        'suds',
         'suds-passworddigest',
->>>>>>> 26a5e657
     ],
     dependency_links=[
         'https://github.com/grischa/django-tastypie/tarball/testing-mytardis-deployment#egg=django-tastypie-0.9.16-tzfix',  # noqa
